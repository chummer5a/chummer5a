/*  This file is part of Chummer5a.
 *
 *  Chummer5a is free software: you can redistribute it and/or modify
 *  it under the terms of the GNU General Public License as published by
 *  the Free Software Foundation, either version 3 of the License, or
 *  (at your option) any later version.
 *
 *  Chummer5a is distributed in the hope that it will be useful,
 *  but WITHOUT ANY WARRANTY; without even the implied warranty of
 *  MERCHANTABILITY or FITNESS FOR A PARTICULAR PURPOSE.  See the
 *  GNU General Public License for more details.
 *
 *  You should have received a copy of the GNU General Public License
 *  along with Chummer5a.  If not, see <http://www.gnu.org/licenses/>.
 *
 *  You can obtain the full source code for Chummer5a at
 *  https://github.com/chummer5a/chummer5a
 */
using System;
using System.Collections.Generic;
using System.Collections.ObjectModel;
using System.Collections.Specialized;
using System.Diagnostics;
using System.Drawing;
using System.Globalization;
using System.Linq;
using System.Text;
using System.Windows.Forms;
using System.Xml;
using Chummer.Backend.Attributes;

namespace Chummer.Backend.Equipment
{
    /// <summary>
    /// A piece of Cyberware.
    /// </summary>
    [DebuggerDisplay("{DisplayName(GlobalOptions.DefaultLanguage)}")]
<<<<<<< HEAD
    public class Cyberware : IHasChildren<Cyberware>, IHasName, IHasInternalId, IHasXmlNode, IHasMatrixAttributes, IHasNotes, ICanSell, IHasRating, IHasWirelessBonus
	{
=======
    public class Cyberware : IHasChildren<Cyberware>, IHasName, IHasInternalId, IHasXmlNode, IHasMatrixAttributes, IHasNotes, ICanSell, IHasRating, IHasSource
    {
>>>>>>> ea2eb8a5
        private Guid _guiSourceID = Guid.Empty;
        private Guid _guiID;
        private string _strName = string.Empty;
        private string _strCategory = string.Empty;
        private string _strLimbSlot = string.Empty;
        private string _strLimbSlotCount = "1";
        private bool _blnInheritAttributes;
        private string _strESS = string.Empty;
        private decimal _decExtraESSAdditiveMultiplier;
        private decimal _decExtraESSMultiplicativeMultiplier = 1.0m;
        private string _strCapacity = string.Empty;
        private string _strAvail = string.Empty;
        private string _strCost = string.Empty;
        private string _strSource = string.Empty;
        private string _strPage = string.Empty;
        private int _intMatrixCMFilled;
        private int _intRating;
        private string _strMinRating = string.Empty;
        private string _strMaxRating = string.Empty;
        private string _strAllowSubsystems = string.Empty;
        private bool _blnSuite;
        private string _strLocation = string.Empty;
        private string _strExtra = string.Empty;
        private Guid _guiWeaponID = Guid.Empty;
        private Guid _guiVehicleID = Guid.Empty;
        private Grade _objGrade;
        private readonly TaggedObservableCollection<Cyberware> _lstChildren = new TaggedObservableCollection<Cyberware>();
        private readonly TaggedObservableCollection<Gear> _lstGear = new TaggedObservableCollection<Gear>();
        private XmlNode _nodBonus;
        private XmlNode _nodPairBonus;
        private XmlNode _nodWirelessBonus;
        private XmlNode _nodWirelessPairBonus;
        private readonly HashSet<string> _lstIncludeInPairBonus = new HashSet<string>();
        private readonly HashSet<string> _lstIncludeInWirelessPairBonus = new HashSet<string>();
        private bool _blnWirelessOn = false;
        private XmlNode _nodAllowGear;
        private Improvement.ImprovementSource _objImprovementSource = Improvement.ImprovementSource.Cyberware;
        private string _strNotes = string.Empty;
        private int _intEssenceDiscount;
        private string _strForceGrade = string.Empty;
        private bool _blnDiscountCost;
        private Vehicle _objParentVehicle;
        private bool _blnPrototypeTranshuman;
        private Cyberware _objParent;
        private bool _blnAddToParentESS;
        private bool _blnAddToParentCapacity;
        private string _strParentID = string.Empty;
        private string _strHasModularMount = string.Empty;
        private string _strPlugsIntoModularMount = string.Empty;
        private string _strBlocksMounts = string.Empty;
        private string _strForced = string.Empty;

        private string _strDeviceRating = string.Empty;
        private string _strAttack = string.Empty;
        private string _strSleaze = string.Empty;
        private string _strDataProcessing = string.Empty;
        private string _strFirewall = string.Empty;
        private string _strAttributeArray = string.Empty;
        private string _strModAttack = string.Empty;
        private string _strModSleaze = string.Empty;
        private string _strModDataProcessing = string.Empty;
        private string _strModFirewall = string.Empty;
        private string _strModAttributeArray = string.Empty;
        private string _strProgramLimit = string.Empty;
        private string _strOverclocked = "None";
        private bool _blnCanSwapAttributes;

        private readonly Character _objCharacter;

        #region Helper Methods
        /// <summary>
        /// Convert a string to a Grade.
        /// </summary>
        /// <param name="strValue">String value to convert.</param>
        /// <param name="objSource">Source representing whether this is a cyberware or bioware grade.</param>
        /// <param name="objCharacter">Character from which to fetch a grade list</param>
        public static Grade ConvertToCyberwareGrade(string strValue, Improvement.ImprovementSource objSource, Character objCharacter)
        {
            IList<Grade> lstGrades = objCharacter.GetGradeList(objSource, true);
            foreach (Grade objGrade in lstGrades)
            {
                if (objGrade.Name == strValue)
                    return objGrade;
            }

            return lstGrades.FirstOrDefault(x => x.Name == "Standard");
        }
        #endregion

        #region Constructor, Create, Save, Load, and Print Methods
        public Cyberware(Character objCharacter)
        {
            // Create the GUID for the new piece of Cyberware.
            _guiID = Guid.NewGuid();
            _objCharacter = objCharacter;

            _lstChildren.CollectionChanged += CyberwareChildrenOnCollectionChanged;
            _lstGear.CollectionChanged += GearChildrenOnCollectionChanged;
        }

        private void CyberwareChildrenOnCollectionChanged(object sender, NotifyCollectionChangedEventArgs e)
        {
            bool blnDoCyberlimbAGIRefresh = false;
            bool blnDoCyberlimbSTRRefresh = false;
            bool blnDoEssenceImprovementsRefresh = false;
            bool blnDoRedlinerRefresh = false;
            switch (e.Action)
            {
                case NotifyCollectionChangedAction.Add:
                    foreach (Cyberware objNewItem in e.NewItems)
                    {
                        objNewItem.Parent = this;
                        if ((!blnDoCyberlimbAGIRefresh || !blnDoCyberlimbSTRRefresh) &&
                            Category == "Cyberlimb" && Parent?.InheritAttributes != false && ParentVehicle == null && !_objCharacter.Options.DontUseCyberlimbCalculation &&
                            !string.IsNullOrWhiteSpace(LimbSlot) && !_objCharacter.Options.ExcludeLimbSlot.Contains(LimbSlot))
                        {
                            if (InheritAttributes)
                            {
                                blnDoCyberlimbAGIRefresh = true;
                                blnDoCyberlimbSTRRefresh = true;
                            }
                            else
                            {
                                if (!blnDoCyberlimbAGIRefresh && (objNewItem.Name == "Enhanced Agility" || objNewItem.Name == "Customized Agility"))
                                {
                                    blnDoCyberlimbAGIRefresh = true;
                                }
                                if (!blnDoCyberlimbSTRRefresh && (objNewItem.Name == "Enhanced Strength" || objNewItem.Name == "Customized Strength"))
                                {
                                    blnDoCyberlimbSTRRefresh = true;
                                }
                            }
                        }

                        if (!blnDoEssenceImprovementsRefresh && (Parent == null || AddToParentESS) && string.IsNullOrEmpty(PlugsIntoModularMount) && ParentVehicle == null)
                            blnDoEssenceImprovementsRefresh = true;
                    }

                    this.RefreshMatrixAttributeArray();
                    blnDoRedlinerRefresh = true;
                    break;
                case NotifyCollectionChangedAction.Remove:
                    foreach (Cyberware objOldItem in e.OldItems)
                    {
                        objOldItem.Parent = null;
                        if ((!blnDoCyberlimbAGIRefresh || !blnDoCyberlimbSTRRefresh) &&
                            Category == "Cyberlimb" && Parent?.InheritAttributes != false && ParentVehicle == null && !_objCharacter.Options.DontUseCyberlimbCalculation &&
                            !string.IsNullOrWhiteSpace(LimbSlot) && !_objCharacter.Options.ExcludeLimbSlot.Contains(LimbSlot))
                        {
                            if (InheritAttributes)
                            {
                                blnDoCyberlimbAGIRefresh = true;
                                blnDoCyberlimbSTRRefresh = true;
                            }
                            else
                            {
                                if (!blnDoCyberlimbAGIRefresh && (objOldItem.Name == "Enhanced Agility" || objOldItem.Name == "Customized Agility"))
                                {
                                    blnDoCyberlimbAGIRefresh = true;
                                }
                                if (!blnDoCyberlimbSTRRefresh && (objOldItem.Name == "Enhanced Strength" || objOldItem.Name == "Customized Strength"))
                                {
                                    blnDoCyberlimbSTRRefresh = true;
                                }
                            }
                        }

                        if (!blnDoEssenceImprovementsRefresh && (Parent == null || AddToParentESS) && string.IsNullOrEmpty(PlugsIntoModularMount) && ParentVehicle == null)
                            blnDoEssenceImprovementsRefresh = true;
                    }
                    this.RefreshMatrixAttributeArray();
                    blnDoRedlinerRefresh = true;
                    break;
                case NotifyCollectionChangedAction.Replace:
                    foreach (Cyberware objOldItem in e.OldItems)
                    {
                        objOldItem.Parent = null;
                        if ((!blnDoCyberlimbAGIRefresh || !blnDoCyberlimbSTRRefresh) &&
                            Category == "Cyberlimb" && Parent?.InheritAttributes != false && ParentVehicle == null && !_objCharacter.Options.DontUseCyberlimbCalculation &&
                            !string.IsNullOrWhiteSpace(LimbSlot) && !_objCharacter.Options.ExcludeLimbSlot.Contains(LimbSlot))
                        {
                            if (InheritAttributes)
                            {
                                blnDoCyberlimbAGIRefresh = true;
                                blnDoCyberlimbSTRRefresh = true;
                            }
                            else
                            {
                                if (!blnDoCyberlimbAGIRefresh && (objOldItem.Name == "Enhanced Agility" || objOldItem.Name == "Customized Agility"))
                                {
                                    blnDoCyberlimbAGIRefresh = true;
                                }
                                if (!blnDoCyberlimbSTRRefresh && (objOldItem.Name == "Enhanced Strength" || objOldItem.Name == "Customized Strength"))
                                {
                                    blnDoCyberlimbSTRRefresh = true;
                                }
                            }
                        }

                        if (!blnDoEssenceImprovementsRefresh && (Parent == null || AddToParentESS) && string.IsNullOrEmpty(PlugsIntoModularMount) && ParentVehicle == null)
                            blnDoEssenceImprovementsRefresh = true;
                    }

                    foreach (Cyberware objNewItem in e.NewItems)
                    {
                        objNewItem.Parent = this;
                        if ((!blnDoCyberlimbAGIRefresh || !blnDoCyberlimbSTRRefresh) &&
                            Category == "Cyberlimb" && Parent?.InheritAttributes != false && ParentVehicle == null && !_objCharacter.Options.DontUseCyberlimbCalculation &&
                            !string.IsNullOrWhiteSpace(LimbSlot) && !_objCharacter.Options.ExcludeLimbSlot.Contains(LimbSlot))
                        {
                            if (InheritAttributes)
                            {
                                blnDoCyberlimbAGIRefresh = true;
                                blnDoCyberlimbSTRRefresh = true;
                            }
                            else
                            {
                                if (!blnDoCyberlimbAGIRefresh && (objNewItem.Name == "Enhanced Agility" || objNewItem.Name == "Customized Agility"))
                                {
                                    blnDoCyberlimbAGIRefresh = true;
                                }
                                if (!blnDoCyberlimbSTRRefresh && (objNewItem.Name == "Enhanced Strength" || objNewItem.Name == "Customized Strength"))
                                {
                                    blnDoCyberlimbSTRRefresh = true;
                                }
                            }
                        }

                        if (!blnDoEssenceImprovementsRefresh && (Parent == null || AddToParentESS) && string.IsNullOrEmpty(PlugsIntoModularMount) && ParentVehicle == null)
                            blnDoEssenceImprovementsRefresh = true;
                    }
                    this.RefreshMatrixAttributeArray();
                    blnDoRedlinerRefresh = true;
                    break;
                case NotifyCollectionChangedAction.Reset:
                    blnDoEssenceImprovementsRefresh = true;
                    if (Category == "Cyberlimb" && Parent?.InheritAttributes != false && ParentVehicle == null && !_objCharacter.Options.DontUseCyberlimbCalculation &&
                        !string.IsNullOrWhiteSpace(LimbSlot) && !_objCharacter.Options.ExcludeLimbSlot.Contains(LimbSlot))
                    {
                        blnDoCyberlimbAGIRefresh = true;
                        blnDoCyberlimbSTRRefresh = true;
                    }
                    this.RefreshMatrixAttributeArray();
                    blnDoRedlinerRefresh = true;
                    break;
            }

            bool blnDoMovementUpdate = false;
            if (blnDoCyberlimbAGIRefresh || blnDoCyberlimbSTRRefresh)
            {
                foreach (CharacterAttrib objCharacterAttrib in _objCharacter.AttributeSection.AttributeList.Concat(_objCharacter.AttributeSection.SpecialAttributeList))
                {
                    if ((blnDoCyberlimbAGIRefresh && objCharacterAttrib.Abbrev == "AGI") || (blnDoCyberlimbSTRRefresh && objCharacterAttrib.Abbrev == "STR"))
                    {
                        objCharacterAttrib.OnPropertyChanged(nameof(CharacterAttrib.TotalValue));
                    }
                }
                blnDoMovementUpdate = _objCharacter.Options.CyberlegMovement && LimbSlot == "leg";
            }
            if (_objCharacter != null)
            {
                List<string> lstPropertiesToChange = new List<string>();
                if (blnDoRedlinerRefresh)
                    lstPropertiesToChange.Add(nameof(Character.RedlinerBonus));
                if (blnDoEssenceImprovementsRefresh)
                    lstPropertiesToChange.Add(EssencePropertyName);
                if (blnDoMovementUpdate)
                    lstPropertiesToChange.Add(nameof(Character.GetMovement));
                if (lstPropertiesToChange.Count > 0)
                    _objCharacter.OnMultiplePropertyChanged(lstPropertiesToChange.ToArray());
            }
        }

        private void GearChildrenOnCollectionChanged(object sender, NotifyCollectionChangedEventArgs e)
        {
            switch (e.Action)
            {
                case NotifyCollectionChangedAction.Add:
                case NotifyCollectionChangedAction.Replace:
                    if (ParentVehicle != null || !IsModularCurrentlyEquipped)
                    {
                        foreach (Gear objNewItem in e.NewItems)
                        {
                            objNewItem.Parent = this;
                            objNewItem.ChangeEquippedStatus(false);
                        }
                    }
                    this.RefreshMatrixAttributeArray();
                    break;
                case NotifyCollectionChangedAction.Remove:
                case NotifyCollectionChangedAction.Reset:
                    this.RefreshMatrixAttributeArray();
                    break;
            }
        }

        /// Create a Cyberware from an XmlNode.
        /// <param name="objXmlCyberware">XmlNode to create the object from.</param>
        /// <param name="objGrade">Grade of the selected piece.</param>
        /// <param name="objSource">Source of the piece.</param>
        /// <param name="intRating">Selected Rating of the piece of Cyberware.</param>
        /// <param name="lstWeapons">List of Weapons that should be added to the Character.</param>
        /// <param name="lstVehicles">List of Vehicles that should be added to the Character.</param>
        /// <param name="blnCreateImprovements">Whether or not Improvements should be created.</param>
        /// <param name="blnCreateChildren">Whether or not child items should be created.</param>
        /// <param name="strForced">Force a particular value to be selected by an Improvement prompts.</param>
        /// <param name="objParent">Cyberware to which this new cyberware should be added (needed in creation method for selecting a side).</param>
        /// <param name="objParentVehicle">Vehicle to which this new cyberware will be added (needed in creation method for selecting a side and improvements).</param>
        public void Create(XmlNode objXmlCyberware, Grade objGrade, Improvement.ImprovementSource objSource, int intRating, IList<Weapon> lstWeapons, IList<Vehicle> lstVehicles, bool blnCreateImprovements = true, bool blnCreateChildren = true, string strForced = "", Cyberware objParent = null, Vehicle objParentVehicle = null)
        {
            Parent = objParent;
            _strForced = strForced;
            _objParentVehicle = objParentVehicle;
            objXmlCyberware.TryGetStringFieldQuickly("name", ref _strName);
            objXmlCyberware.TryGetStringFieldQuickly("category", ref _strCategory);
            objXmlCyberware.TryGetStringFieldQuickly("limbslot", ref _strLimbSlot);
            objXmlCyberware.TryGetStringFieldQuickly("limbslotcount", ref _strLimbSlotCount);
            if (!objXmlCyberware.TryGetStringFieldQuickly("altnotes", ref _strNotes))
                objXmlCyberware.TryGetStringFieldQuickly("notes", ref _strNotes);
            _blnInheritAttributes = objXmlCyberware["inheritattributes"] != null;
            _objGrade = objGrade;
            objXmlCyberware.TryGetStringFieldQuickly("ess", ref _strESS);
            objXmlCyberware.TryGetStringFieldQuickly("capacity", ref _strCapacity);
            objXmlCyberware.TryGetStringFieldQuickly("avail", ref _strAvail);
            objXmlCyberware.TryGetStringFieldQuickly("source", ref _strSource);
            objXmlCyberware.TryGetStringFieldQuickly("page", ref _strPage);
            _blnAddToParentESS = objXmlCyberware["addtoparentess"] != null;
            _blnAddToParentCapacity = objXmlCyberware["addtoparentcapacity"] != null;
            _nodBonus = objXmlCyberware["bonus"];
            _nodPairBonus = objXmlCyberware["pairbonus"];
            _nodWirelessBonus = objXmlCyberware["wirelessbonus"];
            _nodWirelessPairBonus = objXmlCyberware["wirelesspairbonus"];
            _blnWirelessOn = false || _nodWirelessPairBonus != null;
            _nodAllowGear = objXmlCyberware["allowgear"];
            if (objXmlCyberware.TryGetField("id", Guid.TryParse, out _guiSourceID))
                _objCachedMyXmlNode = null;
            objXmlCyberware.TryGetStringFieldQuickly("mountsto", ref _strPlugsIntoModularMount);
            objXmlCyberware.TryGetStringFieldQuickly("modularmount", ref _strHasModularMount);
            objXmlCyberware.TryGetStringFieldQuickly("blocksmounts", ref _strBlocksMounts);

            _objImprovementSource = objSource;
            _objCachedMyXmlNode = null;
            objXmlCyberware.TryGetStringFieldQuickly("rating", ref _strMaxRating);
            objXmlCyberware.TryGetStringFieldQuickly("minrating", ref _strMinRating);

            _intRating = Math.Min(Math.Max(intRating, MinRating), MaxRating);

            objXmlCyberware.TryGetStringFieldQuickly("devicerating", ref _strDeviceRating);
            if (!objXmlCyberware.TryGetStringFieldQuickly("attributearray", ref _strAttributeArray))
            {
                objXmlCyberware.TryGetStringFieldQuickly("attack", ref _strAttack);
                objXmlCyberware.TryGetStringFieldQuickly("sleaze", ref _strSleaze);
                objXmlCyberware.TryGetStringFieldQuickly("dataprocessing", ref _strDataProcessing);
                objXmlCyberware.TryGetStringFieldQuickly("firewall", ref _strFirewall);
            }
            else
            {
                _blnCanSwapAttributes = true;
                string[] strArray = _strAttributeArray.Split(',');
                _strAttack = strArray[0];
                _strSleaze = strArray[1];
                _strDataProcessing = strArray[2];
                _strFirewall = strArray[3];
            }
            objXmlCyberware.TryGetStringFieldQuickly("modattack", ref _strModAttack);
            objXmlCyberware.TryGetStringFieldQuickly("modsleaze", ref _strModSleaze);
            objXmlCyberware.TryGetStringFieldQuickly("moddataprocessing", ref _strModDataProcessing);
            objXmlCyberware.TryGetStringFieldQuickly("modfirewall", ref _strModFirewall);
            objXmlCyberware.TryGetStringFieldQuickly("modattributearray", ref _strModAttributeArray);

            objXmlCyberware.TryGetStringFieldQuickly("programs", ref _strProgramLimit);

            objXmlCyberware.TryGetStringFieldQuickly("forcegrade", ref _strForceGrade);

            // Add Subsytem information if applicable.
            if (objXmlCyberware.InnerXml.Contains("allowsubsystems"))
            {
                string strSubsystem = string.Empty;
                XmlNodeList lstSubSystems = objXmlCyberware.SelectNodes("allowsubsystems/category");
                for (int i = 0; i < lstSubSystems?.Count; i++)
                {
                    strSubsystem += lstSubSystems[i].InnerText;
                    if (i != lstSubSystems.Count - 1)
                    {
                        strSubsystem += ",";
                    }
                }
                _strAllowSubsystems = strSubsystem;
            }

            _lstIncludeInPairBonus.Add(Name);
            foreach (XmlNode objPairNameNode in objXmlCyberware.SelectNodes("pairinclude/name"))
            {
                _lstIncludeInPairBonus.Add(objPairNameNode.InnerText);
            }

            _lstIncludeInWirelessPairBonus.Add(Name);
            foreach (XmlNode objPairNameNode in objXmlCyberware.SelectNodes("wirelesspairinclude/name"))
            {
                _lstIncludeInWirelessPairBonus.Add(objPairNameNode.InnerText);
            }

            _strCost = objXmlCyberware["cost"]?.InnerText ?? "0";
            // Check for a Variable Cost.
            if (_strCost.StartsWith("Variable("))
            {
                decimal decMin;
                decimal decMax = decimal.MaxValue;
                string strCost = _strCost.TrimStartOnce("Variable(", true).TrimEndOnce(')');
                if (strCost.Contains('-'))
                {
                    string[] strValues = strCost.Split('-');
                    decMin = Convert.ToDecimal(strValues[0], GlobalOptions.InvariantCultureInfo);
                    decMax = Convert.ToDecimal(strValues[1], GlobalOptions.InvariantCultureInfo);
                }
                else
                    decMin = Convert.ToDecimal(strCost.FastEscape('+'), GlobalOptions.InvariantCultureInfo);

                if (decMin != 0 || decMax != decimal.MaxValue)
                {
                    frmSelectNumber frmPickNumber = new frmSelectNumber(_objCharacter.Options.NuyenDecimals);
                    if (decMax > 1000000)
                        decMax = 1000000;
                    frmPickNumber.Minimum = decMin;
                    frmPickNumber.Maximum = decMax;
                    frmPickNumber.Description = string.Format(LanguageManager.GetString("String_SelectVariableCost", GlobalOptions.Language), DisplayNameShort(GlobalOptions.Language));
                    frmPickNumber.AllowCancel = false;
                    frmPickNumber.ShowDialog();
                    _strCost = frmPickNumber.SelectedValue.ToString(GlobalOptions.InvariantCultureInfo);
                }
            }

            // Add Cyberweapons if applicable.
            XmlDocument objXmlWeaponDocument = XmlManager.Load("weapons.xml");

            // More than one Weapon can be added, so loop through all occurrences.
            foreach (XmlNode objXmlAddWeapon in objXmlCyberware.SelectNodes("addweapon"))
            {
                string strLoopID = objXmlAddWeapon.InnerText;
                XmlNode objXmlWeapon = strLoopID.IsGuid()
                    ? objXmlWeaponDocument.SelectSingleNode("/chummer/weapons/weapon[id = \"" + strLoopID + "\"]")
                    : objXmlWeaponDocument.SelectSingleNode("/chummer/weapons/weapon[name = \"" + strLoopID + "\"]");

                if (objXmlWeapon != null)
                {
                    Weapon objGearWeapon = new Weapon(_objCharacter)
                    {
                        ParentVehicle = ParentVehicle
                    };
                    objGearWeapon.Create(objXmlWeapon, lstWeapons);
                    objGearWeapon.ParentID = InternalId;
                    objGearWeapon.Cost = "0";
                    lstWeapons.Add(objGearWeapon);

                    Guid.TryParse(objGearWeapon.InternalId, out _guiWeaponID);
                }
            }

            // Add Drone Bodyparts if applicable.
            XmlDocument objXmlVehicleDocument = XmlManager.Load("vehicles.xml");

            // More than one Weapon can be added, so loop through all occurrences.
            foreach (XmlNode xmlAddVehicle in objXmlCyberware.SelectNodes("addvehicle"))
            {
                string strLoopID = xmlAddVehicle.InnerText;
                XmlNode xmlVehicle = strLoopID.IsGuid()
                    ? objXmlVehicleDocument.SelectSingleNode("/chummer/vehicles/vehicle[id = \"" + strLoopID + "\"]")
                    : objXmlVehicleDocument.SelectSingleNode("/chummer/vehicles/vehicle[name = \"" + strLoopID + "\"]");

                if (xmlVehicle != null)
                {
                    Vehicle objVehicle = new Vehicle(_objCharacter);
                    objVehicle.Create(xmlVehicle);
                    objVehicle.ParentID = InternalId;
                    lstVehicles.Add(objVehicle);

                    Guid.TryParse(objVehicle.InternalId, out _guiVehicleID);
                }
            }

            /*
             * This needs to be handled separately from usual bonus nodes because:
             * - Children must always inherit the side of their parent(s)
             * - In case of numerical limits, we must be able to apply them separately to each side
             * - Modular cyberlimbs need a constant side regardless of their equip status
             * - In cases where modular mounts might get blocked, we must force the 'ware to the unblocked side
             */
            if (objXmlCyberware["selectside"] != null)
            {
                string strParentSide = Parent?.Location;
                if (!string.IsNullOrEmpty(strParentSide))
                {
                    _strLocation = strParentSide;
                }
                else
                {
                    frmSelectSide frmPickSide = new frmSelectSide
                    {
                        Description = string.Format(LanguageManager.GetString("Label_SelectSide", GlobalOptions.Language), DisplayNameShort(GlobalOptions.Language))
                    };
                    string strForcedSide = string.Empty;
                    if (_strForced == "Right" || _strForced == "Left")
                        strForcedSide = _strForced;
                    // TODO: Fix for modular mounts / banned mounts if someone has an amount of limbs different from the default amount
                    if (string.IsNullOrEmpty(strForcedSide) && ParentVehicle == null)
                    {
                        ObservableCollection<Cyberware> lstCyberwareToCheck = Parent == null ? _objCharacter.Cyberware : Parent.Children;
                        if (!objXmlCyberware.RequirementsMet(_objCharacter, string.Empty, string.Empty, string.Empty, "Left") ||
                            (!string.IsNullOrEmpty(BlocksMounts) && lstCyberwareToCheck.Any(x => !string.IsNullOrEmpty(x.HasModularMount) && x.Location == "Left" && BlocksMounts.Split(',').Contains(x.HasModularMount))) ||
                            (!string.IsNullOrEmpty(HasModularMount) && lstCyberwareToCheck.Any(x => !string.IsNullOrEmpty(x.BlocksMounts) && x.Location == "Left" && x.BlocksMounts.Split(',').Contains(HasModularMount))))
                            strForcedSide = "Right";
                        else if (!objXmlCyberware.RequirementsMet(_objCharacter, string.Empty, string.Empty, string.Empty, "Right") ||
                            (!string.IsNullOrEmpty(BlocksMounts) && lstCyberwareToCheck.Any(x => !string.IsNullOrEmpty(x.HasModularMount) && x.Location == "Right" && BlocksMounts.Split(',').Contains(x.HasModularMount))) ||
                            (!string.IsNullOrEmpty(HasModularMount) && lstCyberwareToCheck.Any(x => !string.IsNullOrEmpty(x.BlocksMounts) && x.Location == "Right" && x.BlocksMounts.Split(',').Contains(HasModularMount))))
                            strForcedSide = "Left";
                    }
                    if (!string.IsNullOrEmpty(strForcedSide))
                        frmPickSide.ForceValue(strForcedSide);
                    else
                        frmPickSide.ShowDialog();

                    // Make sure the dialogue window was not canceled.
                    if (frmPickSide.DialogResult == DialogResult.Cancel)
                    {
                        _guiID = Guid.Empty;
                        return;
                    }

                    _strLocation = frmPickSide.SelectedSide;
                }
            }

            // If the piece grants a bonus, pass the information to the Improvement Manager.
            // Modular cyberlimbs only get their bonuses applied when they are equipped onto a limb, so we're skipping those here
            if (blnCreateImprovements)
            {
                if (Bonus != null || PairBonus != null)
                {
                    if (!string.IsNullOrEmpty(_strForced) && _strForced != "Left" && _strForced != "Right")
                        ImprovementManager.ForcedValue = _strForced;

                    if (Bonus != null && !ImprovementManager.CreateImprovements(_objCharacter, objSource, _guiID.ToString("D"), Bonus, false, Rating, DisplayNameShort(GlobalOptions.Language)))
                    {
                        _guiID = Guid.Empty;
                        return;
                    }
                    if (!string.IsNullOrEmpty(ImprovementManager.SelectedValue) && string.IsNullOrEmpty(_strExtra))
                        _strExtra = ImprovementManager.SelectedValue;

<<<<<<< HEAD
=======
                    if (WirelessBonus != null && WirelessOn && !ImprovementManager.CreateImprovements(_objCharacter, objSource, _guiID.ToString("D"), WirelessBonus, false, Rating, DisplayNameShort(GlobalOptions.Language)))
                    {
                        _guiID = Guid.Empty;
                        return;
                    }
>>>>>>> ea2eb8a5
                    if (!string.IsNullOrEmpty(ImprovementManager.SelectedValue) && string.IsNullOrEmpty(_strExtra))
                        _strExtra = ImprovementManager.SelectedValue;

                    if (PairBonus != null)
                    {
                        // This cyberware should not be included in the count to make things easier.
                        List<Cyberware> lstPairableCyberwares = _objCharacter.Cyberware.DeepWhere(x => x.Children, x => x != this && IncludePair.Contains(x.Name) && x.Extra == Extra && x.IsModularCurrentlyEquipped).ToList();
                        int intCount = lstPairableCyberwares.Count;
                        // Need to use slightly different logic if this cyberware has a location (Left or Right) and only pairs with itself because Lefts can only be paired with Rights and Rights only with Lefts
                        if (!string.IsNullOrEmpty(Location) && IncludePair.All(x => x == Name))
                        {
                            intCount = 0;
                            foreach (Cyberware objPairableCyberware in lstPairableCyberwares)
                            {
                                if (objPairableCyberware.Location != Location)
                                    // We have found a cyberware with which this one could be paired, so increase count by 1
                                    intCount += 1;
                                else
                                    // We have found a cyberware that would serve as a pair to another cyberware instead of this one, so decrease count by 1
                                    intCount -= 1;
                            }

                            // If we have at least one cyberware with which we could pair, set count to 1 so that it passes the modulus to add the PairBonus. Otherwise, set to 0 so it doesn't pass.
                            intCount = intCount > 0 ? 1 : 0;
                        }
                        if ((intCount & 1) == 1 && !ImprovementManager.CreateImprovements(_objCharacter, objSource, _guiID.ToString("D") + "Pair", PairBonus, false, Rating, DisplayNameShort(GlobalOptions.Language)))
                        {
                            _guiID = Guid.Empty;
                            return;
                        }
                    }
                }

                if (WirelessBonus != null || WirelessPairBonus != null)
                {
                    ToggleWirelessBonuses(_blnWirelessOn);
                }
            }

            // Retrieve the Bioware or Cyberware ESS Cost Multiplier. Bioware Modifiers do not apply to Genetech.
            if (GetNode()?["forcegrade"]?.InnerText != "None")
            {
                // Apply the character's Cyberware Essence cost multiplier if applicable.
                if (_objImprovementSource == Improvement.ImprovementSource.Cyberware)
                {
                    if (ImprovementManager.ValueOf(_objCharacter, Improvement.ImprovementType.CyberwareEssCostNonRetroactive) != 0)
                    {
                        decimal decMultiplier = 1;
                        decMultiplier = _objCharacter.Improvements
                            .Where(objImprovement => objImprovement.ImproveType == Improvement.ImprovementType.CyberwareEssCostNonRetroactive && objImprovement.Enabled)
                            .Aggregate(decMultiplier, (current, objImprovement) => current - (1m - Convert.ToDecimal(objImprovement.Value, GlobalOptions.InvariantCultureInfo) / 100m));
                        _decExtraESSAdditiveMultiplier -= 1.0m - decMultiplier;
                    }
                    if (ImprovementManager.ValueOf(_objCharacter, Improvement.ImprovementType.CyberwareTotalEssMultiplierNonRetroactive) != 0)
                    {
                        foreach (Improvement objImprovement in _objCharacter.Improvements.Where(x => x.Enabled && x.ImproveType == Improvement.ImprovementType.CyberwareTotalEssMultiplierNonRetroactive))
                        {
                            _decExtraESSMultiplicativeMultiplier *= (Convert.ToDecimal(objImprovement.Value, GlobalOptions.InvariantCultureInfo) / 100m);
                        }
                    }
                }

                // Apply the character's Bioware Essence cost multiplier if applicable.
                else if (_objImprovementSource == Improvement.ImprovementSource.Bioware)
                {
                    if (ImprovementManager.ValueOf(_objCharacter, Improvement.ImprovementType.BiowareEssCostNonRetroactive) != 0)
                    {
                        decimal decMultiplier = 1;
                        decMultiplier = _objCharacter.Improvements
                            .Where(objImprovement => objImprovement.ImproveType == Improvement.ImprovementType.BiowareEssCostNonRetroactive && objImprovement.Enabled)
                            .Aggregate(decMultiplier, (current, objImprovement) => current - (1m - Convert.ToDecimal(objImprovement.Value, GlobalOptions.InvariantCultureInfo) / 100m));
                        _decExtraESSAdditiveMultiplier -= 1.0m - decMultiplier;
                    }
                    if (ImprovementManager.ValueOf(_objCharacter, Improvement.ImprovementType.BiowareTotalEssMultiplierNonRetroactive) != 0)
                    {
                        foreach (Improvement objImprovement in _objCharacter.Improvements.Where(x => x.Enabled && x.ImproveType == Improvement.ImprovementType.BiowareTotalEssMultiplierNonRetroactive))
                        {
                            _decExtraESSMultiplicativeMultiplier *= (Convert.ToDecimal(objImprovement.Value, GlobalOptions.InvariantCultureInfo) / 100m);
                        }
                    }
                }
            }

            if (blnCreateChildren)
                CreateChildren(objXmlCyberware, objGrade, lstWeapons, lstVehicles, blnCreateImprovements);

            if (!string.IsNullOrEmpty(_strPlugsIntoModularMount))
                ChangeModularEquip(false);
        }

        private void CreateChildren(XmlNode objParentNode, Grade objGrade, IList<Weapon> lstWeapons, IList<Vehicle> objVehicles, bool blnCreateImprovements = true)
        {
            // If we've just added a new base item, see if there are any subsystems that should automatically be added.
            XmlNode xmlSubsystemsNode = objParentNode["subsystems"];
            if (xmlSubsystemsNode != null)
            {
                // Load Cyberware subsystems first
                using (XmlNodeList objXmlSubSystemNameList = xmlSubsystemsNode.SelectNodes("cyberware"))
                    if (objXmlSubSystemNameList?.Count > 0)
                    {
                        XmlDocument objXmlDocument = XmlManager.Load("cyberware.xml");
                        foreach (XmlNode objXmlSubsystemNode in objXmlSubSystemNameList)
                        {
                            XmlNode objXmlSubsystem = objXmlDocument.SelectSingleNode("/chummer/cyberwares/cyberware[name = \"" + objXmlSubsystemNode["name"]?.InnerText + "\"]");

                            if (objXmlSubsystem != null)
                            {
                                Cyberware objSubsystem = new Cyberware(_objCharacter);
                                int intSubSystemRating = Convert.ToInt32(objXmlSubsystemNode["rating"]?.InnerText);
                                objSubsystem.Create(objXmlSubsystem, objGrade, Improvement.ImprovementSource.Cyberware, intSubSystemRating, lstWeapons, objVehicles, blnCreateImprovements, true,
                                    objXmlSubsystemNode["forced"]?.InnerText ?? string.Empty, this);
                                objSubsystem.ParentID = InternalId;
                                objSubsystem.Cost = "0";
                                // If the <subsystem> tag itself contains extra children, add those, too
                                objSubsystem.CreateChildren(objXmlSubsystemNode, objGrade, lstWeapons, objVehicles, blnCreateImprovements);

                                _lstChildren.Add(objSubsystem);
                            }
                        }
                    }

                // Load bioware subsystems next
                using (XmlNodeList objXmlSubSystemNameList = xmlSubsystemsNode.SelectNodes("bioware"))
                    if (objXmlSubSystemNameList?.Count > 0)
                    {
                        XmlDocument objXmlDocument = XmlManager.Load("bioware.xml");
                        foreach (XmlNode objXmlSubsystemNode in objXmlSubSystemNameList)
                        {
                            XmlNode objXmlSubsystem = objXmlDocument.SelectSingleNode("/chummer/biowares/bioware[name = \"" + objXmlSubsystemNode["name"]?.InnerText + "\"]");

                            if (objXmlSubsystem != null)
                            {
                                Cyberware objSubsystem = new Cyberware(_objCharacter);
                                int intSubSystemRating = Convert.ToInt32(objXmlSubsystemNode["rating"]?.InnerText);
                                objSubsystem.Create(objXmlSubsystem, objGrade, Improvement.ImprovementSource.Bioware, intSubSystemRating, lstWeapons, objVehicles, blnCreateImprovements, true,
                                    objXmlSubsystemNode["forced"]?.InnerText ?? string.Empty, this);
                                objSubsystem.ParentID = InternalId;
                                objSubsystem.Cost = "0";
                                // If the <subsystem> tag itself contains extra children, add those, too
                                objSubsystem.CreateChildren(objXmlSubsystemNode, objGrade, lstWeapons, objVehicles, blnCreateImprovements);

                                _lstChildren.Add(objSubsystem);
                            }
                        }
                    }
            }

            // Check to see if there are any child elements.
            if (objParentNode["gears"] != null)
            {
                XmlDocument objXmlGearDocument = XmlManager.Load("gear.xml");

                XmlNodeList objXmlGearList = objParentNode["gears"].SelectNodes("usegear");
                if (objXmlGearList?.Count > 0)
                {
                    IList<Weapon> lstChildWeapons = new List<Weapon>();
                    foreach (XmlNode objXmlVehicleGear in objXmlGearList)
                    {
                        Gear objGear = new Gear(_objCharacter);
                        if (!objGear.CreateFromNode(objXmlGearDocument, objXmlVehicleGear, lstChildWeapons, blnCreateImprovements))
                            continue;
                        foreach (Weapon objWeapon in lstChildWeapons)
                        {
                            objWeapon.ParentID = InternalId;
                        }

                        objGear.Parent = this;
                        objGear.ParentID = InternalId;
                        Gear.Add(objGear);
                        lstChildWeapons.AddRange(lstWeapons);
                    }

                    lstWeapons.AddRange(lstChildWeapons);
                }
            }
        }

        /// <summary>
        /// Save the object's XML to the XmlWriter.
        /// </summary>
        /// <param name="objWriter">XmlTextWriter to write with.</param>
        public void Save(XmlTextWriter objWriter)
        {
            objWriter.WriteStartElement("cyberware");
            objWriter.WriteElementString("sourceid", _guiSourceID.ToString("D"));
            objWriter.WriteElementString("guid", _guiID.ToString("D"));
            objWriter.WriteElementString("name", _strName);
            objWriter.WriteElementString("category", _strCategory);
            objWriter.WriteElementString("limbslot", _strLimbSlot);
            objWriter.WriteElementString("limbslotcount", _strLimbSlotCount);
            objWriter.WriteElementString("inheritattributes", _blnInheritAttributes.ToString());
            objWriter.WriteElementString("ess", _strESS);
            objWriter.WriteElementString("capacity", _strCapacity);
            objWriter.WriteElementString("avail", _strAvail);
            objWriter.WriteElementString("cost", _strCost);
            objWriter.WriteElementString("source", _strSource);
            objWriter.WriteElementString("page", _strPage);
            objWriter.WriteElementString("parentid", _strParentID);
            objWriter.WriteElementString("hasmodularmount", _strHasModularMount);
            objWriter.WriteElementString("plugsintomodularmount", _strPlugsIntoModularMount);
            objWriter.WriteElementString("blocksmounts", _strBlocksMounts);
            objWriter.WriteElementString("forced", _strForced);
            objWriter.WriteElementString("rating", _intRating.ToString(GlobalOptions.InvariantCultureInfo));
            objWriter.WriteElementString("minrating", _strMinRating);
            objWriter.WriteElementString("maxrating", _strMaxRating);
            objWriter.WriteElementString("subsystems", _strAllowSubsystems);
            objWriter.WriteElementString("grade", _objGrade.Name);
            objWriter.WriteElementString("location", _strLocation);
            objWriter.WriteElementString("extra", _strExtra);
            objWriter.WriteElementString("suite", _blnSuite.ToString());
            objWriter.WriteElementString("essdiscount", _intEssenceDiscount.ToString(GlobalOptions.InvariantCultureInfo));
            objWriter.WriteElementString("extraessadditivemultiplier", _decExtraESSAdditiveMultiplier.ToString(GlobalOptions.InvariantCultureInfo));
            objWriter.WriteElementString("extraessmultiplicativemultiplier", _decExtraESSMultiplicativeMultiplier.ToString(GlobalOptions.InvariantCultureInfo));
            objWriter.WriteElementString("forcegrade", _strForceGrade);
            objWriter.WriteElementString("matrixcmfilled", _intMatrixCMFilled.ToString(GlobalOptions.InvariantCultureInfo));
            objWriter.WriteElementString("prototypetranshuman", _blnPrototypeTranshuman.ToString());
            if (_nodBonus != null)
                objWriter.WriteRaw(_nodBonus.OuterXml);
            else
                objWriter.WriteElementString("bonus", string.Empty);
            if (_nodPairBonus != null)
                objWriter.WriteRaw(_nodPairBonus.OuterXml);
            else
                objWriter.WriteElementString("pairbonus", string.Empty);
            if (_nodWirelessBonus != null)
                objWriter.WriteRaw(_nodWirelessBonus.OuterXml);
            else
                objWriter.WriteElementString("wirelessbonus", string.Empty);
            if (_nodWirelessPairBonus != null)
                objWriter.WriteRaw(_nodWirelessPairBonus.OuterXml);
            else
                objWriter.WriteElementString("wirelesspairbonus", string.Empty);
            if (_nodAllowGear != null)
                objWriter.WriteRaw(_nodAllowGear.OuterXml);
            objWriter.WriteElementString("improvementsource", _objImprovementSource.ToString());
            if (_guiWeaponID != Guid.Empty)
                objWriter.WriteElementString("weaponguid", _guiWeaponID.ToString("D"));
            if (_guiVehicleID != Guid.Empty)
                objWriter.WriteElementString("vehicleguid", _guiVehicleID.ToString("D"));
            objWriter.WriteStartElement("pairinclude");
            foreach (string strName in _lstIncludeInPairBonus)
                objWriter.WriteElementString("name", strName);
            objWriter.WriteStartElement("wirelesspairinclude");
            foreach (string strName in _lstIncludeInWirelessPairBonus)
                objWriter.WriteElementString("name", strName);
            objWriter.WriteEndElement();
            objWriter.WriteStartElement("children");
            foreach (Cyberware objChild in _lstChildren)
            {
                objChild.Save(objWriter);
            }
            objWriter.WriteEndElement();
            if (_lstGear.Count > 0)
            {
                objWriter.WriteStartElement("gears");
                foreach (Gear objGear in _lstGear)
                {
                    objGear.Save(objWriter);
                }
                objWriter.WriteEndElement();
            }
            objWriter.WriteElementString("notes", _strNotes);
            objWriter.WriteElementString("discountedcost", _blnDiscountCost.ToString());
            objWriter.WriteElementString("addtoparentess", _blnAddToParentESS.ToString());
            objWriter.WriteElementString("addtoparentcapacity", _blnAddToParentCapacity.ToString());

            objWriter.WriteElementString("active", this.IsActiveCommlink(_objCharacter).ToString());
            objWriter.WriteElementString("homenode", this.IsHomeNode(_objCharacter).ToString());
            objWriter.WriteElementString("devicerating", _strDeviceRating);
            objWriter.WriteElementString("programlimit", _strProgramLimit);
            objWriter.WriteElementString("overclocked", _strOverclocked);
            objWriter.WriteElementString("attack", _strAttack);
            objWriter.WriteElementString("sleaze", _strSleaze);
            objWriter.WriteElementString("dataprocessing", _strDataProcessing);
            objWriter.WriteElementString("firewall", _strFirewall);
            objWriter.WriteElementString("attributearray", _strAttributeArray);
            objWriter.WriteElementString("modattack", _strModAttack);
            objWriter.WriteElementString("modsleaze", _strModSleaze);
            objWriter.WriteElementString("moddataprocessing", _strModDataProcessing);
            objWriter.WriteElementString("modfirewall", _strModFirewall);
            objWriter.WriteElementString("modattributearray", _strModAttributeArray);
            objWriter.WriteElementString("canswapattributes", _blnCanSwapAttributes.ToString());
            objWriter.WriteEndElement();

            if (string.IsNullOrEmpty(ParentID))
                _objCharacter.SourceProcess(_strSource);
        }

        /// <summary>
        /// Load the CharacterAttribute from the XmlNode.
        /// </summary>
        /// <param name="objNode">XmlNode to load.</param>
        /// <param name="blnCopy">Whether this is a copy of an existing cyberware being loaded.</param>
        public void Load(XmlNode objNode, bool blnCopy = false)
        {
            if (objNode.TryGetField("sourceid", Guid.TryParse, out _guiSourceID))
                _objCachedMyXmlNode = null;
            if (blnCopy)
            {
                _guiID = Guid.NewGuid();
            }
            else
                objNode.TryGetField("guid", Guid.TryParse, out _guiID);

            objNode.TryGetStringFieldQuickly("name", ref _strName);
            objNode.TryGetStringFieldQuickly("category", ref _strCategory);
            if (objNode["improvementsource"] != null)
            {
                _objImprovementSource = Improvement.ConvertToImprovementSource(objNode["improvementsource"].InnerText);
                _objCachedMyXmlNode = null;
            }
            // Legacy shim for misformatted name of Reflex Recorder
            if (_strName == "Reflex Recorder (Skill)" && _objCharacter.LastSavedVersion <= new Version("5.198.31"))
            {
                // This step is needed in case there's a custom data file that has the name "Reflex Recorder (Skill)", in which case we wouldn't want to rename the 'ware
                XmlNode xmlReflexRecorderNode = _objImprovementSource == Improvement.ImprovementSource.Bioware
                    ? XmlManager.Load("bioware.xml").SelectSingleNode("/chummer/biowares/bioware[name = \"Reflex Recorder (Skill)\"]")
                    : XmlManager.Load("cyberware.xml").SelectSingleNode("/chummer/cyberwares/cyberware[name = \"Reflex Recorder (Skill)\"]");
                if (xmlReflexRecorderNode == null)
                    _strName = "Reflex Recorder";
            }
            objNode.TryGetInt32FieldQuickly("matrixcmfilled", ref _intMatrixCMFilled);
            objNode.TryGetStringFieldQuickly("limbslot", ref _strLimbSlot);
            objNode.TryGetStringFieldQuickly("limbslotcount", ref _strLimbSlotCount);
            objNode.TryGetBoolFieldQuickly("inheritattributes", ref _blnInheritAttributes);
            objNode.TryGetStringFieldQuickly("ess", ref _strESS);
            objNode.TryGetStringFieldQuickly("capacity", ref _strCapacity);
            objNode.TryGetStringFieldQuickly("avail", ref _strAvail);
            objNode.TryGetStringFieldQuickly("cost", ref _strCost);
            objNode.TryGetStringFieldQuickly("source", ref _strSource);
            objNode.TryGetStringFieldQuickly("page", ref _strPage);
            objNode.TryGetStringFieldQuickly("parentid", ref _strParentID);
            if (!objNode.TryGetStringFieldQuickly("hasmodularmount", ref _strHasModularMount))
                _strHasModularMount = GetNode()?["hasmodularmount"]?.InnerText ?? string.Empty;
            if (!objNode.TryGetStringFieldQuickly("plugsintomodularmount", ref _strPlugsIntoModularMount))
                _strPlugsIntoModularMount = GetNode()?["plugsintomodularmount"]?.InnerText ?? string.Empty;
            if (!objNode.TryGetStringFieldQuickly("blocksmounts", ref _strBlocksMounts))
                _strBlocksMounts = GetNode()?["blocksmounts"]?. InnerText ?? string.Empty;
            objNode.TryGetStringFieldQuickly("forced", ref _strForced);
            objNode.TryGetInt32FieldQuickly("rating", ref _intRating);
            objNode.TryGetStringFieldQuickly("minrating", ref _strMinRating);
            objNode.TryGetStringFieldQuickly("maxrating", ref _strMaxRating);
            // Legacy shim for old-form customized attribute
            if ((Name == "Customized Agility" || Name == "Customized Strength" || Name == "Cyberlimb Customization, Agility (2050)" || Name == "Cyberlimb Customization, Strength (2050)") &&
                int.TryParse(MaxRatingString, out int _))
            {
                XmlNode objMyXmlNode = GetNode();
                if (objMyXmlNode != null)
                {
                    objMyXmlNode.TryGetStringFieldQuickly("minrating", ref _strMinRating);
                    objMyXmlNode.TryGetStringFieldQuickly("rating", ref _strMaxRating);
                    objMyXmlNode.TryGetStringFieldQuickly("avail", ref _strAvail);
                    objMyXmlNode.TryGetStringFieldQuickly("cost", ref _strCost);
                }
            }
            objNode.TryGetStringFieldQuickly("subsystems", ref _strAllowSubsystems);
            if (objNode["grade"] != null)
                _objGrade = ConvertToCyberwareGrade(objNode["grade"].InnerText, _objImprovementSource, _objCharacter);
            objNode.TryGetStringFieldQuickly("location", ref _strLocation);
            if (!objNode.TryGetStringFieldQuickly("extra", ref _strExtra) && _strLocation != "Left" && _strLocation != "Right")
            {
                _strExtra = _strLocation;
                _strLocation = string.Empty;
            }
            objNode.TryGetBoolFieldQuickly("suite", ref _blnSuite);
            objNode.TryGetInt32FieldQuickly("essdiscount", ref _intEssenceDiscount);
            objNode.TryGetDecFieldQuickly("extraessadditivemultiplier", ref _decExtraESSAdditiveMultiplier);
            objNode.TryGetDecFieldQuickly("extraessmultiplicativemultiplier", ref _decExtraESSMultiplicativeMultiplier);
            objNode.TryGetStringFieldQuickly("forcegrade", ref _strForceGrade);
            if (_objCharacter.PrototypeTranshuman > 0)
                objNode.TryGetBoolFieldQuickly("prototypetranshuman", ref _blnPrototypeTranshuman);
            _nodBonus = objNode["bonus"];
            _nodPairBonus = objNode["pairbonus"];
            XmlNode xmlPairIncludeNode = objNode["pairinclude"];
            if (xmlPairIncludeNode == null)
            {
                xmlPairIncludeNode = GetNode()?["pairinclude"];
                _lstIncludeInPairBonus.Add(Name);
            }
            if (xmlPairIncludeNode != null)
            {
                using (XmlNodeList xmlNameList = xmlPairIncludeNode.SelectNodes("name"))
                    if (xmlNameList != null)
                        foreach (XmlNode xmlNameNode in xmlNameList)
                            _lstIncludeInPairBonus.Add(xmlNameNode.InnerText);
            }
            _nodWirelessPairBonus = objNode["wirelesspairbonus"];
            xmlPairIncludeNode = objNode["wirelesspairinclude"];
            if (xmlPairIncludeNode == null)
            {
                xmlPairIncludeNode = GetNode()?["wirelesspairinclude"];
                _lstIncludeInWirelessPairBonus.Add(Name);
            }
            if (xmlPairIncludeNode != null)
            {
                using (XmlNodeList xmlNameList = xmlPairIncludeNode.SelectNodes("name"))
                    if (xmlNameList != null)
                        foreach (XmlNode xmlNameNode in xmlNameList)
                            _lstIncludeInWirelessPairBonus.Add(xmlNameNode.InnerText);
            }
            _nodWirelessBonus = objNode["wirelessbonus"];
            if (!objNode.TryGetBoolFieldQuickly("wirelesson", ref _blnWirelessOn))
            {
                _blnWirelessOn = false;
            }
            _nodAllowGear = objNode["allowgear"];
            // Legacy Sweep
            if (_strForceGrade != "None" && (_strCategory.StartsWith("Genetech") || _strCategory.StartsWith("Genetic Infusions") || _strCategory.StartsWith("Genemods")))
            {
                _strForceGrade = GetNode()?["forcegrade"]?.InnerText;
                if (!string.IsNullOrEmpty(_strForceGrade))
                    _objGrade = ConvertToCyberwareGrade(_strForceGrade, _objImprovementSource, _objCharacter);
            }
            if (objNode["weaponguid"] != null)
            {
                Guid.TryParse(objNode["weaponguid"].InnerText, out _guiWeaponID);
            }
            if (objNode["vehicleguid"] != null)
            {
                Guid.TryParse(objNode["vehicleguid"].InnerText, out _guiVehicleID);
            }

            if (objNode.InnerXml.Contains("<cyberware>"))
            {
                XmlNodeList nodChildren = objNode.SelectNodes("children/cyberware");
                foreach (XmlNode nodChild in nodChildren)
                {
                    Cyberware objChild = new Cyberware(_objCharacter);
                    objChild.Load(nodChild, blnCopy);
                    _lstChildren.Add(objChild);
                }
            }

            if (objNode.InnerXml.Contains("<gears>"))
            {
                XmlNodeList nodChildren = objNode.SelectNodes("gears/gear");
                foreach (XmlNode nodChild in nodChildren)
                {
                    Gear objGear = new Gear(_objCharacter);
                    objGear.Load(nodChild, blnCopy);
                    _lstGear.Add(objGear);
                }
            }

            objNode.TryGetStringFieldQuickly("notes", ref _strNotes);
            objNode.TryGetBoolFieldQuickly("discountedcost", ref _blnDiscountCost);
            if (objNode["addtoparentess"] != null)
            {
                if (bool.TryParse(objNode["addtoparentess"].InnerText, out bool blnTmp))
                {
                    _blnAddToParentESS = blnTmp;
                }
            }
            else
                _blnAddToParentESS = GetNode()?["addtoparentess"] != null;

            if (objNode["addtoparentcapacity"] != null)
            {
                if (bool.TryParse(objNode["addtoparentcapacity"].InnerText, out bool blnTmp))
                {
                    _blnAddToParentCapacity = blnTmp;
                }
            }
            else
                _blnAddToParentCapacity = GetNode()?["addtoparentcapacity"] != null;

            bool blnIsActive = false;
            if (objNode.TryGetBoolFieldQuickly("active", ref blnIsActive) && blnIsActive)
                this.SetActiveCommlink(_objCharacter, true);
            if (blnCopy)
            {
                this.SetHomeNode(_objCharacter, false);
            }
            else
            {
                bool blnIsHomeNode = false;
                if (objNode.TryGetBoolFieldQuickly("homenode", ref blnIsHomeNode) && blnIsHomeNode)
                {
                    this.SetHomeNode(_objCharacter, true);
                }
            }

            if (!objNode.TryGetStringFieldQuickly("devicerating", ref _strDeviceRating))
                GetNode()?.TryGetStringFieldQuickly("devicerating", ref _strDeviceRating);
            if (!objNode.TryGetStringFieldQuickly("programlimit", ref _strProgramLimit))
                GetNode()?.TryGetStringFieldQuickly("programs", ref _strProgramLimit);
            objNode.TryGetStringFieldQuickly("overclocked", ref _strOverclocked);
            if (!objNode.TryGetStringFieldQuickly("attack", ref _strAttack))
                GetNode()?.TryGetStringFieldQuickly("attack", ref _strAttack);
            if (!objNode.TryGetStringFieldQuickly("sleaze", ref _strSleaze))
                GetNode()?.TryGetStringFieldQuickly("sleaze", ref _strSleaze);
            if (!objNode.TryGetStringFieldQuickly("dataprocessing", ref _strDataProcessing))
                GetNode()?.TryGetStringFieldQuickly("dataprocessing", ref _strDataProcessing);
            if (!objNode.TryGetStringFieldQuickly("firewall", ref _strFirewall))
                GetNode()?.TryGetStringFieldQuickly("firewall", ref _strFirewall);
            if (!objNode.TryGetStringFieldQuickly("attributearray", ref _strAttributeArray))
                GetNode()?.TryGetStringFieldQuickly("attributearray", ref _strAttributeArray);
            if (!objNode.TryGetStringFieldQuickly("modattack", ref _strModAttack))
                GetNode()?.TryGetStringFieldQuickly("modattack", ref _strModAttack);
            if (!objNode.TryGetStringFieldQuickly("modsleaze", ref _strModSleaze))
                GetNode()?.TryGetStringFieldQuickly("modsleaze", ref _strModSleaze);
            if (!objNode.TryGetStringFieldQuickly("moddataprocessing", ref _strModDataProcessing))
                GetNode()?.TryGetStringFieldQuickly("moddataprocessing", ref _strModDataProcessing);
            if (!objNode.TryGetStringFieldQuickly("modfirewall", ref _strModFirewall))
                GetNode()?.TryGetStringFieldQuickly("modfirewall", ref _strModFirewall);
            if (!objNode.TryGetStringFieldQuickly("modattributearray", ref _strModAttributeArray))
                GetNode()?.TryGetStringFieldQuickly("modattributearray", ref _strModAttributeArray);
            
            if (blnCopy)
            {
                if (Bonus != null || WirelessBonus != null || PairBonus != null || WirelessPairBonus != null)
                {
                    if (!string.IsNullOrEmpty(_strForced) && _strForced != "Left" && _strForced != "Right")
                        ImprovementManager.ForcedValue = _strForced;

                    if (Bonus != null)
                    {
                        ImprovementManager.CreateImprovements(_objCharacter, _objImprovementSource,
                            _guiID.ToString("D"), Bonus, false, Rating, DisplayNameShort(GlobalOptions.Language));
                    }

                    if (!string.IsNullOrEmpty(ImprovementManager.SelectedValue) && string.IsNullOrEmpty(_strExtra))
                        _strExtra = ImprovementManager.SelectedValue;

                    if (WirelessBonus != null)
                    {
                        ImprovementManager.CreateImprovements(_objCharacter, _objImprovementSource,
                            _guiID.ToString("D"), WirelessBonus, false, Rating,
                            DisplayNameShort(GlobalOptions.Language));
                    }

                    if (!string.IsNullOrEmpty(ImprovementManager.SelectedValue) && string.IsNullOrEmpty(_strExtra))
                        _strExtra = ImprovementManager.SelectedValue;

                    if (WirelessPairBonus != null && WirelessOn)
                    {
                        // This cyberware should not be included in the count to make things easier.
                        List<Cyberware> lstPairableCyberwares = _objCharacter.Cyberware.DeepWhere(x => x.Children,
                            x => x != this && IncludeWirelessPair.Contains(x.Name) && x.Extra == Extra &&
                                 x.IsModularCurrentlyEquipped).ToList();
                        int intCount = lstPairableCyberwares.Count;
                        // Need to use slightly different logic if this cyberware has a location (Left or Right) and only pairs with itself because Lefts can only be paired with Rights and Rights only with Lefts
                        if (!string.IsNullOrEmpty(Location) && IncludeWirelessPair.All(x => x == Name))
                        {
                            intCount = 0;
                            foreach (Cyberware objPairableCyberware in lstPairableCyberwares)
                            {
                                if (objPairableCyberware.Location != Location)
                                    // We have found a cyberware with which this one could be paired, so increase count by 1
                                    intCount += 1;
                                else
                                    // We have found a cyberware that would serve as a pair to another cyberware instead of this one, so decrease count by 1
                                    intCount -= 1;
                            }

                            // If we have at least one cyberware with which we could pair, set count to 1 so that it passes the modulus to add the PairBonus. Otherwise, set to 0 so it doesn't pass.
                            intCount = intCount > 0 ? 1 : 0;
                        }

                        if (intCount % 2 == 1)
                        {
                            ImprovementManager.CreateImprovements(_objCharacter, SourceType,
                                InternalId + "WirelessPair", WirelessPairBonus, false, Rating,
                                DisplayNameShort(GlobalOptions.Language));
                        }
                    }
                    else if (PairBonus != null)
                    {
                        // This cyberware should not be included in the count to make things easier.
                        List<Cyberware> lstPairableCyberwares = _objCharacter.Cyberware.DeepWhere(x => x.Children,
                            x => x != this && IncludePair.Contains(x.Name) && x.Extra == Extra &&
                                 x.IsModularCurrentlyEquipped).ToList();
                        int intCount = lstPairableCyberwares.Count;
                        // Need to use slightly different logic if this cyberware has a location (Left or Right) and only pairs with itself because Lefts can only be paired with Rights and Rights only with Lefts
                        if (!string.IsNullOrEmpty(Location) && IncludePair.All(x => x == Name))
                        {
                            intCount = 0;
                            foreach (Cyberware objPairableCyberware in lstPairableCyberwares)
                            {
                                if (objPairableCyberware.Location != Location)
                                    // We have found a cyberware with which this one could be paired, so increase count by 1
                                    intCount += 1;
                                else
                                    // We have found a cyberware that would serve as a pair to another cyberware instead of this one, so decrease count by 1
                                    intCount -= 1;
                            }

                            // If we have at least one cyberware with which we could pair, set count to 1 so that it passes the modulus to add the PairBonus. Otherwise, set to 0 so it doesn't pass.
                            intCount = intCount > 0 ? 1 : 0;
                        }
<<<<<<< HEAD

                        if (intCount % 2 == 1)
=======
                        if ((intCount & 1) == 1)
>>>>>>> ea2eb8a5
                        {
                            ImprovementManager.CreateImprovements(_objCharacter, SourceType, InternalId + "Pair",
                                PairBonus, false, Rating, DisplayNameShort(GlobalOptions.Language));
                        }
                    }
                }

                if (!IsModularCurrentlyEquipped)
                {
                    ChangeModularEquip(false);
                }
            }
        }

        /// <summary>
        /// Print the object's XML to the XmlWriter.
        /// </summary>obv
        /// <param name="objWriter">XmlTextWriter to write with.</param>
        /// <param name="objCulture">Culture in which to print.</param>
        /// <param name="strLanguageToPrint">Language in which to print</param>
        public void Print(XmlTextWriter objWriter, CultureInfo objCulture, string strLanguageToPrint)
        {
            objWriter.WriteStartElement("cyberware");
            if (string.IsNullOrWhiteSpace(LimbSlot) && _strCategory != "Cyberlimb")
                objWriter.WriteElementString("name", DisplayNameShort(strLanguageToPrint));
            else
            {
                string strSpaceCharacter = LanguageManager.GetString("String_Space", strLanguageToPrint);
                int intLimit = (TotalStrength * 2 + _objCharacter.BOD.TotalValue + _objCharacter.REA.TotalValue + 2) / 3;
                objWriter.WriteElementString("name", DisplayNameShort(strLanguageToPrint) + strSpaceCharacter + '(' + _objCharacter.AGI.GetDisplayAbbrev(strLanguageToPrint) + strSpaceCharacter + TotalAgility.ToString(objCulture) + ',' + strSpaceCharacter + _objCharacter.STR.GetDisplayAbbrev(strLanguageToPrint) + strSpaceCharacter + TotalStrength.ToString(objCulture) + ',' + strSpaceCharacter + LanguageManager.GetString("String_LimitPhysicalShort", strLanguageToPrint) + strSpaceCharacter + intLimit.ToString(objCulture) + ')');
            }
            objWriter.WriteElementString("category", DisplayCategory(strLanguageToPrint));

            objWriter.WriteElementString("ess", CalculatedESS().ToString(_objCharacter.Options.EssenceFormat, objCulture));
            objWriter.WriteElementString("capacity", Capacity);
            objWriter.WriteElementString("avail", TotalAvail(objCulture, strLanguageToPrint));
            objWriter.WriteElementString("cost", TotalCost.ToString(_objCharacter.Options.NuyenFormat, objCulture));
            objWriter.WriteElementString("owncost", OwnCost.ToString(_objCharacter.Options.NuyenFormat, objCulture));
            objWriter.WriteElementString("source", CommonFunctions.LanguageBookShort(Source, strLanguageToPrint));
            objWriter.WriteElementString("page", Page(strLanguageToPrint));
            objWriter.WriteElementString("rating", Rating.ToString(objCulture));
            objWriter.WriteElementString("minrating", MinRating.ToString(objCulture));
            objWriter.WriteElementString("maxrating", MaxRating.ToString(objCulture));
            objWriter.WriteElementString("allowsubsystems", AllowedSubsystems);
            objWriter.WriteElementString("wirelesson", WirelessOn.ToString());
            objWriter.WriteElementString("grade", Grade.DisplayName(strLanguageToPrint));
            objWriter.WriteElementString("location", Location);
            objWriter.WriteElementString("extra", Extra);
            objWriter.WriteElementString("improvementsource", SourceType.ToString());
            if (Gear.Count > 0)
            {
                objWriter.WriteStartElement("gears");
                foreach (Gear objGear in Gear)
                {
                    objGear.Print(objWriter, objCulture, strLanguageToPrint);
                }
                objWriter.WriteEndElement();
            }
            objWriter.WriteStartElement("children");
            foreach (Cyberware objChild in Children)
            {
                objChild.Print(objWriter, objCulture, strLanguageToPrint);
            }
            objWriter.WriteEndElement();
            if (_objCharacter.Options.PrintNotes)
                objWriter.WriteElementString("notes", Notes);
            objWriter.WriteElementString("iscommlink", IsCommlink.ToString());
            objWriter.WriteElementString("active", this.IsActiveCommlink(_objCharacter).ToString());
            objWriter.WriteElementString("homenode", this.IsHomeNode(_objCharacter).ToString());
            objWriter.WriteElementString("attack", this.GetTotalMatrixAttribute("Attack").ToString(objCulture));
            objWriter.WriteElementString("sleaze", this.GetTotalMatrixAttribute("Sleaze").ToString(objCulture));
            objWriter.WriteElementString("dataprocessing", this.GetTotalMatrixAttribute("Data Processing").ToString(objCulture));
            objWriter.WriteElementString("firewall", this.GetTotalMatrixAttribute("Firewall").ToString(objCulture));
            objWriter.WriteElementString("devicerating", this.GetTotalMatrixAttribute("Device Rating").ToString(objCulture));
            objWriter.WriteElementString("programlimit", this.GetTotalMatrixAttribute("Program Limit").ToString(objCulture));
            objWriter.WriteEndElement();
        }
        #endregion

        #region Properties
        /// <summary>
        /// Internal identifier which will be used to identify this piece of Cyberware in the Improvement system.
        /// </summary>
        public string InternalId => _guiID.ToString("D");

        /// <summary>
        /// Guid of a Cyberware Weapon.
        /// </summary>
        public string WeaponID
        {
            get => _guiWeaponID.ToString("D");
            set
            {
                if (Guid.TryParse(value, out Guid guiTemp))
                    _guiWeaponID = guiTemp;
            }
        }

        /// <summary>
        /// Guid of a Cyberware Drone/Vehicle.
        /// </summary>
        public string VehicleID
        {
            get => _guiVehicleID.ToString("D");
            set
            {
                if (Guid.TryParse(value, out Guid guiTemp))
                    _guiVehicleID = guiTemp;
            }
        }

        /// <summary>
        /// Bonus node from the XML file.
        /// </summary>
        public XmlNode Bonus
        {
            get => _nodBonus;
            set => _nodBonus = value;
        }

        /// <summary>
        /// Bonus node from the XML file that only activates for each pair of 'ware.
        /// </summary>
        public XmlNode PairBonus
        {
            get => _nodPairBonus;
            set => _nodPairBonus = value;
        }

        /// <summary>
        /// Bonus node from the XML file that only activates for each pair of 'ware.
        /// </summary>
        public XmlNode WirelessPairBonus
        {
            get => _nodWirelessPairBonus;
            set => _nodWirelessPairBonus = value;
        }

        /// <summary>
        /// Wireless bonus node from the XML file.
        /// </summary>
        public XmlNode WirelessBonus
        {
            get => _nodWirelessBonus;
            set => _nodWirelessBonus = value;
        }

        /// <summary>
        /// Whether the Cyberware's Wireless is enabled
        /// </summary>
        public bool WirelessOn
        {
            get => _blnWirelessOn;
            set
            {
                if (_blnWirelessOn == value) return;
                _blnWirelessOn = value;
                ToggleWirelessBonuses(value);
            }
        }

        /// <summary>
        /// AllowGear node from the XML file.
        /// </summary>
        public XmlNode AllowGear
        {
            get => _nodAllowGear;
            set => _nodAllowGear = value;
        }

        /// <summary>
        /// ImprovementSource Type.
        /// </summary>
        public Improvement.ImprovementSource SourceType
        {
            get => _objImprovementSource;
            set
            {
                if (_objImprovementSource != value)
                    _objCachedMyXmlNode = null;
                _objImprovementSource = value;
            }
        }

        /// <summary>
        /// Cyberware name.
        /// </summary>
        public string Name
        {
            get => _strName;
            set
            {
                if (_strName != value)
                {
                    string strOldValue = _strName;
                    _lstIncludeInPairBonus.Remove(_strName);
                    _lstIncludeInPairBonus.Add(value);
                    _lstIncludeInWirelessPairBonus.Remove(_strName);
                    _lstIncludeInWirelessPairBonus.Add(value);
                    _strName = value;
                    if (_objParent?.Category == "Cyberlimb" && _objParent.Parent?.InheritAttributes != false && _objParent.ParentVehicle == null && !_objCharacter.Options.DontUseCyberlimbCalculation &&
                        !string.IsNullOrWhiteSpace(_objParent.LimbSlot) && !_objCharacter.Options.ExcludeLimbSlot.Contains(_objParent.LimbSlot))
                    {
                        bool blnDoMovementUpdate = false;
                        if (value == "Enhanced Agility" || value == "Customized Agility" || strOldValue == "Enhanced Agility" || strOldValue == "Customized Agility")
                        {
                            blnDoMovementUpdate = true;
                            foreach (CharacterAttrib objCharacterAttrib in _objCharacter.AttributeSection.AttributeList.Concat(_objCharacter.AttributeSection.SpecialAttributeList))
                            {
                                if (objCharacterAttrib.Abbrev == "AGI")
                                {
                                    objCharacterAttrib.OnPropertyChanged(nameof(CharacterAttrib.TotalValue));
                                }
                            }
                        }
                        if (value == "Enhanced Strength" || value == "Customized Strength" || strOldValue == "Enhanced Strength" || strOldValue == "Customized Strength")
                        {
                            blnDoMovementUpdate = true;
                            foreach (CharacterAttrib objCharacterAttrib in _objCharacter.AttributeSection.AttributeList.Concat(_objCharacter.AttributeSection.SpecialAttributeList))
                            {
                                if (objCharacterAttrib.Abbrev == "STR")
                                {
                                    objCharacterAttrib.OnPropertyChanged(nameof(CharacterAttrib.TotalValue));
                                }
                            }
                        }

                        if (blnDoMovementUpdate && _objCharacter.Options.CyberlegMovement && LimbSlot == "leg")
                            _objCharacter.OnPropertyChanged(nameof(Character.GetMovement));
                    }
                }
            }
        }

        public bool InheritAttributes => _blnInheritAttributes;

        public Guid SourceID => _guiSourceID;

        /// <summary>
        /// The name of the object as it should be displayed on printouts (translated name only).
        /// </summary>
        public string DisplayNameShort(string strLanguage)
        {
            if (strLanguage == GlobalOptions.DefaultLanguage)
                return Name;

            return GetNode(strLanguage)?["translate"]?.InnerText ?? Name;
        }

        public static Guid EssenceHoleGUID { get; } = new Guid("b57eadaa-7c3b-4b80-8d79-cbbd922c1196");
        public static Guid EssenceAntiHoleGUID { get; } = new Guid("961eac53-0c43-4b19-8741-2872177a3a4c");

        /// <summary>
        /// The name of the object as it should be displayed in lists. Qty Name (Rating) (Extra).
        /// </summary>
        public string DisplayName(string strLanguage)
        {
            string strReturn = DisplayNameShort(strLanguage);
            string strSpaceCharacter = LanguageManager.GetString("String_Space", strLanguage);
            if (Rating > 0 && SourceID != EssenceHoleGUID && SourceID != EssenceAntiHoleGUID)
            {
                strReturn += strSpaceCharacter + '(' + LanguageManager.GetString("String_Rating", strLanguage) + strSpaceCharacter + Rating.ToString(GlobalOptions.CultureInfo) + ')';
            }

            if (!string.IsNullOrEmpty(Extra))
            {
                // Attempt to retrieve the CharacterAttribute name.
                strReturn += strSpaceCharacter + '(' + LanguageManager.TranslateExtra(Extra, strLanguage) + ')';
            }

            if (!string.IsNullOrEmpty(Location))
            {
                string strSide = string.Empty;
                if (Location == "Left")
                    strSide = LanguageManager.GetString("String_Improvement_SideLeft", strLanguage);
                else if (Location == "Right")
                    strSide = LanguageManager.GetString("String_Improvement_SideRight", strLanguage);
                if (!string.IsNullOrEmpty(strSide))
                    strReturn += strSpaceCharacter + '(' + strSide + ')';
            }
            return strReturn;
        }

        /// <summary>
        /// Translated Category.
        /// </summary>
        public string DisplayCategory(string strLanguage)
        {
            if (strLanguage == GlobalOptions.DefaultLanguage)
                return Category;

            return XmlManager.Load(SourceType == Improvement.ImprovementSource.Cyberware ? "cyberware.xml" : "bioware.xml", strLanguage).SelectSingleNode("/chummer/categories/category[. = \"" + Category + "\"]/@translate")?.InnerText ?? Category;
        }

        /// <summary>
        /// Cyberware category.
        /// </summary>
        public string Category
        {
            get => _strCategory;
            set
            {
                if (_strCategory != value)
                {
                    string strOldValue = _strCategory;
                    _strCategory = value;
                    if ((value == "Cyberlimb" || strOldValue == "Cyberlimb") && Parent?.InheritAttributes != false && ParentVehicle == null && !_objCharacter.Options.DontUseCyberlimbCalculation &&
                        !string.IsNullOrWhiteSpace(LimbSlot) && !_objCharacter.Options.ExcludeLimbSlot.Contains(LimbSlot))
                    {
                        foreach (CharacterAttrib objCharacterAttrib in _objCharacter.AttributeSection.AttributeList.Concat(_objCharacter.AttributeSection.SpecialAttributeList))
                        {
                            if (objCharacterAttrib.Abbrev == "AGI" || objCharacterAttrib.Abbrev == "STR")
                            {
                                objCharacterAttrib.OnPropertyChanged(nameof(CharacterAttrib.TotalValue));
                            }
                        }

                        if (_objCharacter.Options.CyberlegMovement && LimbSlot == "leg")
                            _objCharacter.OnPropertyChanged(nameof(Character.GetMovement));
                    }
                }
            }
        }

        /// <summary>
        /// The type of body "slot" a Cyberlimb occupies.
        /// </summary>
        public string LimbSlot
        {
            get => _strLimbSlot;
            set
            {
                if (_strLimbSlot != value)
                {
                    string strOldValue = _strLimbSlot;
                    _strLimbSlot = value;
                    if (Category == "Cyberlimb" && Parent?.InheritAttributes != false && ParentVehicle == null && !_objCharacter.Options.DontUseCyberlimbCalculation &&
                        (!string.IsNullOrWhiteSpace(value) && !_objCharacter.Options.ExcludeLimbSlot.Contains(value)) || (!string.IsNullOrWhiteSpace(strOldValue) && !_objCharacter.Options.ExcludeLimbSlot.Contains(strOldValue)))
                    {
                        foreach (CharacterAttrib objCharacterAttrib in _objCharacter.AttributeSection.AttributeList.Concat(_objCharacter.AttributeSection.SpecialAttributeList))
                        {
                            if (objCharacterAttrib.Abbrev == "AGI" || objCharacterAttrib.Abbrev == "STR")
                            {
                                objCharacterAttrib.OnPropertyChanged(nameof(CharacterAttrib.TotalValue));
                            }
                        }

                        if (_objCharacter.Options.CyberlegMovement && (value == "leg" || strOldValue == "leg"))
                            _objCharacter.OnPropertyChanged(nameof(Character.GetMovement));
                    }
                }
            }
        }

        /// <summary>
        /// The amount of body "slots" a Cyberlimb occupies.
        /// </summary>
        public int LimbSlotCount
        {
            get
            {
                if (_strLimbSlotCount == "all")
                {
                    return _objCharacter.LimbCount(LimbSlot);
                }
                int.TryParse(_strLimbSlotCount, out int intReturn);
                return intReturn;
            }
            set
            {
                string strNewValue = value.ToString(GlobalOptions.InvariantCultureInfo);
                if (_strLimbSlotCount != strNewValue)
                {
                    _strLimbSlotCount = strNewValue;
                    if (Category == "Cyberlimb" && Parent?.InheritAttributes != false && ParentVehicle == null && !_objCharacter.Options.DontUseCyberlimbCalculation &&
                        !string.IsNullOrWhiteSpace(LimbSlot) && !_objCharacter.Options.ExcludeLimbSlot.Contains(LimbSlot))
                    {
                        foreach (CharacterAttrib objCharacterAttrib in _objCharacter.AttributeSection.AttributeList.Concat(_objCharacter.AttributeSection.SpecialAttributeList))
                        {
                            if (objCharacterAttrib.Abbrev == "AGI" || objCharacterAttrib.Abbrev == "STR")
                            {
                                objCharacterAttrib.OnPropertyChanged(nameof(CharacterAttrib.TotalValue));
                            }
                        }

                        if (_objCharacter.Options.CyberlegMovement && LimbSlot == "leg")
                            _objCharacter.OnPropertyChanged(nameof(Character.GetMovement));
                    }
                }
            }
        }

        /// <summary>
        /// How many cyberlimbs does this cyberware have?
        /// </summary>
        public int GetCyberlimbCount(params string[] lstExcludeLimbs)
        {
            int intCount = 0;

            if (!string.IsNullOrEmpty(LimbSlot) && !lstExcludeLimbs.Contains(LimbSlot))
            {
                intCount += LimbSlotCount;
            }
            else
            {
                foreach (Cyberware objCyberwareChild in Children)
                {
                    intCount += objCyberwareChild.GetCyberlimbCount(lstExcludeLimbs);
                }
            }

            return intCount;
        }

        /// <summary>
        /// The location of a Cyberlimb (Left or Right).
        /// </summary>
        public string Location
        {
            get => _strLocation;
            set => _strLocation = value;
        }

        /// <summary>
        /// Original Forced Extra string associted with the 'ware.
        /// </summary>
        public string Forced
        {
            get => _strForced;
            set => _strForced = value;
        }

        /// <summary>
        /// Extra string associted with the 'ware.
        /// </summary>
        public string Extra
        {
            get => _strExtra;
            set => _strExtra = value;
        }

        /// <summary>
        /// Essence cost of the Cyberware.
        /// </summary>
        public string ESS
        {
            get => _strESS;
            set => _strESS = value;
        }

        /// <summary>
        /// Cyberware capacity.
        /// </summary>
        public string Capacity
        {
            get => _strCapacity;
            set => _strCapacity = value;
        }

        /// <summary>
        /// Availability.
        /// </summary>
        public string Avail
        {
            get => _strAvail;
            set => _strAvail = value;
        }

        /// <summary>
        /// Cost.
        /// </summary>
        public string Cost
        {
            get => _strCost;
            set => _strCost = value;
        }

        /// <summary>
        /// Sourcebook.
        /// </summary>
        public string Source
        {
            get => _strSource;
            set => _strSource = value;
        }

        /// <summary>
        /// Sourcebook Page Number.
        /// </summary>
        public string Page(string strLanguage)
        {
            if (strLanguage == GlobalOptions.DefaultLanguage)
                return _strPage;

            return GetNode(strLanguage)?["altpage"]?.InnerText ?? _strPage;
        }

        private SourceString _objCachedSourceDetail;
        public SourceString SourceDetail
        {
            get
            {
                if (_objCachedSourceDetail == null)
                {
                    string strSource = Source;
                    string strPage = Page(GlobalOptions.Language);
                    if (!string.IsNullOrEmpty(strSource) && !string.IsNullOrEmpty(strPage))
                    {
                        _objCachedSourceDetail = new SourceString(strSource, strPage, GlobalOptions.Language);
                    }
                    else
                    {
                        Utils.BreakIfDebug();
                    }
                }

                return _objCachedSourceDetail;
            }
        }

        /// <summary>
        /// ID of the object that added this cyberware (if any).
        /// </summary>
        public string ParentID
        {
            get => _strParentID;
            set => _strParentID = value;
        }

        /// <summary>
        /// The modular mount this cyberware contains. Returns string.Empty if it contains no mount.
        /// </summary>
        public string HasModularMount
        {
            get => _strHasModularMount;
            set => _strHasModularMount = value;
        }

        /// <summary>
        /// What modular mount this cyberware plugs into. Returns string.Empty if it doesn't plug into a modular mount.
        /// </summary>
        public string PlugsIntoModularMount
        {
            get => _strPlugsIntoModularMount;
            set => _strPlugsIntoModularMount = value;
        }

        /// <summary>
        /// Returns whether the 'ware is currently equipped (with improvements applied) or not.
        /// </summary>
        public bool IsModularCurrentlyEquipped
        {
            get
            {
                // Cyberware always equipped if it's not a modular one
                bool blnReturn = string.IsNullOrEmpty(PlugsIntoModularMount);
                Cyberware objCurrentParent = Parent;
                // If top-level parent is one that has a modular mount but also does not plug into another modular mount itself, then return true, otherwise return false
                while (objCurrentParent != null)
                {
                    if (!string.IsNullOrEmpty(objCurrentParent.HasModularMount))
                        blnReturn = true;
                    if (!string.IsNullOrEmpty(objCurrentParent.PlugsIntoModularMount))
                        blnReturn = false;
                    objCurrentParent = objCurrentParent.Parent;
                }
                return blnReturn;
            }
        }

        public void ToggleWirelessBonuses(bool enable)
        {
            if (enable)
            {
                if (WirelessBonus?.Attributes?.Count > 0)
                {
                    if (WirelessBonus.Attributes["mode"].InnerText == "replace")
                    {
                        ImprovementManager.DisableImprovements(_objCharacter, _objCharacter.Improvements.Where(x => x.ImproveSource == SourceType && x.SourceName == InternalId).ToList());
                    }
                }
                if (WirelessBonus?.InnerText != null)
                {
                    ImprovementManager.CreateImprovements(_objCharacter, _objImprovementSource,
                        _guiID.ToString("D") + "Wireless", WirelessBonus, false, Rating,
                        DisplayNameShort(GlobalOptions.Language));
                }

                if (!string.IsNullOrEmpty(ImprovementManager.SelectedValue) && string.IsNullOrEmpty(_strExtra))
                    _strExtra = ImprovementManager.SelectedValue;

                if (WirelessPairBonus == null) return;
                // This cyberware should not be included in the count to make things easier.
                List<Cyberware> lstPairableCyberwares = _objCharacter.Cyberware.DeepWhere(x => x.Children,
                    x => x != this && IncludeWirelessPair.Contains(x.Name) && x.Extra == Extra &&
                         x.IsModularCurrentlyEquipped && x.WirelessOn).ToList();
                int intCount = lstPairableCyberwares.Count;
                // Need to use slightly different logic if this cyberware has a location (Left or Right) and only pairs with itself because Lefts can only be paired with Rights and Rights only with Lefts
                if (!string.IsNullOrEmpty(Location) && IncludeWirelessPair.All(x => x == Name))
                {
                    intCount = 0;
                    foreach (Cyberware objPairableCyberware in lstPairableCyberwares)
                    {
                        if (objPairableCyberware.Location != Location)
                            // We have found a cyberware with which this one could be paired, so increase count by 1
                            intCount += 1;
                        else
                            // We have found a cyberware that would serve as a pair to another cyberware instead of this one, so decrease count by 1
                            intCount -= 1;
                    }

                    // If we have at least one cyberware with which we could pair, set count to 1 so that it passes the modulus to add the PairBonus. Otherwise, set to 0 so it doesn't pass.
                    intCount = intCount > 0 ? 1 : 0;
                }

                if (WirelessPairBonus?.Attributes?.Count > 0 && intCount % 2 == 1)
                {
                    if (WirelessPairBonus.Attributes["mode"].InnerText == "replace")
                    {
                        ImprovementManager.RemoveImprovements(_objCharacter, _objCharacter.Improvements.Where(x => x.ImproveSource == SourceType && x.SourceName == InternalId).ToList());
                    }
                    ImprovementManager.CreateImprovements(_objCharacter, SourceType,
                        _guiID.ToString("D") + "WirelessPair", WirelessPairBonus, false, Rating,
                        DisplayNameShort(GlobalOptions.Language));
                }
            }
            else
            {
                if (WirelessBonus?.Attributes?.Count > 0)
                {
                    if (WirelessBonus.Attributes?["mode"].InnerText == "replace")
                    {
                        ImprovementManager.EnableImprovements(_objCharacter, _objCharacter.Improvements.Where(x => x.ImproveSource == SourceType && x.SourceName == InternalId).ToList());
                    }
                }
                ImprovementManager.DisableImprovements(_objCharacter, _objCharacter.Improvements.Where(x => x.ImproveSource == SourceType && x.SourceName == InternalId + "Wireless").ToList());

                if (WirelessPairBonus == null) return;

                ImprovementManager.RemoveImprovements(_objCharacter, SourceType, InternalId + "WirelessPair");
                // This cyberware should not be included in the count to make things easier (we want to get the same number regardless of whether we call this before or after the actual equipping).
                List<Cyberware> lstPairableCyberwares = _objCharacter.Cyberware.DeepWhere(x => x.Children, x => x != this && IncludeWirelessPair.Contains(x.Name) && x.Extra == Extra && x.IsModularCurrentlyEquipped && WirelessOn).ToList();
                int intCount = lstPairableCyberwares.Count;
                // Need to use slightly different logic if this cyberware has a location (Left or Right) and only pairs with itself because Lefts can only be paired with Rights and Rights only with Lefts
                if (!string.IsNullOrEmpty(Location) && IncludeWirelessPair.All(x => x == Name))
                {
                    int intMatchLocationCount = 0;
                    int intNotMatchLocationCount = 0;
                    foreach (Cyberware objPairableCyberware in lstPairableCyberwares)
                    {
                        if (objPairableCyberware.Location != Location)
                            intNotMatchLocationCount += 1;
                        else
                            intMatchLocationCount += 1;
                    }

                    // Set the count to the total number of cyberwares in matching pairs, which would mean 2x the number of whichever location contains the fewest members (since every single one of theirs would have a pair)
                    intCount = Math.Min(intMatchLocationCount, intNotMatchLocationCount) * 2;
                }

                if (WirelessPairBonus?.Attributes?.Count > 0)
                {
                    if (WirelessPairBonus.Attributes["mode"].InnerText == "replace")
                    {
                        ImprovementManager.EnableImprovements(_objCharacter, _objCharacter.Improvements.Where(x => x.ImproveSource == SourceType && x.SourceName == InternalId).ToList());
                    }
                }
                foreach (Cyberware objLoopCyberware in lstPairableCyberwares)
                {
                    ImprovementManager.RemoveImprovements(_objCharacter, objLoopCyberware.SourceType, objLoopCyberware.InternalId + "WirelessPair");
                    // Go down the list and create pair bonuses for every second item
                    if (intCount > 0 && intCount % 2 == 0)
                    {
                        ImprovementManager.CreateImprovements(_objCharacter, objLoopCyberware.SourceType, objLoopCyberware.InternalId + "WirelessPair",
                            objLoopCyberware.WirelessPairBonus, false, objLoopCyberware.Rating, objLoopCyberware.DisplayNameShort(GlobalOptions.Language));
                    }
                    intCount -= 1;
                }
            }
        }

        /// <summary>
        /// Equips a piece of modular cyberware, activating the improvements of it and its children. Call after attaching onto objCharacter.Cyberware or a parent
        /// </summary>
        public void ChangeModularEquip(bool blnEquip)
        {

            ToggleWirelessBonuses(blnEquip);
            if (blnEquip)
            {
                ImprovementManager.EnableImprovements(_objCharacter, _objCharacter.Improvements.Where(x => x.ImproveSource == SourceType && x.SourceName == InternalId).ToList());

                /*
                // If the piece grants a bonus, pass the information to the Improvement Manager.
                if (Bonus != null || WirelessBonus != null || PairBonus != null)
                {
                    if (!string.IsNullOrEmpty(_strForced) && _strForced != "Right" && _strForced != "Left")
                        ImprovementManager.ForcedValue = _strForced;

                    if (Bonus != null)
                        ImprovementManager.CreateImprovements(_objCharacter, SourceType, InternalId, Bonus, false, Rating, DisplayNameShort(GlobalOptions.Language));
                    if (!string.IsNullOrEmpty(ImprovementManager.SelectedValue) && string.IsNullOrEmpty(_strExtra))
                        _strExtra = ImprovementManager.SelectedValue;

                    if (WirelessBonus != null && WirelessOn)
                        ImprovementManager.CreateImprovements(_objCharacter, SourceType, InternalId, WirelessBonus, false, Rating, DisplayNameShort(GlobalOptions.Language));
                    if (!string.IsNullOrEmpty(ImprovementManager.SelectedValue) && string.IsNullOrEmpty(_strExtra))
                        _strExtra = ImprovementManager.SelectedValue;
                }
                */

                if (PairBonus != null)
                {
                    // This cyberware should not be included in the count to make things easier.
                    List<Cyberware> lstPairableCyberwares = _objCharacter.Cyberware.DeepWhere(x => x.Children, x => x != this && IncludePair.Contains(x.Name) && x.Extra == Extra && x.IsModularCurrentlyEquipped).ToList();
                    int intCount = lstPairableCyberwares.Count;
                    // Need to use slightly different logic if this cyberware has a location (Left or Right) and only pairs with itself because Lefts can only be paired with Rights and Rights only with Lefts
                    if (!string.IsNullOrEmpty(Location) && IncludePair.All(x => x == Name))
                    {
                        intCount = 0;
                        foreach (Cyberware objPairableCyberware in lstPairableCyberwares)
                        {
                            if (objPairableCyberware.Location != Location)
                                // We have found a cyberware with which this one could be paired, so increase count by 1
                                intCount += 1;
                            else
                                // We have found a cyberware that would serve as a pair to another cyberware instead of this one, so decrease count by 1
                                intCount -= 1;
                        }

                        // If we have at least one cyberware with which we could pair, set count to 1 so that it passes the modulus to add the PairBonus. Otherwise, set to 0 so it doesn't pass.
                        intCount = intCount > 0 ? 1 : 0;
                    }
                    if ((intCount & 1) == 1)
                    {
                        ImprovementManager.CreateImprovements(_objCharacter, SourceType, InternalId + "Pair", PairBonus, false, Rating, DisplayNameShort(GlobalOptions.Language));
                    }
                }
            }
            else
            {
                ImprovementManager.DisableImprovements(_objCharacter, _objCharacter.Improvements.Where(x => x.ImproveSource == SourceType && x.SourceName == InternalId).ToList());

                if (PairBonus != null)
                {
                    ImprovementManager.RemoveImprovements(_objCharacter, SourceType, InternalId + "Pair");
                    // This cyberware should not be included in the count to make things easier (we want to get the same number regardless of whether we call this before or after the actual equipping).
                    List<Cyberware> lstPairableCyberwares = _objCharacter.Cyberware.DeepWhere(x => x.Children, x => x != this && IncludePair.Contains(x.Name) && x.Extra == Extra && x.IsModularCurrentlyEquipped).ToList();
                    int intCount = lstPairableCyberwares.Count;
                    // Need to use slightly different logic if this cyberware has a location (Left or Right) and only pairs with itself because Lefts can only be paired with Rights and Rights only with Lefts
                    if (!string.IsNullOrEmpty(Location) && IncludePair.All(x => x == Name))
                    {
                        int intMatchLocationCount = 0;
                        int intNotMatchLocationCount = 0;
                        foreach (Cyberware objPairableCyberware in lstPairableCyberwares)
                        {
                            if (objPairableCyberware.Location != Location)
                                intNotMatchLocationCount += 1;
                            else
                                intMatchLocationCount += 1;
                        }

                        // Set the count to the total number of cyberwares in matching pairs, which would mean 2x the number of whichever location contains the fewest members (since every single one of theirs would have a pair)
                        intCount = Math.Min(intMatchLocationCount, intNotMatchLocationCount) * 2;
                    }
                    foreach (Cyberware objLoopCyberware in lstPairableCyberwares)
                    {
                        ImprovementManager.RemoveImprovements(_objCharacter, objLoopCyberware.SourceType, objLoopCyberware.InternalId + "Pair");
                        // Go down the list and create pair bonuses for every second item
                        if (intCount > 0 && (intCount & 1) == 0)
                        {
                            ImprovementManager.CreateImprovements(_objCharacter, objLoopCyberware.SourceType, objLoopCyberware.InternalId + "Pair", objLoopCyberware.PairBonus, false, objLoopCyberware.Rating, objLoopCyberware.DisplayNameShort(GlobalOptions.Language));
                        }
                        intCount -= 1;
                    }
                }
            }

            foreach (Gear objChildGear in Gear)
                objChildGear.ChangeEquippedStatus(blnEquip);

            foreach (Cyberware objChild in Children)
                objChild.ChangeModularEquip(blnEquip);
        }

        public bool CanRemoveThroughImprovements
        {
            get
            {
                Cyberware objParent = this;
                bool blnNoParentIsModular = string.IsNullOrEmpty(objParent.PlugsIntoModularMount);
                while (objParent.Parent != null && blnNoParentIsModular)
                {
                    objParent = objParent.Parent;
                    blnNoParentIsModular = string.IsNullOrEmpty(objParent.PlugsIntoModularMount);
                }

                return blnNoParentIsModular;
            }
        }

        /// <summary>
        /// Comma-separated list of mount locations with which this 'ware is mutually exclusive.
        /// </summary>
        public string BlocksMounts
        {
            get => _strBlocksMounts;
            set => _strBlocksMounts = value;
        }

        /// <summary>
        /// Rating.
        /// </summary>
        public int Rating
        {
            get => Math.Max(Math.Min(_intRating, MaxRating), MinRating);
            set
            {
                int intNewValue = Math.Max(Math.Min(value, MaxRating), MinRating);
                if (_intRating != intNewValue)
                {
                    _intRating = intNewValue;
                    bool blnDoMovementUpdate = false;
                    if (_objParent?.Category == "Cyberlimb" && _objParent.Parent?.InheritAttributes != false && _objParent.ParentVehicle == null && !_objCharacter.Options.DontUseCyberlimbCalculation &&
                        !string.IsNullOrWhiteSpace(_objParent.LimbSlot) && !_objCharacter.Options.ExcludeLimbSlot.Contains(_objParent.LimbSlot))
                    {
                        if (Name == "Enhanced Agility" || Name == "Customized Agility")
                        {
                            foreach (CharacterAttrib objCharacterAttrib in _objCharacter.AttributeSection.AttributeList.Concat(_objCharacter.AttributeSection.SpecialAttributeList))
                            {
                                if (objCharacterAttrib.Abbrev == "AGI")
                                {
                                    objCharacterAttrib.OnPropertyChanged(nameof(CharacterAttrib.TotalValue));
                                }
                            }

                            blnDoMovementUpdate = true;
                        }
                        else if (Name == "Enhanced Strength" || Name == "Customized Strength")
                        {
                            foreach (CharacterAttrib objCharacterAttrib in _objCharacter.AttributeSection.AttributeList.Concat(_objCharacter.AttributeSection.SpecialAttributeList))
                            {
                                if (objCharacterAttrib.Abbrev == "STR")
                                {
                                    objCharacterAttrib.OnPropertyChanged(nameof(CharacterAttrib.TotalValue));
                                }
                            }

                            blnDoMovementUpdate = true;
                        }
                    }

                    blnDoMovementUpdate = blnDoMovementUpdate && _objCharacter.Options.CyberlegMovement && LimbSlot == "leg";
                    bool blnDoEssenceUpdate = ESS.Contains("Rating") && (Parent == null || AddToParentESS) && string.IsNullOrEmpty(PlugsIntoModularMount) && ParentVehicle == null;
                    if (blnDoMovementUpdate && blnDoEssenceUpdate)
                        _objCharacter.OnMultiplePropertyChanged(nameof(Character.GetMovement), EssencePropertyName);
                    else if (blnDoMovementUpdate)
                        _objCharacter.OnPropertyChanged(nameof(Character.GetMovement));
                    else if (blnDoEssenceUpdate)
                        _objCharacter.OnPropertyChanged(EssencePropertyName);

                    if (Gear.Count > 0)
                    {
                        foreach (Gear objChild in Gear.Where(x => x.MaxRating.Contains("Parent") || x.MinRating.Contains("Parent")))
                        {
                            // This will update a child's rating if it would become out of bounds due to its parent's rating changing
                            objChild.Rating = objChild.Rating;
                        }
                    }
                }
            }
        }

        /// <summary>
        /// Total Minimum Rating.
        /// </summary>
        public int MinRating
        {
            get
            {
                int intReturn = 0;
                string strRating = MinRatingString;

                // Not a simple integer, so we need to start mucking around with strings
                if (!string.IsNullOrEmpty(strRating) && !int.TryParse(strRating, out intReturn))
                {
                    strRating = strRating.CheapReplace("MaximumSTR", () => (ParentVehicle != null ? Math.Max(1, ParentVehicle.TotalBody * 2) : _objCharacter.STR.TotalMaximum).ToString())
                        .CheapReplace("MaximumAGI", () => (ParentVehicle != null ? Math.Max(1, ParentVehicle.Pilot * 2) : _objCharacter.AGI.TotalMaximum).ToString())
                        .CheapReplace("MinimumSTR", () => (ParentVehicle?.TotalBody ?? 3).ToString())
                        .CheapReplace("MinimumAGI", () => (ParentVehicle?.Pilot ?? 3).ToString());

                    object objProcess = CommonFunctions.EvaluateInvariantXPath(strRating, out bool blnIsSuccess);
                    if (blnIsSuccess)
                        intReturn = Convert.ToInt32(objProcess);
                }

                return intReturn;
            }
        }

        /// <summary>
        /// String representing minimum rating before it would be computed.
        /// </summary>
        public string MinRatingString
        {
            get => _strMinRating;
            set => _strMinRating = value;
        }

        /// <summary>
        /// Total Maximum Rating.
        /// </summary>
        public int MaxRating
        {
            get
            {
                int intReturn = 0;
                string strRating = MaxRatingString;

                // Not a simple integer, so we need to start mucking around with strings
                if (!string.IsNullOrEmpty(strRating) && !int.TryParse(strRating, out intReturn))
                {
                    strRating = strRating.CheapReplace("MaximumSTR", () => (ParentVehicle != null ? Math.Max(1, ParentVehicle.TotalBody * 2) : _objCharacter.STR.TotalMaximum).ToString())
                        .CheapReplace("MaximumAGI", () => (ParentVehicle != null ? Math.Max(1, ParentVehicle.Pilot * 2) : _objCharacter.AGI.TotalMaximum).ToString())
                        .CheapReplace("MinimumSTR", () => (ParentVehicle?.TotalBody ?? 3).ToString())
                        .CheapReplace("MinimumAGI", () => (ParentVehicle?.Pilot ?? 3).ToString());

                    object objProcess = CommonFunctions.EvaluateInvariantXPath(strRating, out bool blnIsSuccess);
                    if (blnIsSuccess)
                        intReturn = Convert.ToInt32(objProcess);
                }

                return intReturn;
            }
        }

        /// <summary>
        /// String representing maximum rating before it would be computed.
        /// </summary>
        public string MaxRatingString
        {
            get => _strMaxRating;
            set => _strMaxRating = value;
        }

        /// <summary>
        /// Grade level of the Cyberware.
        /// </summary>
        public Grade Grade
        {
            get
            {
                if (!string.IsNullOrWhiteSpace(ForceGrade) && ForceGrade != _objGrade.Name)
                {
                    return ConvertToCyberwareGrade(ForceGrade, SourceType, _objCharacter);
                }
                return _objGrade;
            }
            set
            {
                if (_objGrade != value)
                {
                    bool blnGradeEssenceChanged = _objGrade.Essence != value.Essence;
                    _objGrade = value;
                    if (blnGradeEssenceChanged && (Parent == null || AddToParentESS) && string.IsNullOrEmpty(PlugsIntoModularMount) && ParentVehicle == null)
                        _objCharacter.OnPropertyChanged(EssencePropertyName);
                    // Run through all of the child pieces and make sure their Grade matches.
                    foreach (Cyberware objChild in Children)
                    {
                        objChild.Grade = value;
                    }
                }
            }
        }

        /// <summary>
        /// The Categories of allowable Subsystems.
        /// </summary>
        public string AllowedSubsystems
        {
            get => _strAllowSubsystems;
            set => _strAllowSubsystems = value;
        }

        /// <summary>
        /// Whether or not the piece of Cyberware is part of a Cyberware Suite.
        /// </summary>
        public bool Suite
        {
            get => _blnSuite;
            set => _blnSuite = value;
        }

        /// <summary>
        /// Essence cost discount.
        /// </summary>
        public int ESSDiscount
        {
            get => _intEssenceDiscount;
            set
            {
                if (_intEssenceDiscount != value)
                {
                    _intEssenceDiscount = value;
                    if ((Parent == null || AddToParentESS) && string.IsNullOrEmpty(PlugsIntoModularMount) && ParentVehicle == null)
                        _objCharacter.OnPropertyChanged(EssencePropertyName);
                }
            }
        }

        /// <summary>
        /// Extra Essence cost multiplier (additively stacking, starts at 0).
        /// </summary>
        public decimal ExtraESSAdditiveMultiplier
        {
            get => _decExtraESSAdditiveMultiplier;
            set
            {
                if (_decExtraESSAdditiveMultiplier != value)
                {
                    _decExtraESSAdditiveMultiplier = value;
                    if ((Parent == null || AddToParentESS) && string.IsNullOrEmpty(PlugsIntoModularMount) && ParentVehicle == null)
                        _objCharacter.OnPropertyChanged(EssencePropertyName);
                }
            }
        }

        /// <summary>
        /// Extra Essence cost multiplier (multiplicatively stacking, starts at 1).
        /// </summary>
        public decimal ExtraESSMultiplicativeMultiplier
        {
            get => _decExtraESSMultiplicativeMultiplier;
            set
            {
                if (_decExtraESSMultiplicativeMultiplier != value)
                {
                    _decExtraESSMultiplicativeMultiplier = value;
                    if ((Parent == null || AddToParentESS) && string.IsNullOrEmpty(PlugsIntoModularMount) && ParentVehicle == null)
                        _objCharacter.OnPropertyChanged(EssencePropertyName);
                }
            }
        }

        /// <summary>
        /// Base Physical Boxes. 12 for vehicles, 6 for Drones.
        /// </summary>
        public int BaseMatrixBoxes
        {
            get
            {
                int baseMatrixBoxes = 8;
                return baseMatrixBoxes;
            }
        }

        /// <summary>
        /// Matrix Condition Monitor boxes.
        /// </summary>
        public int MatrixCM => BaseMatrixBoxes + (this.GetTotalMatrixAttribute("Device Rating") + 1) / 2 + TotalBonusMatrixBoxes;

        /// <summary>
        /// Matrix Condition Monitor boxes filled.
        /// </summary>
        public int MatrixCMFilled
        {
            get => _intMatrixCMFilled;
            set => _intMatrixCMFilled = value;
        }

        /// <summary>
        /// A List of child pieces of Cyberware.
        /// </summary>
        public TaggedObservableCollection<Cyberware> Children => _lstChildren;

        /// <summary>
        /// A List of the Gear attached to the Cyberware.
        /// </summary>
        public TaggedObservableCollection<Gear> Gear => _lstGear;

        /// <summary>
        /// List of names to include in pair bonus
        /// </summary>
        public ICollection<string> IncludePair => _lstIncludeInPairBonus;

        /// <summary>
        /// List of names to include in pair bonus
        /// </summary>
        public ICollection<string> IncludeWirelessPair => _lstIncludeInWirelessPairBonus;

        /// <summary>
        /// Notes.
        /// </summary>
        public string Notes
        {
            get => _strNotes;
            set => _strNotes = value;
        }

        /// <summary>
        /// Whether or not the Cyberware's cost should be discounted by 10% through the Black Market Pipeline Quality.
        /// </summary>
        public bool DiscountCost
        {
            get => _blnDiscountCost && _objCharacter.BlackMarketDiscount;
            set => _blnDiscountCost = value;
        }

        /// <summary>
        /// Whether or not the Cyberware's ESS cost increases that of its parent when added as a subsystem (usually no).
        /// </summary>
        public bool AddToParentESS
        {
            get => _blnAddToParentESS;
            set
            {
                if (_blnAddToParentESS != value)
                {
                    bool blnOldValue = _blnAddToParentESS;
                    _blnAddToParentESS = value;
                    if ((Parent == null || AddToParentESS || blnOldValue) && string.IsNullOrEmpty(PlugsIntoModularMount) && ParentVehicle == null)
                        _objCharacter.OnPropertyChanged(EssencePropertyName);
                }
            }
        }

        /// <summary>
        /// Whether or not the Cyberware's ESS cost increases that of its parent when added as a subsystem (usually no).
        /// </summary>
        public bool AddToParentCapacity
        {
            get => _blnAddToParentCapacity;
            set
            {
                if (_blnAddToParentCapacity != value)
                {
                    bool blnOldValue = _blnAddToParentCapacity;
                    _blnAddToParentCapacity = value;
                    if ((Parent == null || AddToParentCapacity || blnOldValue) && string.IsNullOrEmpty(PlugsIntoModularMount) && ParentVehicle == null)
                        _objCharacter.OnPropertyChanged(Capacity);
                }
            }
        }

        /// <summary>
        /// Parent Cyberware.
        /// </summary>
        public Cyberware Parent
        {
            get => _objParent;
            set
            {
                if (_objParent != value)
                {
                    bool blnOldEquipped = IsModularCurrentlyEquipped;
                    _objParent = value;
                    ParentVehicle = value?.ParentVehicle;
                    if (IsModularCurrentlyEquipped != blnOldEquipped)
                    {
                        foreach (Gear objGear in Gear)
                        {
                            if (blnOldEquipped)
                                objGear.ChangeEquippedStatus(false);
                            else if (objGear.Equipped)
                                objGear.ChangeEquippedStatus(true);
                        }
                    }
                }
            }
        }

        /// <summary>
        /// Topmost Parent Cyberware.
        /// </summary>
        public Cyberware TopMostParent
        {
            get
            {
                Cyberware objReturn = this;
                while (objReturn.Parent != null)
                    objReturn = objReturn.Parent;
                return objReturn;
            }
        }

        /// <summary>
        /// Vehicle to which this cyberware is attached (if any)
        /// </summary>
        public Vehicle ParentVehicle
        {
            get => _objParentVehicle;
            set
            {
                if (_objParentVehicle != value)
                {
                    _objParentVehicle = value;
                    bool blnEquipped = IsModularCurrentlyEquipped;
                    foreach (Gear objGear in Gear)
                    {
                        if (value != null)
                            objGear.ChangeEquippedStatus(false);
                        else if (objGear.Equipped && blnEquipped)
                            objGear.ChangeEquippedStatus(true);
                    }
                }
                foreach (Cyberware objChild in Children)
                    objChild.ParentVehicle = value;
            }
        }

        /// <summary>
        /// Grade that the Cyberware should be forced to use, if applicable.
        /// </summary>
        public string ForceGrade => _strForceGrade;

        /// <summary>
        /// Is the bioware's cost affected by Prototype Transhuman?
        /// </summary>
        public bool PrototypeTranshuman
        {
            get => _blnPrototypeTranshuman;
            set
            {
                if (_blnPrototypeTranshuman != value)
                {
                    _blnPrototypeTranshuman = value;
                    if ((Parent == null || AddToParentESS) && string.IsNullOrEmpty(PlugsIntoModularMount) && ParentVehicle == null)
                        _objCharacter.OnPropertyChanged(EssencePropertyName);
                }

                foreach (Cyberware objCyberware in Children)
                    objCyberware.PrototypeTranshuman = value;
            }
        }

        public string EssencePropertyName
        {
            get
            {
                if (PrototypeTranshuman)
                    return nameof(Character.PrototypeTranshumanEssenceUsed);
                if (SourceID.Equals(EssenceHoleGUID) || SourceID.Equals(EssenceAntiHoleGUID))
                    return nameof(Character.EssenceHole);
                if (SourceType == Improvement.ImprovementSource.Bioware)
                    return nameof(Character.BiowareEssence);
                if (SourceType == Improvement.ImprovementSource.Cyberware)
                    return nameof(Character.CyberwareEssence);
                return nameof(Character.Essence);
            }
        }

        private XmlNode _objCachedMyXmlNode;
        private string _strCachedXmlNodeLanguage = string.Empty;

        public XmlNode GetNode()
        {
            return GetNode(GlobalOptions.Language);
        }

        public XmlNode GetNode(string strLanguage)
        {
            if (_objCachedMyXmlNode != null && strLanguage == _strCachedXmlNodeLanguage && !GlobalOptions.LiveCustomData)
                return _objCachedMyXmlNode;
            string strGuid = SourceID.ToString("D");
            XmlDocument objDoc;
            if (_objImprovementSource == Improvement.ImprovementSource.Bioware)
            {
                objDoc = XmlManager.Load("bioware.xml", strLanguage);
                _objCachedMyXmlNode = objDoc.SelectSingleNode("/chummer/biowares/bioware[id = \"" + strGuid + "\" or id = \"" + strGuid.ToUpperInvariant() + "\"]");
                if (_objCachedMyXmlNode == null)
                {
                    _objCachedMyXmlNode = objDoc.SelectSingleNode("/chummer/biowares/bioware[name = \"" + Name + "\"]");
                    _objCachedMyXmlNode?.TryGetField("id", Guid.TryParse, out _guiSourceID);
                }
            }
            else
            {
                objDoc = XmlManager.Load("cyberware.xml", strLanguage);
                _objCachedMyXmlNode = objDoc.SelectSingleNode("/chummer/cyberwares/cyberware[id = \"" + strGuid + "\" or id = \"" + strGuid.ToUpperInvariant() + "\"]");
                if (_objCachedMyXmlNode == null)
                {
                    _objCachedMyXmlNode = objDoc.SelectSingleNode("/chummer/cyberwares/cyberware[name = \"" + Name + "\"]");
                    _objCachedMyXmlNode?.TryGetField("id", Guid.TryParse, out _guiSourceID);
                }
            }
            _strCachedXmlNodeLanguage = strLanguage;
            return _objCachedMyXmlNode;
        }
        #endregion

        #region Complex Properties
        /// <summary>
        /// Total Availablility of the Cyberware and its plugins.
        /// </summary>
        public string TotalAvail(CultureInfo objCulture, string strLanguage)
        {
            return TotalAvailTuple().ToString(objCulture, strLanguage);
        }

        /// <summary>
        /// Total Availability as a triple.
        /// </summary>
        public AvailabilityValue TotalAvailTuple(bool blnCheckChildren = true)
        {
            bool blnModifyParentAvail = false;
            string strAvail = Avail;
            char chrLastAvailChar = ' ';
            int intAvail = Grade.Avail;
            bool blnOrGear = false;
            if (strAvail.Length > 0)
            {
                if (strAvail.StartsWith("FixedValues("))
                {
                    string[] strValues = strAvail.TrimStartOnce("FixedValues(", true).TrimEndOnce(')').Split(',');
                    strAvail = strValues[Math.Max(Math.Min(Rating, strValues.Length) - 1, 0)];
                }

                blnOrGear = strAvail.EndsWith(" or Gear");
                if (blnOrGear)
                    strAvail = strAvail.TrimEndOnce(" or Gear", true);

                chrLastAvailChar = strAvail[strAvail.Length - 1];
                if (chrLastAvailChar == 'F' || chrLastAvailChar == 'R')
                {
                    strAvail = strAvail.Substring(0, strAvail.Length - 1);
                }

                blnModifyParentAvail = strAvail.StartsWith('+', '-');
                if (blnModifyParentAvail)
                    intAvail = 0;
                StringBuilder objAvail = new StringBuilder(strAvail.TrimStart('+'));
                objAvail.CheapReplace(strAvail, "MinRating", () => MinRating.ToString());
                objAvail.CheapReplace(strAvail, "Rating", () => Rating.ToString());

                foreach (CharacterAttrib objLoopAttribute in _objCharacter.AttributeSection.AttributeList.Concat(_objCharacter.AttributeSection.SpecialAttributeList))
                {
                    objAvail.CheapReplace(strAvail, objLoopAttribute.Abbrev, () => objLoopAttribute.TotalValue.ToString());
                    objAvail.CheapReplace(strAvail, objLoopAttribute.Abbrev + "Base", () => objLoopAttribute.TotalBase.ToString());
                }

                object objProcess = CommonFunctions.EvaluateInvariantXPath(objAvail.ToString(), out bool blnIsSuccess);
                if (blnIsSuccess)
                    intAvail += Convert.ToInt32(objProcess);
            }

            if (blnCheckChildren)
            {
                // Run through cyberware children and increase the Avail by any installed Mod whose Avail starts with "+" or "-".
                foreach (Cyberware objChild in Children)
                {
                    if (objChild.ParentID == InternalId ||
                        !objChild.IsModularCurrentlyEquipped &&
                         !string.IsNullOrEmpty(objChild.PlugsIntoModularMount))
                        continue;
                    AvailabilityValue objLoopAvailTuple = objChild.TotalAvailTuple();
                    if (objLoopAvailTuple.AddToParent)
                        intAvail += objLoopAvailTuple.Value;
                    if (objLoopAvailTuple.Suffix == 'F')
                        chrLastAvailChar = 'F';
                    else if (chrLastAvailChar != 'F' && objLoopAvailTuple.Suffix == 'R')
                        chrLastAvailChar = 'R';
                }
            }

            int intLoopAvail = 0;
            // Run through gear children and increase the Avail by any Mod whose Avail starts with "+" or "-".
            foreach (Gear objChild in Gear)
            {
                if (objChild.ParentID != InternalId)
                {
                    AvailabilityValue objLoopAvailTuple = objChild.TotalAvailTuple();
                    if (!objLoopAvailTuple.AddToParent)
                        intLoopAvail = Math.Max(intLoopAvail, objLoopAvailTuple.Value);
                    if (blnCheckChildren)
                    {
                        if (objLoopAvailTuple.AddToParent)
                            intAvail += objLoopAvailTuple.Value;
                        if (objLoopAvailTuple.Suffix == 'F')
                            chrLastAvailChar = 'F';
                        else if (chrLastAvailChar != 'F' && objLoopAvailTuple.Suffix == 'R')
                            chrLastAvailChar = 'R';
                    }
                    else if (blnOrGear)
                    {
                        if (objLoopAvailTuple.Suffix == 'F')
                            chrLastAvailChar = 'F';
                        else if (chrLastAvailChar != 'F' && objLoopAvailTuple.Suffix == 'R')
                            chrLastAvailChar = 'R';
                    }
                }
            }

            // Avail cannot go below 0. This typically happens when an item with Avail 0 is given the Second Hand category.
            if (intAvail < 0)
                intAvail = 0;

            if (blnOrGear && intLoopAvail > intAvail)
                intAvail = intLoopAvail;

            return new AvailabilityValue(intAvail, chrLastAvailChar, blnModifyParentAvail);
        }

        /// <summary>
        /// Caculated Capacity of the Cyberware.
        /// </summary>
        public string CalculatedCapacity
        {
            get
            {
                string strCapacity = Capacity;
                if (strCapacity.StartsWith("FixedValues("))
                {
                    string[] strValues = strCapacity.TrimStartOnce("FixedValues(", true).TrimEndOnce(')').Split(',');
                    strCapacity = strValues[Math.Max(Math.Min(Rating, strValues.Length) - 1, 0)];
                }
                if (string.IsNullOrEmpty(strCapacity))
                    return (0.0m).ToString("#,0.##", GlobalOptions.CultureInfo);
                if (strCapacity == "[*]")
                    return "*";
                string strReturn;
                int intPos = strCapacity.IndexOf("/[", StringComparison.Ordinal);
                if (intPos != -1)
                {
                    string strFirstHalf = strCapacity.Substring(0, intPos);
                    string strSecondHalf = strCapacity.Substring(intPos + 1, strCapacity.Length - intPos - 1);
                    bool blnSquareBrackets = strFirstHalf.StartsWith('[');

                    if (blnSquareBrackets && strFirstHalf.Length > 2)
                        strFirstHalf = strFirstHalf.Substring(1, strFirstHalf.Length - 2);

                    try
                    {
                        object objProcess = CommonFunctions.EvaluateInvariantXPath(strFirstHalf.Replace("Rating", Rating.ToString()), out bool blnIsSuccess);
                        strReturn = blnIsSuccess ? ((double)objProcess).ToString("#,0.##", GlobalOptions.CultureInfo) : strFirstHalf;
                    }
                    catch (OverflowException) // Result is text and not a double
                    {
                        strReturn = strFirstHalf;
                    }
                    catch (InvalidCastException) // Result is text and not a double
                    {
                        strReturn = strFirstHalf;
                    }
                    if (blnSquareBrackets)
                        strReturn = '[' + strCapacity + ']';

                    strSecondHalf = strSecondHalf.Trim('[', ']');
                    if (Children.Any(x => x.AddToParentCapacity))
                    {
                        // Run through its Children and deduct the Capacity costs.
                        foreach (Cyberware objChildCyberware in Children.Where(objChild => objChild.AddToParentCapacity))
                        {
                            if (objChildCyberware.ParentID == InternalId)
                            {
                                continue;
                            }
                            string strLoopCapacity = objChildCyberware.CalculatedCapacity;
                            int intLoopPos = strLoopCapacity.IndexOf("/[", StringComparison.Ordinal);
                            if (intLoopPos != -1)
                                strLoopCapacity = strLoopCapacity.Substring(intLoopPos + 2, strLoopCapacity.LastIndexOf(']') - intLoopPos - 2);
                            else if (strLoopCapacity.StartsWith('['))
                                strLoopCapacity = strLoopCapacity.Substring(1, strLoopCapacity.Length - 2);
                            if (strLoopCapacity == "*")
                                strLoopCapacity = "0";
                            strSecondHalf += "+(" + strLoopCapacity + ')';
                        }
                    }
                    try
                    {
                        object objProcess = CommonFunctions.EvaluateInvariantXPath(strSecondHalf.Replace("Rating", Rating.ToString()), out bool blnIsSuccess);
                        strSecondHalf = '[' + (blnIsSuccess ? ((double)objProcess).ToString("#,0.##", GlobalOptions.CultureInfo) : strSecondHalf) + ']';
                    }
                    catch (OverflowException) // Result is text and not a double
                    {
                        strSecondHalf = '[' + strSecondHalf + ']';
                    }
                    catch (InvalidCastException) // Result is text and not a double
                    {
                        strSecondHalf = '[' + strSecondHalf + ']';
                    }

                    strReturn += "/" + strSecondHalf;
                }
                else if (strCapacity.Contains("Rating") || (strCapacity.StartsWith('[') && Children.Any(x => x.AddToParentCapacity)))
                {
                    // If the Capaicty is determined by the Rating, evaluate the expression.
                    // XPathExpression cannot evaluate while there are square brackets, so remove them if necessary.
                    bool blnSquareBrackets = strCapacity.StartsWith('[');
                    if (blnSquareBrackets)
                    {
                        strCapacity = strCapacity.Substring(1, strCapacity.Length - 2);
                        if (Children.Any(x => x.AddToParentCapacity))
                        {
                            // Run through its Children and deduct the Capacity costs.
                            foreach (Cyberware objChildCyberware in Children.Where(objChild => objChild.AddToParentCapacity))
                            {
                                if (objChildCyberware.ParentID == InternalId)
                                {
                                    continue;
                                }

                                string strLoopCapacity = objChildCyberware.CalculatedCapacity;
                                int intLoopPos = strLoopCapacity.IndexOf("/[", StringComparison.Ordinal);
                                if (intLoopPos != -1)
                                    strLoopCapacity = strLoopCapacity.Substring(intLoopPos + 2, strLoopCapacity.LastIndexOf(']') - intLoopPos - 2);
                                else if (strLoopCapacity.StartsWith('['))
                                    strLoopCapacity = strLoopCapacity.Substring(1, strLoopCapacity.Length - 2);
                                if (strLoopCapacity == "*")
                                    strLoopCapacity = "0";
                                strCapacity += "+(" + strLoopCapacity + ')';
                            }
                        }
                    }

                    object objProcess = CommonFunctions.EvaluateInvariantXPath(strCapacity.Replace("Rating", Rating.ToString()), out bool blnIsSuccess);
                    strReturn = blnIsSuccess ? ((double)objProcess).ToString("#,0.##", GlobalOptions.CultureInfo) : strCapacity;
                    if (blnSquareBrackets)
                        strReturn = '[' + strReturn + ']';
                }
                else if (decimal.TryParse(strCapacity, NumberStyles.Any, GlobalOptions.InvariantCultureInfo, out decimal decReturn))
                    return decReturn.ToString("#,0.##", GlobalOptions.CultureInfo);
                else
                {
                    // Just a straight Capacity, so return the value.
                    return strCapacity;
                }

                return strReturn;
            }
        }

        /// <summary>
        /// Calculated Essence cost of the Cyberware.
        /// </summary>
        public decimal CalculatedESS(bool blnReturnPrototype = true)
        {
            if (PrototypeTranshuman && blnReturnPrototype)
                return 0;
            if (SourceID == EssenceHoleGUID || SourceID == EssenceAntiHoleGUID) // Essence hole or antihole
            {
                return Convert.ToDecimal(Rating, GlobalOptions.InvariantCultureInfo) / 100m;
            }

            decimal decReturn;

            string strESS = ESS;
            if (strESS.StartsWith("FixedValues("))
            {
                string[] strValues = strESS.TrimStartOnce("FixedValues(", true).TrimEndOnce(')').Split(',');
                strESS = strValues[Math.Max(Math.Min(Rating, strValues.Length) - 1, 0)];
            }
            if (strESS.Contains("Rating"))
            {
                // If the cost is determined by the Rating, evaluate the expression.
                object objProcess = CommonFunctions.EvaluateInvariantXPath(strESS.Replace("Rating", Rating.ToString()), out bool blnIsSuccess);
                decReturn = blnIsSuccess ? Convert.ToDecimal(objProcess, GlobalOptions.InvariantCultureInfo) : 0;
            }
            else
            {
                // Just a straight cost, so return the value.
                decimal.TryParse(strESS, NumberStyles.Any, GlobalOptions.InvariantCultureInfo, out decReturn);
            }

            // Factor in the Essence multiplier of the selected CyberwareGrade.
            decimal decESSMultiplier = Grade.Essence + ExtraESSAdditiveMultiplier;
            decimal decTotalESSMultiplier = 1.0m * ExtraESSMultiplicativeMultiplier;

            if (_blnSuite)
                decESSMultiplier -= 0.1m;

            if (ESSDiscount != 0)
            {
                decimal decDiscount = Convert.ToDecimal(ESSDiscount, GlobalOptions.InvariantCultureInfo) * 0.01m;
                decTotalESSMultiplier *= 1.0m - decDiscount;
            }


            // Retrieve the Bioware or Cyberware ESS Cost Multiplier. Bioware Modifiers do not apply to Genetech.
            if (ForceGrade == "None")
            {
                decESSMultiplier = 1.0m;
                decTotalESSMultiplier = 1.0m;
            }
            else
            {
                decimal decMultiplier = 1;
                // Apply the character's Cyberware Essence cost multiplier if applicable.
                if (_objImprovementSource == Improvement.ImprovementSource.Cyberware)
                {
                    if (ImprovementManager.ValueOf(_objCharacter, Improvement.ImprovementType.CyberwareEssCost) != 0)
                    {
                        decMultiplier = _objCharacter.Improvements
                            .Where(objImprovement => objImprovement.ImproveType == Improvement.ImprovementType.CyberwareEssCost && objImprovement.Enabled)
                            .Aggregate(decMultiplier, (current, objImprovement) => current - (1m - Convert.ToDecimal(objImprovement.Value, GlobalOptions.InvariantCultureInfo) / 100m));
                        decESSMultiplier -= 1.0m - decMultiplier;
                    }
                    if (ImprovementManager.ValueOf(_objCharacter, Improvement.ImprovementType.CyberwareTotalEssMultiplier) != 0)
                    {
                        foreach (Improvement objImprovement in _objCharacter.Improvements.Where(x => x.Enabled && x.ImproveType == Improvement.ImprovementType.CyberwareTotalEssMultiplier))
                        {
                            decTotalESSMultiplier *= (Convert.ToDecimal(objImprovement.Value, GlobalOptions.InvariantCultureInfo) / 100m);
                        }
                    }
                }

                // Apply the character's Bioware Essence cost multiplier if applicable.
                else if (_objImprovementSource == Improvement.ImprovementSource.Bioware)
                {
                    if (ImprovementManager.ValueOf(_objCharacter, Improvement.ImprovementType.BiowareEssCost) != 0)
                    {
                        decMultiplier = _objCharacter.Improvements
                            .Where(objImprovement => objImprovement.ImproveType == Improvement.ImprovementType.BiowareEssCost && objImprovement.Enabled)
                            .Aggregate(decMultiplier, (current, objImprovement) => current - (1m - Convert.ToDecimal(objImprovement.Value, GlobalOptions.InvariantCultureInfo) / 100m));
                        decESSMultiplier -= 1.0m - decMultiplier;
                    }
                    if (ImprovementManager.ValueOf(_objCharacter, Improvement.ImprovementType.BiowareTotalEssMultiplier) != 0)
                    {
                        foreach (Improvement objImprovement in _objCharacter.Improvements.Where(x => x.Enabled && x.ImproveType == Improvement.ImprovementType.BiowareTotalEssMultiplier))
                        {
                            decTotalESSMultiplier *= (Convert.ToDecimal(objImprovement.Value, GlobalOptions.InvariantCultureInfo) / 100m);
                        }
                    }
                }
                // Apply the character's Basic Bioware Essence cost multiplier if applicable.
                if (_strCategory == "Basic" && _objImprovementSource == Improvement.ImprovementSource.Bioware && ImprovementManager.ValueOf(_objCharacter, Improvement.ImprovementType.BasicBiowareEssCost) != 0)
                {
                    decimal decBasicMultiplier = _objCharacter.Improvements
                        .Where(objImprovement => objImprovement.ImproveType == Improvement.ImprovementType.BasicBiowareEssCost && objImprovement.Enabled)
                        .Aggregate<Improvement, decimal>(1, (current, objImprovement) => current - (1m - Convert.ToDecimal(objImprovement.Value, GlobalOptions.InvariantCultureInfo) / 100m));
                    decESSMultiplier -= 1.0m - decBasicMultiplier;
                }
            }
            decReturn = decReturn * decESSMultiplier * decTotalESSMultiplier;

            if (_objCharacter != null && !_objCharacter.Options.DontRoundEssenceInternally)
                decReturn = decimal.Round(decReturn, _objCharacter.Options.EssenceDecimals, MidpointRounding.AwayFromZero);
            decReturn += Children.Where(objChild => objChild.AddToParentESS).AsParallel().Sum(objChild => objChild.CalculatedESS());
            return decReturn;
        }

        public int GetBaseMatrixAttribute(string strAttributeName)
        {
            string strExpression = this.GetMatrixAttributeString(strAttributeName);
            if (string.IsNullOrEmpty(strExpression))
            {
                switch (strAttributeName)
                {
                    case "Device Rating":
                        return _objGrade.DeviceRating;
                    case "Program Limit":
                        if (IsCommlink)
                        {
                            strExpression = this.GetMatrixAttributeString("Device Rating");
                            if (string.IsNullOrEmpty(strExpression))
                                return _objGrade.DeviceRating;
                        }
                        else
                            return _objGrade.DeviceRating;
                        break;
                    case "Data Processing":
                    case "Firewall":
                        strExpression = this.GetMatrixAttributeString("Device Rating");
                        if (string.IsNullOrEmpty(strExpression))
                            return _objGrade.DeviceRating;
                        break;
                    default:
                        return 0;
                }
            }

            if (strExpression.StartsWith("FixedValues("))
            {
                string[] strValues = strExpression.TrimStartOnce("FixedValues(", true).TrimEndOnce(')').Split(',');
                strExpression = strValues[Math.Max(0, Math.Min(Rating, strValues.Length) - 1)].Trim('[', ']');
            }
            if (strExpression.IndexOfAny('{', '+', '-', '*', ',') != -1 || strExpression.Contains("div"))
            {
                StringBuilder objValue = new StringBuilder(strExpression);
                objValue.Replace("{Rating}", Rating.ToString(GlobalOptions.InvariantCultureInfo));
                foreach (string strMatrixAttribute in MatrixAttributes.MatrixAttributeStrings)
                {
                    objValue.CheapReplace(strExpression, "{Gear " + strMatrixAttribute + "}", () => (Parent?.GetBaseMatrixAttribute(strMatrixAttribute) ?? 0).ToString(GlobalOptions.InvariantCultureInfo));
                    objValue.CheapReplace(strExpression, "{Parent " + strMatrixAttribute + "}", () => (Parent?.GetMatrixAttributeString(strMatrixAttribute) ?? "0"));
                    if (Children.Count + Gear.Count > 0 && strExpression.Contains("{Children " + strMatrixAttribute + "}"))
                    {
                        int intTotalChildrenValue = 0;
                        foreach (Cyberware objLoopCyberware in Children)
                        {
                            if (objLoopCyberware.IsModularCurrentlyEquipped)
                            {
                                intTotalChildrenValue += objLoopCyberware.GetBaseMatrixAttribute(strMatrixAttribute);
                            }
                        }
                        foreach (Gear objLoopGear in Gear)
                        {
                            if (objLoopGear.Equipped)
                            {
                                intTotalChildrenValue += objLoopGear.GetBaseMatrixAttribute(strMatrixAttribute);
                            }
                        }
                        objValue.Replace("{Children " + strMatrixAttribute + "}", intTotalChildrenValue.ToString(GlobalOptions.InvariantCultureInfo));
                    }
                }
                foreach (string strCharAttributeName in AttributeSection.AttributeStrings)
                {
                    objValue.CheapReplace(strExpression, "{" + strCharAttributeName + "}", () => _objCharacter.GetAttribute(strCharAttributeName).TotalValue.ToString());
                    objValue.CheapReplace(strExpression, "{" + strCharAttributeName + "Base}", () => _objCharacter.GetAttribute(strCharAttributeName).TotalBase.ToString());
                }
                // This is first converted to a decimal and rounded up since some items have a multiplier that is not a whole number, such as 2.5.
                object objProcess = CommonFunctions.EvaluateInvariantXPath(objValue.ToString(), out bool blnIsSuccess);
                return blnIsSuccess ? Convert.ToInt32(Math.Ceiling((double)objProcess)) : 0;
            }
            int.TryParse(strExpression, out int intReturn);
            return intReturn;
        }

        public int GetBonusMatrixAttribute(string strAttributeName)
        {
            int intReturn = 0;

            if (Overclocked == strAttributeName)
            {
                intReturn += 1;
            }

            if (!strAttributeName.StartsWith("Mod "))
                strAttributeName = "Mod " + strAttributeName;

            foreach (Cyberware objLoopCyberware in Children)
            {
                if (objLoopCyberware.IsModularCurrentlyEquipped)
                {
                    intReturn += objLoopCyberware.GetTotalMatrixAttribute(strAttributeName);
                }
            }
            foreach (Gear objLoopGear in Gear)
            {
                if (objLoopGear.Equipped)
                {
                    intReturn += objLoopGear.GetTotalMatrixAttribute(strAttributeName);
                }
            }

            return intReturn;
        }

        /// <summary>
        /// Total cost of the just the Cyberware itself before we factor in any multipliers.
        /// </summary>
        public decimal OwnCostPreMultipliers
        {
            get
            {
                string strCostExpression = Cost;

                if (strCostExpression.StartsWith("FixedValues("))
                {
                    string[] strValues = strCostExpression.TrimStartOnce("FixedValues(", true).TrimEndOnce(')').Split(',');
                    strCostExpression = strValues[Math.Max(Math.Min(Rating, strValues.Length) - 1, 0)].Trim('[', ']');
                }

                string strParentCost = "0";
                decimal decTotalParentGearCost = 0;
                if (_objParent != null)
                {
                    if (strCostExpression.Contains("Parent Cost"))
                        strParentCost = _objParent.Cost;
                    if (strCostExpression.Contains("Parent Gear Cost"))
                        foreach (Gear loopGear in _objParent.Gear)
                        {
                            decTotalParentGearCost += loopGear.CalculatedCost;
                        }
                }
                decimal decTotalGearCost = 0;
                if (Gear.Count > 0 && strCostExpression.Contains("Gear Cost"))
                {
                    foreach (Gear loopGear in Gear)
                    {
                        decTotalGearCost += loopGear.CalculatedCost;
                    }
                }
                decimal decTotalChildrenCost = 0;
                if (Children.Count > 0 && strCostExpression.Contains("Children Cost"))
                {
                    foreach (Cyberware loopWare in Children)
                    {
                        decTotalChildrenCost += loopWare.TotalCost;
                    }
                }

                if (string.IsNullOrEmpty(strCostExpression))
                    return 0;

                StringBuilder objCost = new StringBuilder(strCostExpression.TrimStart('+'));
                objCost.Replace("Parent Cost", strParentCost);
                objCost.Replace("Parent Gear Cost", decTotalParentGearCost.ToString(GlobalOptions.InvariantCultureInfo));
                objCost.Replace("Gear Cost", decTotalGearCost.ToString(GlobalOptions.InvariantCultureInfo));
                objCost.Replace("Children Cost", decTotalChildrenCost.ToString(GlobalOptions.InvariantCultureInfo));
                objCost.CheapReplace(strCostExpression, "MinRating", () => MinRating.ToString());
                objCost.Replace("Rating", Rating.ToString());

                foreach (CharacterAttrib objLoopAttribute in _objCharacter.AttributeSection.AttributeList.Concat(_objCharacter.AttributeSection.SpecialAttributeList))
                {
                    objCost.CheapReplace(strCostExpression, objLoopAttribute.Abbrev, () => objLoopAttribute.TotalValue.ToString());
                    objCost.CheapReplace(strCostExpression, objLoopAttribute.Abbrev + "Base", () => objLoopAttribute.TotalBase.ToString());
                }
                object objProcess = CommonFunctions.EvaluateInvariantXPath(objCost.ToString(), out bool blnIsSuccess);
                return blnIsSuccess ? Convert.ToDecimal(objProcess, GlobalOptions.InvariantCultureInfo) : 0;
            }
        }

        /// <summary>
        /// Total cost of the Cyberware and its plugins.
        /// </summary>
        public decimal TotalCost
        {
            get
            {
                decimal decReturn = TotalCostWithoutModifiers;

                if (_blnSuite)
                    decReturn *= 0.9m;

                return decReturn;
            }
        }

        /// <summary>
        /// Identical to TotalCost, but without the Improvement and Suite multpliers which would otherwise be doubled.
        /// </summary>
        private decimal TotalCostWithoutModifiers
        {
            get
            {
                decimal decCost = OwnCostPreMultipliers;
                decimal decReturn = decCost;

                // Factor in the Cost multiplier of the selected CyberwareGrade.
                decReturn *= Grade.Cost;

                if (DiscountCost)
                    decReturn *= 0.9m;

                // Add in the cost of all child components.
                foreach (Cyberware objChild in Children)
                {
                    if (objChild.Capacity != "[*]")
                    {
                        // If the child cost starts with "*", multiply the item's base cost.
                        if (objChild.Cost.StartsWith('*'))
                        {
                            decimal decPluginCost = decCost * (Convert.ToDecimal(objChild.Cost.TrimStart('*'), GlobalOptions.InvariantCultureInfo) - 1);

                            if (objChild.DiscountCost)
                                decPluginCost *= 0.9m;

                            decReturn += decPluginCost;
                        }
                        else
                            decReturn += objChild.TotalCostWithoutModifiers;
                    }
                }

                // Add in the cost of all Gear plugins.
                foreach (Gear objGear in Gear)
                {
                    decReturn += objGear.TotalCost;
                }

                return decReturn;
            }
        }

        /// <summary>
        /// Cost of just the Cyberware itself.
        /// </summary>
        public decimal OwnCost
        {
            get
            {
                decimal decReturn = OwnCostPreMultipliers;

                // Factor in the Cost multiplier of the selected CyberwareGrade.
                decReturn *= Grade.Cost;

                if (DiscountCost)
                    decReturn *= 0.9m;

                if (_blnSuite)
                    decReturn *= 0.9m;

                return decReturn;
            }
        }

        /// <summary>
        /// The amount of Capacity remaining in the Cyberware.
        /// </summary>
        public decimal CapacityRemaining
        {
            get
            {
                decimal decCapacity = 0;
                if (Capacity.Contains("/["))
                {
                    // Get the Cyberware base Capacity.
                    string strBaseCapacity = CalculatedCapacity;
                    strBaseCapacity = strBaseCapacity.Substring(0, strBaseCapacity.IndexOf('/'));
                    decCapacity = Convert.ToDecimal(strBaseCapacity, GlobalOptions.CultureInfo);

                    // Run through its Children and deduct the Capacity costs.
                    foreach (Cyberware objChildCyberware in Children)
                    {
                        if (objChildCyberware.ParentID == InternalId)
                        {
                            continue;
                        }
                        string strCapacity = objChildCyberware.CalculatedCapacity;
                        int intPos = strCapacity.IndexOf("/[", StringComparison.Ordinal);
                        if (intPos != -1)
                            strCapacity = strCapacity.Substring(intPos + 2, strCapacity.LastIndexOf(']') - intPos - 2);
                        else if (strCapacity.StartsWith('['))
                            strCapacity = strCapacity.Substring(1, strCapacity.Length - 2);
                        if (strCapacity == "*")
                            strCapacity = "0";
                        decCapacity -= Convert.ToDecimal(strCapacity, GlobalOptions.CultureInfo);
                    }

                    // Run through its Children and deduct the Capacity costs.
                    foreach (Gear objChildGear in Gear)
                    {
                        if (objChildGear.IncludedInParent)
                        {
                            continue;
                        }
                        string strCapacity = objChildGear.CalculatedCapacity;
                        int intPos = strCapacity.IndexOf("/[", StringComparison.Ordinal);
                        if (intPos != -1)
                            strCapacity = strCapacity.Substring(intPos + 2, strCapacity.LastIndexOf(']') - intPos - 2);
                        else if (strCapacity.StartsWith('['))
                            strCapacity = strCapacity.Substring(1, strCapacity.Length - 2);
                        if (strCapacity == "*")
                            strCapacity = "0";
                        decCapacity -= Convert.ToDecimal(strCapacity, GlobalOptions.CultureInfo);
                    }

                }
                else if (!Capacity.Contains('['))
                {
                    // Get the Cyberware base Capacity.
                    decCapacity = Convert.ToDecimal(CalculatedCapacity, GlobalOptions.CultureInfo);

                    // Run through its Children and deduct the Capacity costs.
                    foreach (Cyberware objChildCyberware in Children)
                    {
                        if (objChildCyberware.ParentID == InternalId)
                        {
                            continue;
                        }
                        string strCapacity = objChildCyberware.CalculatedCapacity;
                        int intPos = strCapacity.IndexOf("/[", StringComparison.Ordinal);
                        if (intPos != -1)
                            strCapacity = strCapacity.Substring(intPos + 2, strCapacity.LastIndexOf(']') - intPos - 2);
                        else if (strCapacity.StartsWith('['))
                            strCapacity = strCapacity.Substring(1, strCapacity.Length - 2);
                        if (strCapacity == "*")
                            strCapacity = "0";
                        decCapacity -= Convert.ToDecimal(strCapacity, GlobalOptions.CultureInfo);
                    }

                    // Run through its Children and deduct the Capacity costs.
                    foreach (Gear objChildGear in Gear)
                    {
                        if (objChildGear.IncludedInParent)
                        {
                            continue;
                        }
                        string strCapacity = objChildGear.CalculatedCapacity;
                        int intPos = strCapacity.IndexOf("/[", StringComparison.Ordinal);
                        if (intPos != -1)
                            strCapacity = strCapacity.Substring(intPos + 2, strCapacity.LastIndexOf(']') - intPos - 2);
                        else if (strCapacity.StartsWith('['))
                            strCapacity = strCapacity.Substring(1, strCapacity.Length - 2);
                        if (strCapacity == "*")
                            strCapacity = "0";
                        decCapacity -= Convert.ToDecimal(strCapacity, GlobalOptions.CultureInfo);
                    }
                }

                return decCapacity;
            }
        }

        /// <summary>
        /// Base Cyberlimb Strength (before modifiers and customization).
        /// </summary>
        public int BaseStrength
        {
            get
            {
                if (_strCategory != "Cyberlimb")
                    return 0;
                if (ParentVehicle != null)
                    return Math.Max(ParentVehicle.TotalBody, 0);
                // Base Strength for any limb is 3.
                return 3;
            }
        }

        /// <summary>
        /// Cyberlimb Strength.
        /// </summary>
        public int TotalStrength
        {
            get
            {
                if (InheritAttributes)
                {
                    int intAverageAttribute = 0;
                    int intCyberlimbChildrenNumber = 0;
                    foreach (Cyberware objChild in Children)
                    {
                        if (objChild.TotalStrength <= 0) continue;
                        intCyberlimbChildrenNumber += 1;
                        intAverageAttribute += objChild.TotalStrength;
                    }
                    if (intCyberlimbChildrenNumber == 0)
                        intCyberlimbChildrenNumber = 1;

                    return intAverageAttribute / intCyberlimbChildrenNumber;
                }

                if (_strCategory != "Cyberlimb")
                {
                    return 0;
                }

                int intAttribute = BaseStrength;
                int intBonus = 0;

                foreach (Cyberware objChild in Children)
                {
                    // If the limb has Customized Strength, this is its new base value.
                    if (objChild.Name == "Customized Strength")
                        intAttribute = objChild.Rating;
                    // If the limb has Enhanced Strength, this adds to the limb's value.
                    if (objChild.Name == "Enhanced Strength")
                        intBonus = objChild.Rating;
                }
                if (ParentVehicle == null)
                {
                    return Math.Min(intAttribute + intBonus + _objCharacter.RedlinerBonus, _objCharacter.STR.TotalAugmentedMaximum);
                }
                else
                {
                    return Math.Min(intAttribute + intBonus, Math.Max(ParentVehicle.TotalBody * 2, 1));
                }
            }
        }

        /// <summary>
        /// Cyberlimb Body.
        /// </summary>
        public int TotalBody
        {
            get
            {
                if (InheritAttributes)
                {
                    int intAverageAttribute = 0;
                    int intCyberlimbChildrenNumber = 0;
                    foreach (Cyberware objChild in Children)
                    {
                        if (objChild.TotalBody <= 0) continue;
                        intCyberlimbChildrenNumber += 1;
                        intAverageAttribute += objChild.TotalBody;
                    }
                    if (intCyberlimbChildrenNumber == 0)
                        intCyberlimbChildrenNumber = 1;

                    return intAverageAttribute / intCyberlimbChildrenNumber;
                }

                if (_strCategory != "Cyberlimb")
                {
                    return 0;
                }

                // Base Strength for any limb is 3.
                int intAttribute = 3;
                int intBonus = 0;

                foreach (Cyberware objChild in Children)
                {
                    // If the limb has Customized Body, this is its new base value.
                    if (objChild.Name == "Customized Body")
                        intAttribute = objChild.Rating;
                    // If the limb has Enhanced Body, this adds to the limb's value.
                    if (objChild.Name == "Enhanced Body")
                        intBonus = objChild.Rating;
                }

                return intAttribute + intBonus;
            }
        }

        /// <summary>
        /// Base Cyberlimb Agility (before modifiers and customization).
        /// </summary>
        public int BaseAgility
        {
            get
            {
                if (_strCategory != "Cyberlimb")
                    return 0;
                if (ParentVehicle != null)
                    return Math.Max(ParentVehicle.Pilot, 0);
                // Base Agility for any limb is 3.
                return 3;
            }
        }

        /// <summary>
        /// Cyberlimb Agility.
        /// </summary>
        public int TotalAgility
        {
            get
            {
                if (InheritAttributes)
                {
                    int intAverageAttribute = 0;
                    int intCyberlimbChildrenNumber = 0;
                    foreach (Cyberware objChild in Children)
                    {
                        if (objChild.TotalAgility <= 0) continue;
                        intCyberlimbChildrenNumber += 1;
                        intAverageAttribute += objChild.TotalAgility;
                    }
                    if (intCyberlimbChildrenNumber == 0)
                        intCyberlimbChildrenNumber = 1;

                    return intAverageAttribute / intCyberlimbChildrenNumber;
                }

                if (_strCategory != "Cyberlimb")
                {
                    return 0;
                }

                int intAttribute = BaseAgility;
                int intBonus = 0;

                foreach (Cyberware objChild in Children)
                {
                    // If the limb has Customized Agility, this is its new base value.
                    if (objChild.Name == "Customized Agility")
                        intAttribute = objChild.Rating;
                    // If the limb has Enhanced Agility, this adds to the limb's value.
                    if (objChild.Name == "Enhanced Agility")
                        intBonus = objChild.Rating;
                }

                if (ParentVehicle == null)
                {
                    return Math.Min(intAttribute + intBonus + _objCharacter.RedlinerBonus, _objCharacter.AGI.TotalAugmentedMaximum);
                }

                return Math.Min(intAttribute + intBonus, Math.Max(ParentVehicle.Pilot * 2, 1));
            }
        }

        public bool IsProgram => false;

        /// <summary>
        /// Device rating string for Cyberware. If it's empty, then GetBaseMatrixAttribute for Device Rating will fetch the grade's DR.
        /// </summary>
        public string DeviceRating
        {
            get => _strDeviceRating;
            set => _strDeviceRating = value;
        }

        /// <summary>
        /// Attack string (if one is explicitly specified for this 'ware).
        /// </summary>
        public string Attack
        {
            get => _strAttack;
            set => _strAttack = value;
        }

        /// <summary>
        /// Sleaze string (if one is explicitly specified for this 'ware).
        /// </summary>
        public string Sleaze
        {
            get => _strSleaze;
            set => _strSleaze = value;
        }

        /// <summary>
        /// Data Processing string (if one is explicitly specified for this 'ware).
        /// </summary>
        public string DataProcessing
        {
            get => _strDataProcessing;
            set => _strDataProcessing = value;
        }

        /// <summary>
        /// Firewall string (if one is explicitly specified for this 'ware).
        /// </summary>
        public string Firewall
        {
            get => _strFirewall;
            set => _strFirewall = value;
        }

        /// <summary>
        /// Modify Parent's Attack by this.
        /// </summary>
        public string ModAttack
        {
            get => _strModAttack;
            set => _strModAttack = value;
        }

        /// <summary>
        /// Modify Parent's Sleaze by this.
        /// </summary>
        public string ModSleaze
        {
            get => _strModSleaze;
            set => _strModSleaze = value;
        }

        /// <summary>
        /// Modify Parent's Data Processing by this.
        /// </summary>
        public string ModDataProcessing
        {
            get => _strModDataProcessing;
            set => _strModDataProcessing = value;
        }

        /// <summary>
        /// Modify Parent's Firewall by this.
        /// </summary>
        public string ModFirewall
        {
            get => _strModFirewall;
            set => _strModFirewall = value;
        }

        /// <summary>
        /// Cyberdeck's Attribute Array string.
        /// </summary>
        public string AttributeArray
        {
            get => _strAttributeArray;
            set => _strAttributeArray = value;
        }

        /// <summary>
        /// Modify Parent's Attribute Array by this.
        /// </summary>
        public string ModAttributeArray
        {
            get => _strModAttributeArray;
            set => _strModAttributeArray = value;
        }

        /// <summary>
        /// ASDF attribute boosted by Overclocker.
        /// </summary>
        public string Overclocked
        {
            get => _strOverclocked;
            set => _strOverclocked = value;
        }

        /// <summary>
        /// Empty for Cyberware.
        /// </summary>
        public string CanFormPersona { get => string.Empty; set { } }

        public bool IsCommlink => Gear.Any(x => x.CanFormPersona.Contains("Parent")) && this.GetTotalMatrixAttribute("Device Rating") > 0;

        /// <summary>
        /// 0 for Cyberware.
        /// </summary>
        public int BonusMatrixBoxes { get => 0; set { } }

        public int TotalBonusMatrixBoxes
        {
            get
            {
                int intBonusBoxes = 0;
                foreach (Gear objGear in Gear)
                {
                    if (objGear.Equipped)
                    {
                        intBonusBoxes += objGear.TotalBonusMatrixBoxes;
                    }
                }
                return intBonusBoxes;
            }
        }

        /// <summary>
        /// Commlink's Limit for how many Programs they can run.
        /// </summary>
        public string ProgramLimit
        {
            get => _strProgramLimit;
            set => _strProgramLimit = value;
        }

        /// <summary>
        /// Returns true if this is a cyberdeck whose attributes we could swap around.
        /// </summary>
        public bool CanSwapAttributes
        {
            get => _blnCanSwapAttributes;
            set => _blnCanSwapAttributes = value;
        }

        public IList<IHasMatrixAttributes> ChildrenWithMatrixAttributes => Gear.Concat(Children.Cast<IHasMatrixAttributes>()).ToList();

        #endregion

        #region Methods
        /// <summary>
        /// Recursive method to delete a piece of 'ware and its Improvements from the character. Returns total extra cost removed unrelated to children.
        /// </summary>
        public decimal DeleteCyberware()
        {
            decimal decReturn = 0;
            // Remove any children the Gear may have.
            foreach (Cyberware objChild in Children)
                decReturn += objChild.DeleteCyberware();

            // Remove the Gear Weapon created by the Gear if applicable.
            if (!WeaponID.IsEmptyGuid())
            {
                List<Tuple<Weapon, Vehicle, VehicleMod, WeaponMount>> lstWeaponsToDelete = new List<Tuple<Weapon, Vehicle, VehicleMod, WeaponMount>>();
                foreach (Weapon objWeapon in _objCharacter.Weapons.DeepWhere(x => x.Children, x => x.ParentID == InternalId))
                {
                    lstWeaponsToDelete.Add(new Tuple<Weapon, Vehicle, VehicleMod, WeaponMount>(objWeapon, null, null, null));
                }
                foreach (Vehicle objVehicle in _objCharacter.Vehicles)
                {
                    foreach (Weapon objWeapon in objVehicle.Weapons.DeepWhere(x => x.Children, x => x.ParentID == InternalId))
                    {
                        lstWeaponsToDelete.Add(new Tuple<Weapon, Vehicle, VehicleMod, WeaponMount>(objWeapon, objVehicle, null, null));
                    }

                    foreach (VehicleMod objMod in objVehicle.Mods)
                    {
                        foreach (Weapon objWeapon in objMod.Weapons.DeepWhere(x => x.Children, x => x.ParentID == InternalId))
                        {
                            lstWeaponsToDelete.Add(new Tuple<Weapon, Vehicle, VehicleMod, WeaponMount>(objWeapon, objVehicle, objMod, null));
                        }
                    }

                    foreach (WeaponMount objMount in objVehicle.WeaponMounts)
                    {
                        foreach (Weapon objWeapon in objMount.Weapons.DeepWhere(x => x.Children, x => x.ParentID == InternalId))
                        {
                            lstWeaponsToDelete.Add(new Tuple<Weapon, Vehicle, VehicleMod, WeaponMount>(objWeapon, objVehicle, null, objMount));
                        }
                    }
                }
                // We need this list separate because weapons to remove can contain gear that add more weapons in need of removing
                foreach (Tuple<Weapon, Vehicle, VehicleMod, WeaponMount> objLoopTuple in lstWeaponsToDelete)
                {
                    Weapon objWeapon = objLoopTuple.Item1;
                    decReturn += objWeapon.TotalCost + objWeapon.DeleteWeapon();
                    if (objWeapon.Parent != null)
                        objWeapon.Parent.Children.Remove(objWeapon);
                    else if (objLoopTuple.Item4 != null)
                        objLoopTuple.Item4.Weapons.Remove(objWeapon);
                    else if (objLoopTuple.Item3 != null)
                        objLoopTuple.Item3.Weapons.Remove(objWeapon);
                    else if (objLoopTuple.Item2 != null)
                        objLoopTuple.Item2.Weapons.Remove(objWeapon);
                    else
                        _objCharacter.Weapons.Remove(objWeapon);
                }
            }

            // Remove any Vehicle that the Cyberware created.
            if (!VehicleID.IsEmptyGuid())
            {
                List<Vehicle> lstVehiclesToRemove = new List<Vehicle>();
                foreach (Vehicle objLoopVehicle in _objCharacter.Vehicles)
                {
                    if (objLoopVehicle.ParentID == InternalId)
                    {
                        lstVehiclesToRemove.Add(objLoopVehicle);
                    }
                }
                foreach (Vehicle objLoopVehicle in lstVehiclesToRemove)
                {
                    decReturn += objLoopVehicle.TotalCost;
                    _objCharacter.Vehicles.Remove(objLoopVehicle);
                    foreach (Gear objLoopGear in objLoopVehicle.Gear)
                    {
                        decReturn += objLoopGear.DeleteGear();
                    }
                    foreach (Weapon objLoopWeapon in objLoopVehicle.Weapons)
                    {
                        decReturn += objLoopWeapon.DeleteWeapon();
                    }
                    foreach (VehicleMod objLoopMod in objLoopVehicle.Mods)
                    {
                        foreach (Weapon objLoopWeapon in objLoopMod.Weapons)
                        {
                            decReturn += objLoopWeapon.DeleteWeapon();
                        }
                        foreach (Cyberware objLoopCyberware in objLoopMod.Cyberware)
                        {
                            decReturn += objLoopCyberware.DeleteCyberware();
                        }
                    }
                    foreach (WeaponMount objLoopWeaponMount in objLoopVehicle.WeaponMounts)
                    {
                        foreach (Weapon objLoopWeapon in objLoopWeaponMount.Weapons)
                        {
                            decReturn += objLoopWeapon.DeleteWeapon();
                        }
                    }
                }
            }

            decReturn += ImprovementManager.RemoveImprovements(_objCharacter, SourceType, InternalId);
            decReturn += ImprovementManager.RemoveImprovements(_objCharacter, SourceType, InternalId + "Pair");
            if (PairBonus != null && !WirelessOn)
            {
                ImprovementManager.RemoveImprovements(_objCharacter, SourceType, InternalId + "Pair");
                // This cyberware should not be included in the count to make things easier.
                List<Cyberware> lstPairableCyberwares = _objCharacter.Cyberware.DeepWhere(x => x.Children, x => x != this && IncludePair.Contains(x.Name) && x.Extra == Extra && x.IsModularCurrentlyEquipped).ToList();
                int intCount = lstPairableCyberwares.Count;
                // Need to use slightly different logic if this cyberware has a location (Left or Right) and only pairs with itself because Lefts can only be paired with Rights and Rights only with Lefts
                if (!string.IsNullOrEmpty(Location) && IncludePair.All(x => x == Name))
                {
                    int intMatchLocationCount = 0;
                    int intNotMatchLocationCount = 0;
                    foreach (Cyberware objPairableCyberware in lstPairableCyberwares)
                    {
                        if (objPairableCyberware.Location != Location)
                            intNotMatchLocationCount += 1;
                        else
                            intMatchLocationCount += 1;
                    }

                    // Set the count to the total number of cyberwares in matching pairs, which would mean 2x the number of whichever location contains the fewest members (since every single one of theirs would have a pair)
                    intCount = Math.Min(intMatchLocationCount, intNotMatchLocationCount) * 2;
                }
                foreach (Cyberware objLoopCyberware in lstPairableCyberwares)
                {
                    ImprovementManager.RemoveImprovements(_objCharacter, objLoopCyberware.SourceType, objLoopCyberware.InternalId + "Pair");
                    // Go down the list and create pair bonuses for every second item
                    if (intCount > 0 && (intCount & 1) == 0)
                    {
                        ImprovementManager.CreateImprovements(_objCharacter, objLoopCyberware.SourceType, objLoopCyberware.InternalId + "Pair", objLoopCyberware.PairBonus, false, objLoopCyberware.Rating, objLoopCyberware.DisplayNameShort(GlobalOptions.Language));
                    }
                    intCount -= 1;
                }
            }

            decReturn += ImprovementManager.RemoveImprovements(_objCharacter, SourceType, InternalId + "WirelessPair");
            if (WirelessPairBonus != null)
            {
                ImprovementManager.RemoveImprovements(_objCharacter, SourceType, InternalId + "WirelessPair");
                // This cyberware should not be included in the count to make things easier.
                List<Cyberware> lstPairableCyberwares = _objCharacter.Cyberware.DeepWhere(x => x.Children, x => x != this && IncludeWirelessPair.Contains(x.Name) && x.Extra == Extra && x.IsModularCurrentlyEquipped).ToList();
                int intCount = lstPairableCyberwares.Count;
                // Need to use slightly different logic if this cyberware has a location (Left or Right) and only pairs with itself because Lefts can only be paired with Rights and Rights only with Lefts
                if (!string.IsNullOrEmpty(Location) && IncludeWirelessPair.All(x => x == Name))
                {
                    int intMatchLocationCount = 0;
                    int intNotMatchLocationCount = 0;
                    foreach (Cyberware objPairableCyberware in lstPairableCyberwares)
                    {
                        if (objPairableCyberware.Location != Location)
                            intNotMatchLocationCount += 1;
                        else
                            intMatchLocationCount += 1;
                    }

                    // Set the count to the total number of cyberwares in matching pairs, which would mean 2x the number of whichever location contains the fewest members (since every single one of theirs would have a pair)
                    intCount = Math.Min(intMatchLocationCount, intNotMatchLocationCount) * 2;
                }
                foreach (Cyberware objLoopCyberware in lstPairableCyberwares)
                {
                    ImprovementManager.RemoveImprovements(_objCharacter, objLoopCyberware.SourceType, objLoopCyberware.InternalId + "WirelessPair");
                    // Go down the list and create pair bonuses for every second item
                    if (intCount > 0 && intCount % 2 == 0)
                    {
                        ImprovementManager.CreateImprovements(_objCharacter, objLoopCyberware.SourceType, objLoopCyberware.InternalId + "WirelessPair", objLoopCyberware.WirelessPairBonus, false, objLoopCyberware.Rating, objLoopCyberware.DisplayNameShort(GlobalOptions.Language));
                    }
                    intCount -= 1;
                }
            }

            foreach (Gear objLoopGear in Gear)
            {
                decReturn += objLoopGear.DeleteGear();
            }

            // Fix for legacy characters with old addqualities improvements.
            XmlNodeList xmlOldAddQualitiesList = GetNode()?.SelectNodes("addqualities/addquality");
            if (xmlOldAddQualitiesList != null)
            {
                foreach (XmlNode objNode in xmlOldAddQualitiesList)
                {
                    Quality objQuality = _objCharacter.Qualities.FirstOrDefault(x => x.Name == objNode.InnerText);
                    if (objQuality != null)
                    {
                        _objCharacter.Qualities.Remove(objQuality);
                        decReturn += ImprovementManager.RemoveImprovements(_objCharacter, Improvement.ImprovementSource.CritterPower, objQuality.InternalId);
                    }
                }
            }

            return decReturn;
        }

        #region UI Methods
        /// <summary>
        /// Build up the Tree for the current piece of Cyberware and all of its children.
        /// </summary>
        /// <param name="cmsCyberware">ContextMenuStrip that the new Cyberware TreeNodes should use.</param>
        /// <param name="cmsGear">ContextMenuStrip that the new Gear TreeNodes should use.</param>
        public TreeNode CreateTreeNode(ContextMenuStrip cmsCyberware, ContextMenuStrip cmsGear)
        {
            if (!string.IsNullOrEmpty(ParentID) && !string.IsNullOrEmpty(Source) && !_objCharacter.Options.BookEnabled(Source))
                return null;

            TreeNode objNode = new TreeNode
            {
                Name = InternalId,
                Text = DisplayName(GlobalOptions.Language),
                Tag = this,
                ContextMenuStrip = cmsCyberware,
                ForeColor = PreferredColor,
                ToolTipText = Notes.WordWrap(100)
            };

            TreeNodeCollection lstChildNodes = objNode.Nodes;
            foreach (Cyberware objChild in Children)
            {
                TreeNode objLoopNode = objChild.CreateTreeNode(cmsCyberware, cmsGear);
                if (objLoopNode != null)
                    lstChildNodes.Add(objLoopNode);
            }

            foreach (Gear objGear in Gear)
            {
                TreeNode objLoopNode = objGear.CreateTreeNode(cmsGear);
                if (objLoopNode != null)
                    lstChildNodes.Add(objLoopNode);
            }

            if (lstChildNodes.Count > 0)
                objNode.Expand();

            return objNode;
        }

        public Color PreferredColor
        {
            get
            {
                if (!string.IsNullOrEmpty(Notes))
                {
                    return Color.SaddleBrown;
                }
                if (!string.IsNullOrEmpty(ParentID))
                {
                    return SystemColors.GrayText;
                }

                return SystemColors.WindowText;
            }
        }

        public void SetupChildrenCyberwareCollectionChanged(bool blnAdd, TreeView treCyberware, ContextMenuStrip cmsCyberware = null, ContextMenuStrip cmsCyberwareGear = null)
        {
            if (blnAdd)
            {
                Children.AddTaggedCollectionChanged(treCyberware, (x, y) => this.RefreshChildrenCyberware(treCyberware, cmsCyberware, cmsCyberwareGear, null, y));
                Gear.AddTaggedCollectionChanged(treCyberware, (x, y) => this.RefreshChildrenGears(treCyberware, cmsCyberwareGear, () => Children.Count, y));

                foreach (Cyberware objChild in Children)
                    objChild.SetupChildrenCyberwareCollectionChanged(true, treCyberware, cmsCyberware, cmsCyberwareGear);
                foreach (Gear objGear in Gear)
                    objGear.SetupChildrenGearsCollectionChanged(true, treCyberware, cmsCyberwareGear);
            }
            else
            {
                Children.RemoveTaggedCollectionChanged(treCyberware);
                Gear.RemoveTaggedCollectionChanged(treCyberware);
                foreach (Cyberware objChild in Children)
                    objChild.SetupChildrenCyberwareCollectionChanged(false, treCyberware);
                foreach (Gear objGear in Gear)
                    objGear.SetupChildrenGearsCollectionChanged(false, treCyberware);
            }
        }
        #endregion

        #region Hero Lab Importing
        public bool ImportHeroLabCyberware(XmlNode xmlCyberwareImportNode, XmlNode xmlParentCyberwareNode, IList<Weapon> lstWeapons, IList<Vehicle> lstVehicles, Grade objSelectedGrade = null)
        {
            if (xmlCyberwareImportNode == null)
                return false;
            bool blnCyberware = true;
            string strGradeName = objSelectedGrade?.Name ?? "Standard";
            string strOriginalName = xmlCyberwareImportNode.Attributes?["name"]?.InnerText ?? string.Empty;
            if (!string.IsNullOrEmpty(strOriginalName))
            {
                IList<Grade> objCyberwareGradeList = _objCharacter.GetGradeList(Improvement.ImprovementSource.Cyberware);
                IList<Grade> objBiowareGradeList = _objCharacter.GetGradeList(Improvement.ImprovementSource.Bioware);
                if (objSelectedGrade == null)
                {
                    foreach (Grade objCyberwareGrade in objCyberwareGradeList)
                    {
                        if (strOriginalName.EndsWith(" (" + objCyberwareGrade.Name + ')'))
                        {
                            strGradeName = objCyberwareGrade.Name;
                            strOriginalName = strOriginalName.TrimEndOnce(" (" + objCyberwareGrade.Name + ')');
                            goto EndGradeCheck;
                        }
                    }
                    foreach (Grade objCyberwareGrade in objBiowareGradeList)
                    {
                        if (strOriginalName.EndsWith(" (" + objCyberwareGrade.Name + ')'))
                        {
                            strGradeName = objCyberwareGrade.Name;
                            strOriginalName = strOriginalName.TrimEndOnce(" (" + objCyberwareGrade.Name + ')');
                            goto EndGradeCheck;
                        }
                    }
                    EndGradeCheck:;
                }
                XmlDocument xmlCyberwareDocument = XmlManager.Load("cyberware.xml");
                XmlDocument xmlBiowareDocument = XmlManager.Load("bioware.xml");
                string strForceValue = string.Empty;
                XmlNode xmlCyberwareDataNode = null;
                XmlNodeList xmlCyberwareNodeList = xmlCyberwareDocument.SelectNodes("/chummer/cyberwares/cyberware[contains(name, \"" + strOriginalName + "\")]");
                foreach (XmlNode xmlLoopNode in xmlCyberwareNodeList)
                {
                    XmlNode xmlTestNode = xmlLoopNode.SelectSingleNode("forbidden/parentdetails");
                    if (xmlTestNode != null)
                    {
                        // Assumes topmost parent is an AND node
                        if (xmlParentCyberwareNode.ProcessFilterOperationNode(xmlTestNode, false))
                        {
                            continue;
                        }
                    }
                    xmlTestNode = xmlLoopNode.SelectSingleNode("required/parentdetails");
                    if (xmlTestNode != null)
                    {
                        // Assumes topmost parent is an AND node
                        if (!xmlParentCyberwareNode.ProcessFilterOperationNode(xmlTestNode, false))
                        {
                            continue;
                        }
                    }

                    xmlCyberwareDataNode = xmlLoopNode;
                    break;
                }

                if (xmlCyberwareDataNode == null)
                {
                    blnCyberware = false;
                    xmlCyberwareNodeList = xmlBiowareDocument.SelectNodes("/chummer/biowares/bioware[contains(name, \"" + strOriginalName + "\")]");
                    foreach (XmlNode xmlLoopNode in xmlCyberwareNodeList)
                    {
                        XmlNode xmlTestNode = xmlLoopNode.SelectSingleNode("forbidden/parentdetails");
                        if (xmlTestNode != null)
                        {
                            // Assumes topmost parent is an AND node
                            if (xmlParentCyberwareNode.ProcessFilterOperationNode(xmlTestNode, false))
                            {
                                continue;
                            }
                        }
                        xmlTestNode = xmlLoopNode.SelectSingleNode("required/parentdetails");
                        if (xmlTestNode != null)
                        {
                            // Assumes topmost parent is an AND node
                            if (!xmlParentCyberwareNode.ProcessFilterOperationNode(xmlTestNode, false))
                            {
                                continue;
                            }
                        }

                        xmlCyberwareDataNode = xmlLoopNode;
                        break;
                    }
                }

                if (xmlCyberwareDataNode == null)
                {
                    string[] astrOriginalNameSplit = strOriginalName.Split(':');
                    if (astrOriginalNameSplit.Length > 1)
                    {
                        string strName = astrOriginalNameSplit[0].Trim();
                        blnCyberware = true;
                        xmlCyberwareNodeList = xmlCyberwareDocument.SelectNodes("/chummer/cyberwares/cyberware[contains(name, \"" + strName + "\")]");
                        foreach (XmlNode xmlLoopNode in xmlCyberwareNodeList)
                        {
                            XmlNode xmlTestNode = xmlLoopNode.SelectSingleNode("forbidden/parentdetails");
                            if (xmlTestNode != null)
                            {
                                // Assumes topmost parent is an AND node
                                if (xmlParentCyberwareNode.ProcessFilterOperationNode(xmlTestNode, false))
                                {
                                    continue;
                                }
                            }
                            xmlTestNode = xmlLoopNode.SelectSingleNode("required/parentdetails");
                            if (xmlTestNode != null)
                            {
                                // Assumes topmost parent is an AND node
                                if (!xmlParentCyberwareNode.ProcessFilterOperationNode(xmlTestNode, false))
                                {
                                    continue;
                                }
                            }

                            xmlCyberwareDataNode = xmlLoopNode;
                            break;
                        }
                        if (xmlCyberwareDataNode != null)
                            strForceValue = astrOriginalNameSplit[1].Trim();
                        else
                        {
                            blnCyberware = false;
                            xmlCyberwareNodeList = xmlBiowareDocument.SelectNodes("/chummer/biowares/bioware[contains(name, \"" + strName + "\")]");
                            foreach (XmlNode xmlLoopNode in xmlCyberwareNodeList)
                            {
                                XmlNode xmlTestNode = xmlLoopNode.SelectSingleNode("forbidden/parentdetails");
                                if (xmlTestNode != null)
                                {
                                    // Assumes topmost parent is an AND node
                                    if (xmlParentCyberwareNode.ProcessFilterOperationNode(xmlTestNode, false))
                                    {
                                        continue;
                                    }
                                }
                                xmlTestNode = xmlLoopNode.SelectSingleNode("required/parentdetails");
                                if (xmlTestNode != null)
                                {
                                    // Assumes topmost parent is an AND node
                                    if (!xmlParentCyberwareNode.ProcessFilterOperationNode(xmlTestNode, false))
                                    {
                                        continue;
                                    }
                                }

                                xmlCyberwareDataNode = xmlLoopNode;
                                break;
                            }
                            if (xmlCyberwareDataNode != null)
                                strForceValue = astrOriginalNameSplit[1].Trim();
                        }
                    }
                    if (xmlCyberwareDataNode == null)
                    {
                        astrOriginalNameSplit = strOriginalName.Split(',');
                        if (astrOriginalNameSplit.Length > 1)
                        {
                            string strName = astrOriginalNameSplit[0].Trim();
                            blnCyberware = true;
                            xmlCyberwareNodeList = xmlCyberwareDocument.SelectNodes("/chummer/cyberwares/cyberware[contains(name, \"" + strName + "\")]");
                            foreach (XmlNode xmlLoopNode in xmlCyberwareNodeList)
                            {
                                XmlNode xmlTestNode = xmlLoopNode.SelectSingleNode("forbidden/parentdetails");
                                if (xmlTestNode != null)
                                {
                                    // Assumes topmost parent is an AND node
                                    if (xmlParentCyberwareNode.ProcessFilterOperationNode(xmlTestNode, false))
                                    {
                                        continue;
                                    }
                                }
                                xmlTestNode = xmlLoopNode.SelectSingleNode("required/parentdetails");
                                if (xmlTestNode != null)
                                {
                                    // Assumes topmost parent is an AND node
                                    if (!xmlParentCyberwareNode.ProcessFilterOperationNode(xmlTestNode, false))
                                    {
                                        continue;
                                    }
                                }

                                xmlCyberwareDataNode = xmlLoopNode;
                                break;
                            }
                            if (xmlCyberwareDataNode != null)
                                strForceValue = astrOriginalNameSplit[1].Trim();
                            else
                            {
                                blnCyberware = false;
                                xmlCyberwareNodeList = xmlBiowareDocument.SelectNodes("/chummer/biowares/bioware[contains(name, \"" + strName + "\")]");
                                foreach (XmlNode xmlLoopNode in xmlCyberwareNodeList)
                                {
                                    XmlNode xmlTestNode = xmlLoopNode.SelectSingleNode("forbidden/parentdetails");
                                    if (xmlTestNode != null)
                                    {
                                        // Assumes topmost parent is an AND node
                                        if (xmlParentCyberwareNode.ProcessFilterOperationNode(xmlTestNode, false))
                                        {
                                            continue;
                                        }
                                    }
                                    xmlTestNode = xmlLoopNode.SelectSingleNode("required/parentdetails");
                                    if (xmlTestNode != null)
                                    {
                                        // Assumes topmost parent is an AND node
                                        if (!xmlParentCyberwareNode.ProcessFilterOperationNode(xmlTestNode, false))
                                        {
                                            continue;
                                        }
                                    }

                                    xmlCyberwareDataNode = xmlLoopNode;
                                    break;
                                }
                            }
                        }
                    }
                }
                if (xmlCyberwareDataNode != null)
                {
                    if (objSelectedGrade == null)
                    {
                        objSelectedGrade = (blnCyberware ? objCyberwareGradeList : objBiowareGradeList).FirstOrDefault(x => x.Name == strGradeName);
                    }

                    Create(xmlCyberwareDataNode, objSelectedGrade, blnCyberware ? Improvement.ImprovementSource.Cyberware : Improvement.ImprovementSource.Bioware,
                        Convert.ToInt32(xmlCyberwareImportNode.Attributes?["rating"]?.InnerText), lstWeapons, lstVehicles, true, true, strForceValue);
                    Notes = xmlCyberwareImportNode["description"]?.InnerText;

                    ProcessHeroLabCyberwarePlugins(xmlCyberwareImportNode, objSelectedGrade, lstWeapons, lstVehicles);

                    return true;
                }
            }
            return false;
        }

        public void ProcessHeroLabCyberwarePlugins(XmlNode xmlGearImportNode, Grade objParentGrade, IList<Weapon> lstWeapons, IList<Vehicle> lstVehicles)
        {
            if (xmlGearImportNode == null)
                return;
            foreach (string strPluginNodeName in Character.HeroLabPluginNodeNames)
            {
                foreach (XmlNode xmlPluginToAdd in xmlGearImportNode.SelectNodes(strPluginNodeName + "/item[@useradded != \"no\"]"))
                {
                    Cyberware objPlugin = new Cyberware(_objCharacter);
                    if (objPlugin.ImportHeroLabCyberware(xmlPluginToAdd, GetNode(), lstWeapons, lstVehicles, objParentGrade))
                    {
                        objPlugin.Parent = this;
                        Children.Add(objPlugin);
                    }
                    else
                    {
                        Gear objPluginGear = new Gear(_objCharacter);
                        if (objPluginGear.ImportHeroLabGear(xmlPluginToAdd, GetNode(), lstWeapons))
                        {
                            objPluginGear.Parent = this;
                            Gear.Add(objPluginGear);
                        }
                    }
                }
                foreach (XmlNode xmlPluginToAdd in xmlGearImportNode.SelectNodes(strPluginNodeName + "/item[@useradded = \"no\"]"))
                {
                    string strName = xmlPluginToAdd.Attributes?["name"]?.InnerText ?? string.Empty;
                    if (!string.IsNullOrEmpty(strName))
                    {
                        Cyberware objPlugin = Children.FirstOrDefault(x => x.ParentID == InternalId && (x.Name.Contains(strName) || strName.Contains(x.Name)));
                        if (objPlugin != null)
                        {
                            objPlugin.Notes = xmlPluginToAdd["description"]?.InnerText;
                            objPlugin.ProcessHeroLabCyberwarePlugins(xmlPluginToAdd, objParentGrade, lstWeapons, lstVehicles);
                        }
                        else
                        {
                            Gear objPluginGear = Gear.FirstOrDefault(x => x.IncludedInParent && (x.Name.Contains(strName) || strName.Contains(x.Name)));
                            if (objPluginGear != null)
                            {
                                objPluginGear.Quantity = Convert.ToDecimal(xmlPluginToAdd.Attributes?["quantity"]?.InnerText ?? "1", GlobalOptions.InvariantCultureInfo);
                                objPluginGear.Notes = xmlPluginToAdd["description"]?.InnerText;
                                objPluginGear.ProcessHeroLabGearPlugins(xmlPluginToAdd, lstWeapons);
                            }
                        }
                    }
                }
            }
            this.RefreshMatrixAttributeArray();
        }
        #endregion
        #endregion

        public bool Remove(Character characterObject, bool blnConfirmDelete = true)
        {
            if (Capacity == "[*]" && Parent != null && (!characterObject.IgnoreRules || characterObject.Created))
            {
                MessageBox.Show(LanguageManager.GetString("Message_CannotRemoveCyberware", GlobalOptions.Language),
                    LanguageManager.GetString("MessageTitle_CannotRemoveCyberware", GlobalOptions.Language),
                    MessageBoxButtons.OK, MessageBoxIcon.Information);
                return false;
            }

            if (blnConfirmDelete)
            {
                if (SourceType == Improvement.ImprovementSource.Bioware)
                {
                    if (!characterObject.ConfirmDelete(LanguageManager.GetString("Message_DeleteBioware",
                        GlobalOptions.Language)))
                        return false;
                }
                else
                {
                    if (!characterObject.ConfirmDelete(LanguageManager.GetString("Message_DeleteCyberware",
                        GlobalOptions.Language)))
                        return false;
                }
            }

            if (ParentVehicle != null)
            {
                characterObject.Vehicles.FindVehicleCyberware(x => x.InternalId == InternalId,
                    out VehicleMod objMod);
                objMod.Cyberware.Remove(this);
            }
            else if (Parent != null)
                Parent.Children.Remove(this);
            else
            {
                characterObject.Cyberware.Remove(this);
            }

            DeleteCyberware();
            return true;
        }

        public void Sell(Character characterObject, decimal percentage)
        {
            // Create the Expense Log Entry for the sale.
            decimal decAmount = TotalCost * percentage;
            ExpenseLogEntry objExpense = new ExpenseLogEntry(characterObject);
            string strEntry = LanguageManager.GetString(SourceType == Improvement.ImprovementSource.Cyberware ? "String_ExpenseSoldCyberware" : "String_ExpenseSoldBioware", GlobalOptions.Language);
            decAmount += DeleteCyberware() * percentage;
            objExpense.Create(decAmount, strEntry + ' ' + DisplayNameShort(GlobalOptions.Language), ExpenseType.Nuyen, DateTime.Now);
            characterObject.ExpenseEntries.AddWithSort(objExpense);
            characterObject.Nuyen += decAmount;

            if (Parent != null)
                Parent.Children.Remove(this);
            else
                characterObject.Cyberware.Remove(this);
        }

        /// <summary>
        /// Purchases a selected piece of Cyberware with a given Grade and Rating. 
        /// </summary>
        /// <param name="objNode"></param>
        /// <param name="objGrade"></param>
        /// <param name="objImprovementSource"></param>
        /// <param name="intRating"></param>
        /// <param name="objVehicle"></param>
        /// <param name="lstCyberwareCollection"></param>
        /// <param name="lstVehicleCollection"></param>
        /// <param name="lstWeaponCollection"></param>
        /// <param name="decMarkup"></param>
        /// <param name="blnFree"></param>
        /// <param name="blnBlackMarket"></param>
        /// <param name="blnForVehicle"></param>
        /// <param name="strExpenseString"></param>
        /// <returns></returns>
        public bool Purchase(XmlNode objNode, Improvement.ImprovementSource objImprovementSource, Grade objGrade, int intRating, Vehicle objVehicle, TaggedObservableCollection<Cyberware> lstCyberwareCollection, ObservableCollection<Vehicle> lstVehicleCollection, TaggedObservableCollection<Weapon> lstWeaponCollection, decimal decMarkup = 0, bool blnFree = false, bool blnBlackMarket = false, bool blnForVehicle = false, string strExpenseString = "String_ExpensePurchaseCyberware")
        {
            // Create the Cyberware object.
            List<Weapon> lstWeapons = new List<Weapon>();
            List<Vehicle> lstVehicles = new List<Vehicle>();
            Create(objNode, objGrade, objImprovementSource, intRating, lstWeapons, lstVehicles, true, true, string.Empty, null, objVehicle);
            if (InternalId.IsEmptyGuid())
            {
                return false;
            }

            if (blnFree)
                Cost = "0";
            DiscountCost = blnBlackMarket;

            if (_objCharacter.Created)
            {
                decimal decCost = 0;
                // Check the item's Cost and make sure the character can afford it.
                if (!blnFree)
                {
                    decCost = TotalCost;

                    // Multiply the cost if applicable.
                    char chrAvail = TotalAvailTuple().Suffix;
                    if (chrAvail == 'R' && _objCharacter.Options.MultiplyRestrictedCost)
                        decCost *= _objCharacter.Options.RestrictedCostMultiplier;
                    if (chrAvail == 'F' && _objCharacter.Options.MultiplyForbiddenCost)
                        decCost *= _objCharacter.Options.ForbiddenCostMultiplier;

                    // Apply a markup if applicable.
                    if (decMarkup != 0)
                    {
                        decCost *= 1 + (decMarkup / 100.0m);
                    }

                    if (decCost > _objCharacter.Nuyen)
                    {
                        MessageBox.Show(LanguageManager.GetString("Message_NotEnoughNuyen", GlobalOptions.Language), LanguageManager.GetString("MessageTitle_NotEnoughNuyen", GlobalOptions.Language), MessageBoxButtons.OK,
                            MessageBoxIcon.Information);
                        return false;
                    }
                }

                // Create the Expense Log Entry.
                ExpenseLogEntry objExpense = new ExpenseLogEntry(_objCharacter);
                string strEntry = LanguageManager.GetString(strExpenseString, GlobalOptions.Language);
                string strName = DisplayNameShort(GlobalOptions.Language);
                if (SourceID == EssenceHoleGUID || SourceID == EssenceAntiHoleGUID)
                {
                    strName += LanguageManager.GetString("String_Space", GlobalOptions.Language) + '(' + Rating.ToString(GlobalOptions.CultureInfo) + ')';
                }
                objExpense.Create(decCost * -1,
                    strEntry + LanguageManager.GetString("String_Space", GlobalOptions.Language) +
                    strName, ExpenseType.Nuyen, DateTime.Now);
                _objCharacter.ExpenseEntries.AddWithSort(objExpense);
                _objCharacter.Nuyen -= decCost;

                if (SourceID != EssenceHoleGUID && SourceID != EssenceAntiHoleGUID)
                {
                    ExpenseUndo objUndo = new ExpenseUndo();
                    objUndo.CreateNuyen(blnForVehicle ? NuyenExpenseType.AddVehicleModCyberware : NuyenExpenseType.AddCyberware, InternalId);
                    objExpense.Undo = objUndo;
                }
            }

            if (SourceID == EssenceAntiHoleGUID)
            {
                _objCharacter.DecreaseEssenceHole((int)(CalculatedESS() * 100));
            }
            else if (SourceID == EssenceHoleGUID)
            {
                _objCharacter.IncreaseEssenceHole((int)(CalculatedESS() * 100));
            }
            else
            {
                lstCyberwareCollection.Add(this);

                foreach (Weapon objWeapon in lstWeapons)
                {
                    objWeapon.ParentVehicle = objVehicle;
                    lstWeaponCollection.Add(objWeapon);
                }

                foreach (Vehicle objLoopVehicle in lstVehicles)
                {
                    lstVehicleCollection.Add(objLoopVehicle);
                }
            }

            return true;
        }


        /// <summary>
        /// Alias map for SourceDetail control text and tooltip assignation. 
        /// </summary>
        /// <param name="sourceControl"></param>
        public void SetSourceDetail(Control sourceControl)
        {
            if (_objCachedSourceDetail?.Language != GlobalOptions.Language)
                _objCachedSourceDetail = null;
            SourceDetail.SetControl(sourceControl);
        }
    }
}<|MERGE_RESOLUTION|>--- conflicted
+++ resolved
@@ -35,13 +35,8 @@
     /// A piece of Cyberware.
     /// </summary>
     [DebuggerDisplay("{DisplayName(GlobalOptions.DefaultLanguage)}")]
-<<<<<<< HEAD
-    public class Cyberware : IHasChildren<Cyberware>, IHasName, IHasInternalId, IHasXmlNode, IHasMatrixAttributes, IHasNotes, ICanSell, IHasRating, IHasWirelessBonus
-	{
-=======
-    public class Cyberware : IHasChildren<Cyberware>, IHasName, IHasInternalId, IHasXmlNode, IHasMatrixAttributes, IHasNotes, ICanSell, IHasRating, IHasSource
+    public class Cyberware : IHasChildren<Cyberware>, IHasName, IHasInternalId, IHasXmlNode, IHasMatrixAttributes, IHasNotes, ICanSell, IHasRating, IHasSource, IHasWirelessBonus
     {
->>>>>>> ea2eb8a5
         private Guid _guiSourceID = Guid.Empty;
         private Guid _guiID;
         private string _strName = string.Empty;
@@ -591,14 +586,6 @@
                     if (!string.IsNullOrEmpty(ImprovementManager.SelectedValue) && string.IsNullOrEmpty(_strExtra))
                         _strExtra = ImprovementManager.SelectedValue;
 
-<<<<<<< HEAD
-=======
-                    if (WirelessBonus != null && WirelessOn && !ImprovementManager.CreateImprovements(_objCharacter, objSource, _guiID.ToString("D"), WirelessBonus, false, Rating, DisplayNameShort(GlobalOptions.Language)))
-                    {
-                        _guiID = Guid.Empty;
-                        return;
-                    }
->>>>>>> ea2eb8a5
                     if (!string.IsNullOrEmpty(ImprovementManager.SelectedValue) && string.IsNullOrEmpty(_strExtra))
                         _strExtra = ImprovementManager.SelectedValue;
 
@@ -1189,12 +1176,8 @@
                             // If we have at least one cyberware with which we could pair, set count to 1 so that it passes the modulus to add the PairBonus. Otherwise, set to 0 so it doesn't pass.
                             intCount = intCount > 0 ? 1 : 0;
                         }
-<<<<<<< HEAD
-
-                        if (intCount % 2 == 1)
-=======
+
                         if ((intCount & 1) == 1)
->>>>>>> ea2eb8a5
                         {
                             ImprovementManager.CreateImprovements(_objCharacter, SourceType, InternalId + "Pair",
                                 PairBonus, false, Rating, DisplayNameShort(GlobalOptions.Language));
@@ -1714,7 +1697,6 @@
                 return _objCachedSourceDetail;
             }
         }
-
         /// <summary>
         /// ID of the object that added this cyberware (if any).
         /// </summary>
