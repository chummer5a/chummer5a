--- conflicted
+++ resolved
@@ -35,11 +35,7 @@
     /// A piece of Cyberware.
     /// </summary>
     [DebuggerDisplay("{DisplayName(GlobalOptions.DefaultLanguage)}")]
-<<<<<<< HEAD
-    public class Cyberware : IHasChildren<Cyberware>, IHasName, IHasInternalId, IHasXmlNode, IHasMatrixAttributes, IHasNotes, ICanSell, IHasRating, IHasSource, ICanSort
-=======
-    public class Cyberware : IHasChildren<Cyberware>, IHasGear<Gear>, IHasName, IHasInternalId, IHasXmlNode, IHasMatrixAttributes, IHasNotes, ICanSell, IHasRating, IHasSource
->>>>>>> 6386ce4b
+    public class Cyberware : IHasChildren<Cyberware>, IHasGear<Gear>, IHasName, IHasInternalId, IHasXmlNode, IHasMatrixAttributes, IHasNotes, ICanSell, IHasRating, IHasSource, ICanSort
     {
         private Guid _guiSourceID = Guid.Empty;
         private Guid _guiID;
