/*  This file is part of Chummer5a.
 *
 *  Chummer5a is free software: you can redistribute it and/or modify
 *  it under the terms of the GNU General Public License as published by
 *  the Free Software Foundation, either version 3 of the License, or
 *  (at your option) any later version.
 *
 *  Chummer5a is distributed in the hope that it will be useful,
 *  but WITHOUT ANY WARRANTY; without even the implied warranty of
 *  MERCHANTABILITY or FITNESS FOR A PARTICULAR PURPOSE.  See the
 *  GNU General Public License for more details.
 *
 *  You should have received a copy of the GNU General Public License
 *  along with Chummer5a.  If not, see <http://www.gnu.org/licenses/>.
 *
 *  You can obtain the full source code for Chummer5a at
 *  https://github.com/chummer5a/chummer5a
 */
using System;
using System.Collections.Generic;
using System.Collections.ObjectModel;
using System.Collections.Specialized;
using System.Diagnostics;
using System.Drawing;
using System.Globalization;
using System.Linq;
using System.Text;
using System.Windows.Forms;
using System.Xml;
using Chummer.Backend.Attributes;
using NLog;

namespace Chummer.Backend.Equipment
{
    /// <summary>
    /// A piece of Cyberware.
    /// </summary>
    [HubClassTag("SourceID", true, "Name", "Extra")]
    [DebuggerDisplay("{DisplayName(GlobalOptions.DefaultLanguage)}")]
    public class Cyberware : IHasChildren<Cyberware>, IHasGear, IHasName, IHasInternalId, IHasXmlNode, IHasMatrixAttributes, IHasNotes, ICanSell, IHasRating, IHasSource, ICanSort, IHasStolenProperty, IHasWirelessBonus
    {
        private Logger Log = NLog.LogManager.GetCurrentClassLogger();
        private Guid _guiSourceID = Guid.Empty;
        private Guid _guiID;
        private string _strName = string.Empty;
        private string _strCategory = string.Empty;
        private string _strLimbSlot = string.Empty;
        private string _strLimbSlotCount = "1";
        private bool _blnInheritAttributes;
        private string _strESS = string.Empty;
        private decimal _decExtraESSAdditiveMultiplier;
        private decimal _decExtraESSMultiplicativeMultiplier = 1.0m;
        private string _strCapacity = string.Empty;
        private string _strAvail = string.Empty;
        private string _strCost = string.Empty;
        private string _strSource = string.Empty;
        private string _strPage = string.Empty;
        private int _intMatrixCMFilled;
        private int _intRating;
        private string _strMinRating = string.Empty;
        private string _strMaxRating = string.Empty;
        private string _strRatingLabel = "String_Rating";
        private string _strAllowSubsystems = string.Empty;
        private bool _blnSuite;
        private bool _blnStolen;
        private string _strLocation = string.Empty;
        private string _strExtra = string.Empty;
        private Guid _guiWeaponID = Guid.Empty;
        private Guid _guiVehicleID = Guid.Empty;
        private Grade _objGrade;
        private readonly TaggedObservableCollection<Cyberware> _lstChildren = new TaggedObservableCollection<Cyberware>();
        private readonly TaggedObservableCollection<Gear> _lstGear = new TaggedObservableCollection<Gear>();
        private XmlNode _nodBonus;
        private XmlNode _nodPairBonus;
        private XmlNode _nodWirelessBonus;
        private XmlNode _nodWirelessPairBonus;
        private readonly HashSet<string> _lstIncludeInPairBonus = new HashSet<string>();
        private readonly HashSet<string> _lstIncludeInWirelessPairBonus = new HashSet<string>();
        private bool _blnWirelessOn = false;
        private XmlNode _nodAllowGear;
        private Improvement.ImprovementSource _objImprovementSource = Improvement.ImprovementSource.Cyberware;
        private string _strNotes = string.Empty;
        private int _intEssenceDiscount;
        private string _strForceGrade = string.Empty;
        private bool _blnDiscountCost;
        private Vehicle _objParentVehicle;
        private bool _blnPrototypeTranshuman;
        private Cyberware _objParent;
        private bool _blnAddToParentESS;
        private bool _blnAddToParentCapacity;
        private string _strParentID = string.Empty;
        private string _strHasModularMount = string.Empty;
        private string _strPlugsIntoModularMount = string.Empty;
        private string _strBlocksMounts = string.Empty;
        private string _strForced = string.Empty;

        private string _strDeviceRating = string.Empty;
        private string _strAttack = string.Empty;
        private string _strSleaze = string.Empty;
        private string _strDataProcessing = string.Empty;
        private string _strFirewall = string.Empty;
        private string _strAttributeArray = string.Empty;
        private string _strModAttack = string.Empty;
        private string _strModSleaze = string.Empty;
        private string _strModDataProcessing = string.Empty;
        private string _strModFirewall = string.Empty;
        private string _strModAttributeArray = string.Empty;
        private string _strProgramLimit = string.Empty;
        private string _strOverclocked = "None";
        private bool _blnCanSwapAttributes;
        private int _intSortOrder;

        private readonly Character _objCharacter;
        private static readonly char[] s_MathOperators = new char[] { '"', '*', '/', '+', '-' };

        // I don't like this, but it's easier than making it a specific property of the cyberware.
        private static readonly HashSet<string> s_AgilityCustomisationStrings = new HashSet<string> { "Customized Agility", "Cyberlimb Customization, Agility (2050)" };
        private static readonly HashSet<string> s_AgilityEnhancementStrings = new HashSet<string> { "Enhanced Agility", "Cyberlimb Augmentation, Agility (2050)" };
        private static readonly HashSet<string> s_AgilityCombinedStrings = new HashSet<string>(s_AgilityEnhancementStrings.Union(s_AgilityEnhancementStrings));
        
        private static readonly HashSet<string> s_StrengthCustomisationStrings = new HashSet<string> { "Customized Strength", "Cyberlimb Customization, Strength (2050)" };
        private static readonly HashSet<string> s_StrengthEnhancementStrings = new HashSet<string> { "Enhanced Strength", "Cyberlimb Augmentation, Strength (2050)" };
        private static readonly HashSet<string> s_StrengthCombinedStrings = new HashSet<string>(s_StrengthEnhancementStrings.Union(s_StrengthEnhancementStrings));

        #region Helper Methods
        /// <summary>
        /// Convert a string to a Grade.
        /// </summary>
        /// <param name="strValue">String value to convert.</param>
        /// <param name="objSource">Source representing whether this is a cyberware or bioware grade.</param>
        /// <param name="objCharacter">Character from which to fetch a grade list</param>
        public static Grade ConvertToCyberwareGrade(string strValue, Improvement.ImprovementSource objSource, Character objCharacter)
        {
            IList<Grade> lstGrades = objCharacter.GetGradeList(objSource, true);
            foreach (Grade objGrade in lstGrades)
            {
                if (objGrade.Name == strValue)
                    return objGrade;
            }

            return lstGrades.FirstOrDefault(x => x.Name == "Standard");
        }
        #endregion

        #region Constructor, Create, Save, Load, and Print Methods
        public Cyberware(Character objCharacter)
        {
            // Create the GUID for the new piece of Cyberware.
            _guiID = Guid.NewGuid();
            _objCharacter = objCharacter;

            _lstChildren.CollectionChanged += CyberwareChildrenOnCollectionChanged;
            _lstGear.CollectionChanged += GearChildrenOnCollectionChanged;
        }

        private void CyberwareChildrenOnCollectionChanged(object sender, NotifyCollectionChangedEventArgs e)
        {
            bool blnDoCyberlimbAGIRefresh = false;
            bool blnDoCyberlimbSTRRefresh = false;
            bool blnDoEssenceImprovementsRefresh = false;
            bool blnDoRedlinerRefresh = false;
            switch (e.Action)
            {
                case NotifyCollectionChangedAction.Add:
                    foreach (Cyberware objNewItem in e.NewItems)
                    {
                        objNewItem.Parent = this;
                        if ((!blnDoCyberlimbAGIRefresh || !blnDoCyberlimbSTRRefresh) &&
                            Category == "Cyberlimb" && Parent?.InheritAttributes != false && ParentVehicle == null && !_objCharacter.Options.DontUseCyberlimbCalculation &&
                            !string.IsNullOrWhiteSpace(LimbSlot) && !_objCharacter.Options.ExcludeLimbSlot.Contains(LimbSlot))
                        {
                            if (InheritAttributes)
                            {
                                blnDoCyberlimbAGIRefresh = true;
                                blnDoCyberlimbSTRRefresh = true;
                            }
                            else
                            {
                                if (!blnDoCyberlimbAGIRefresh && s_AgilityCombinedStrings.Contains(objNewItem.Name))
                                {
                                    blnDoCyberlimbAGIRefresh = true;
                                }
                                if (!blnDoCyberlimbSTRRefresh && s_StrengthCombinedStrings.Contains(objNewItem.Name))
                                {
                                    blnDoCyberlimbSTRRefresh = true;
                                }
                            }
                        }

                        if (!blnDoEssenceImprovementsRefresh && (Parent == null || AddToParentESS) && string.IsNullOrEmpty(PlugsIntoModularMount) && ParentVehicle == null)
                            blnDoEssenceImprovementsRefresh = true;
                    }

                    this.RefreshMatrixAttributeArray();
                    blnDoRedlinerRefresh = true;
                    break;
                case NotifyCollectionChangedAction.Remove:
                    foreach (Cyberware objOldItem in e.OldItems)
                    {
                        objOldItem.Parent = null;
                        if ((!blnDoCyberlimbAGIRefresh || !blnDoCyberlimbSTRRefresh) &&
                            Category == "Cyberlimb" && Parent?.InheritAttributes != false && ParentVehicle == null && !_objCharacter.Options.DontUseCyberlimbCalculation &&
                            !string.IsNullOrWhiteSpace(LimbSlot) && !_objCharacter.Options.ExcludeLimbSlot.Contains(LimbSlot))
                        {
                            if (InheritAttributes)
                            {
                                blnDoCyberlimbAGIRefresh = true;
                                blnDoCyberlimbSTRRefresh = true;
                            }
                            else
                            {
                                if (!blnDoCyberlimbAGIRefresh && s_AgilityCombinedStrings.Contains(objOldItem.Name))
                                {
                                    blnDoCyberlimbAGIRefresh = true;
                                }
                                if (!blnDoCyberlimbSTRRefresh && s_StrengthCombinedStrings.Contains(objOldItem.Name))
                                {
                                    blnDoCyberlimbSTRRefresh = true;
                                }
                            }
                        }

                        if (!blnDoEssenceImprovementsRefresh && (Parent == null || AddToParentESS) && string.IsNullOrEmpty(PlugsIntoModularMount) && ParentVehicle == null)
                            blnDoEssenceImprovementsRefresh = true;
                    }
                    this.RefreshMatrixAttributeArray();
                    blnDoRedlinerRefresh = true;
                    break;
                case NotifyCollectionChangedAction.Replace:
                    foreach (Cyberware objOldItem in e.OldItems)
                    {
                        objOldItem.Parent = null;
                        if ((!blnDoCyberlimbAGIRefresh || !blnDoCyberlimbSTRRefresh) &&
                            Category == "Cyberlimb" && Parent?.InheritAttributes != false && ParentVehicle == null && !_objCharacter.Options.DontUseCyberlimbCalculation &&
                            !string.IsNullOrWhiteSpace(LimbSlot) && !_objCharacter.Options.ExcludeLimbSlot.Contains(LimbSlot))
                        {
                            if (InheritAttributes)
                            {
                                blnDoCyberlimbAGIRefresh = true;
                                blnDoCyberlimbSTRRefresh = true;
                            }
                            else
                            {
                                if (!blnDoCyberlimbAGIRefresh && s_AgilityCombinedStrings.Contains(objOldItem.Name))
                                {
                                    blnDoCyberlimbAGIRefresh = true;
                                }
                                if (!blnDoCyberlimbSTRRefresh && s_StrengthCombinedStrings.Contains(objOldItem.Name))
                                {
                                    blnDoCyberlimbSTRRefresh = true;
                                }
                            }
                        }

                        if (!blnDoEssenceImprovementsRefresh && (Parent == null || AddToParentESS) && string.IsNullOrEmpty(PlugsIntoModularMount) && ParentVehicle == null)
                            blnDoEssenceImprovementsRefresh = true;
                    }

                    foreach (Cyberware objNewItem in e.NewItems)
                    {
                        objNewItem.Parent = this;
                        if ((!blnDoCyberlimbAGIRefresh || !blnDoCyberlimbSTRRefresh) &&
                            Category == "Cyberlimb" && Parent?.InheritAttributes != false && ParentVehicle == null && !_objCharacter.Options.DontUseCyberlimbCalculation &&
                            !string.IsNullOrWhiteSpace(LimbSlot) && !_objCharacter.Options.ExcludeLimbSlot.Contains(LimbSlot))
                        {
                            if (InheritAttributes)
                            {
                                blnDoCyberlimbAGIRefresh = true;
                                blnDoCyberlimbSTRRefresh = true;
                            }
                            else
                            {
                                if (!blnDoCyberlimbAGIRefresh && s_AgilityCombinedStrings.Contains(objNewItem.Name))
                                {
                                    blnDoCyberlimbAGIRefresh = true;
                                }
                                if (!blnDoCyberlimbSTRRefresh && s_StrengthCombinedStrings.Contains(objNewItem.Name))
                                {
                                    blnDoCyberlimbSTRRefresh = true;
                                }
                            }
                        }

                        if (!blnDoEssenceImprovementsRefresh && (Parent == null || AddToParentESS) && string.IsNullOrEmpty(PlugsIntoModularMount) && ParentVehicle == null)
                            blnDoEssenceImprovementsRefresh = true;
                    }
                    this.RefreshMatrixAttributeArray();
                    blnDoRedlinerRefresh = true;
                    break;
                case NotifyCollectionChangedAction.Reset:
                    blnDoEssenceImprovementsRefresh = true;
                    if (Category == "Cyberlimb" && Parent?.InheritAttributes != false && ParentVehicle == null && !_objCharacter.Options.DontUseCyberlimbCalculation &&
                        !string.IsNullOrWhiteSpace(LimbSlot) && !_objCharacter.Options.ExcludeLimbSlot.Contains(LimbSlot))
                    {
                        blnDoCyberlimbAGIRefresh = true;
                        blnDoCyberlimbSTRRefresh = true;
                    }
                    this.RefreshMatrixAttributeArray();
                    blnDoRedlinerRefresh = true;
                    break;
            }

            bool blnDoMovementUpdate = false;
            if (blnDoCyberlimbAGIRefresh || blnDoCyberlimbSTRRefresh)
            {
                foreach (CharacterAttrib objCharacterAttrib in _objCharacter.AttributeSection.AttributeList.Concat(_objCharacter.AttributeSection.SpecialAttributeList))
                {
                    if ((blnDoCyberlimbAGIRefresh && objCharacterAttrib.Abbrev == "AGI") || (blnDoCyberlimbSTRRefresh && objCharacterAttrib.Abbrev == "STR"))
                    {
                        objCharacterAttrib.OnPropertyChanged(nameof(CharacterAttrib.TotalValue));
                    }
                }
                blnDoMovementUpdate = _objCharacter.Options.CyberlegMovement && LimbSlot == "leg";
            }
            if (_objCharacter != null)
            {
                List<string> lstPropertiesToChange = new List<string>();
                if (blnDoRedlinerRefresh)
                    lstPropertiesToChange.Add(nameof(Character.RedlinerBonus));
                if (blnDoEssenceImprovementsRefresh)
                    lstPropertiesToChange.Add(EssencePropertyName);
                if (blnDoMovementUpdate)
                    lstPropertiesToChange.Add(nameof(Character.GetMovement));
                if (lstPropertiesToChange.Count > 0)
                    _objCharacter.OnMultiplePropertyChanged(lstPropertiesToChange.ToArray());
            }
        }

        private void GearChildrenOnCollectionChanged(object sender, NotifyCollectionChangedEventArgs e)
        {
            switch (e.Action)
            {
                case NotifyCollectionChangedAction.Add:
                case NotifyCollectionChangedAction.Replace:
                    foreach (Gear objNewItem in e.NewItems)
                    {
                        objNewItem.Parent = this;
                        objNewItem.ChangeEquippedStatus(IsModularCurrentlyEquipped);
                    }
                    this.RefreshMatrixAttributeArray();
                    break;
                case NotifyCollectionChangedAction.Remove:
                case NotifyCollectionChangedAction.Reset:
                    this.RefreshMatrixAttributeArray();
                    break;
            }
        }

        /// Create a Cyberware from an XmlNode.
        /// <param name="objXmlCyberware">XmlNode to create the object from.</param>
        /// <param name="objGrade">Grade of the selected piece.</param>
        /// <param name="objSource">Source of the piece.</param>
        /// <param name="intRating">Selected Rating of the piece of Cyberware.</param>
        /// <param name="lstWeapons">List of Weapons that should be added to the Character.</param>
        /// <param name="lstVehicles">List of Vehicles that should be added to the Character.</param>
        /// <param name="blnCreateImprovements">Whether or not Improvements should be created.</param>
        /// <param name="blnCreateChildren">Whether or not child items should be created.</param>
        /// <param name="strForced">Force a particular value to be selected by an Improvement prompts.</param>
        /// <param name="objParent">Cyberware to which this new cyberware should be added (needed in creation method for selecting a side).</param>
        /// <param name="objParentVehicle">Vehicle to which this new cyberware will be added (needed in creation method for selecting a side and improvements).</param>
        public void Create(XmlNode objXmlCyberware, Grade objGrade, Improvement.ImprovementSource objSource, int intRating, IList<Weapon> lstWeapons, IList<Vehicle> lstVehicles, bool blnCreateImprovements = true, bool blnCreateChildren = true, string strForced = "", Cyberware objParent = null, Vehicle objParentVehicle = null)
        {
            Parent = objParent;
            _strForced = strForced;
            _objParentVehicle = objParentVehicle;
            if (!objXmlCyberware.TryGetField("id", Guid.TryParse, out _guiSourceID))
            {
                Log.Warn(new object[] { "Missing id field for cyberware xmlnode", objXmlCyberware });
                Utils.BreakIfDebug();
            }
            else
                _objCachedMyXmlNode = null;
            objXmlCyberware.TryGetStringFieldQuickly("name", ref _strName);
            objXmlCyberware.TryGetStringFieldQuickly("category", ref _strCategory);
            objXmlCyberware.TryGetStringFieldQuickly("limbslot", ref _strLimbSlot);
            objXmlCyberware.TryGetStringFieldQuickly("limbslotcount", ref _strLimbSlotCount);
            if (!objXmlCyberware.TryGetStringFieldQuickly("altnotes", ref _strNotes))
                objXmlCyberware.TryGetStringFieldQuickly("notes", ref _strNotes);
            _blnInheritAttributes = objXmlCyberware["inheritattributes"] != null;
            _objGrade = objGrade;
            objXmlCyberware.TryGetStringFieldQuickly("ess", ref _strESS);
            objXmlCyberware.TryGetStringFieldQuickly("capacity", ref _strCapacity);
            objXmlCyberware.TryGetStringFieldQuickly("avail", ref _strAvail);
            objXmlCyberware.TryGetStringFieldQuickly("source", ref _strSource);
            objXmlCyberware.TryGetStringFieldQuickly("page", ref _strPage);
            _blnAddToParentESS = objXmlCyberware["addtoparentess"] != null;
            _blnAddToParentCapacity = objXmlCyberware["addtoparentcapacity"] != null;
            _nodBonus = objXmlCyberware["bonus"];
            _nodPairBonus = objXmlCyberware["pairbonus"];
            _nodWirelessBonus = objXmlCyberware["wirelessbonus"];
            _nodWirelessPairBonus = objXmlCyberware["wirelesspairbonus"];
            _blnWirelessOn = false || _nodWirelessPairBonus != null;
            _nodAllowGear = objXmlCyberware["allowgear"];
            objXmlCyberware.TryGetStringFieldQuickly("mountsto", ref _strPlugsIntoModularMount);
            objXmlCyberware.TryGetStringFieldQuickly("modularmount", ref _strHasModularMount);
            objXmlCyberware.TryGetStringFieldQuickly("blocksmounts", ref _strBlocksMounts);

            _objImprovementSource = objSource;
            _objCachedMyXmlNode = null;
            objXmlCyberware.TryGetStringFieldQuickly("rating", ref _strMaxRating);
            objXmlCyberware.TryGetStringFieldQuickly("minrating", ref _strMinRating);
            objXmlCyberware.TryGetStringFieldQuickly("ratinglabel", ref _strRatingLabel);

            _intRating = Math.Min(Math.Max(intRating, MinRating), MaxRating);

            objXmlCyberware.TryGetStringFieldQuickly("devicerating", ref _strDeviceRating);
            if (!objXmlCyberware.TryGetStringFieldQuickly("attributearray", ref _strAttributeArray))
            {
                objXmlCyberware.TryGetStringFieldQuickly("attack", ref _strAttack);
                objXmlCyberware.TryGetStringFieldQuickly("sleaze", ref _strSleaze);
                objXmlCyberware.TryGetStringFieldQuickly("dataprocessing", ref _strDataProcessing);
                objXmlCyberware.TryGetStringFieldQuickly("firewall", ref _strFirewall);
            }
            else
            {
                _blnCanSwapAttributes = true;
                string[] strArray = _strAttributeArray.Split(',');
                _strAttack = strArray[0];
                _strSleaze = strArray[1];
                _strDataProcessing = strArray[2];
                _strFirewall = strArray[3];
            }
            objXmlCyberware.TryGetStringFieldQuickly("modattack", ref _strModAttack);
            objXmlCyberware.TryGetStringFieldQuickly("modsleaze", ref _strModSleaze);
            objXmlCyberware.TryGetStringFieldQuickly("moddataprocessing", ref _strModDataProcessing);
            objXmlCyberware.TryGetStringFieldQuickly("modfirewall", ref _strModFirewall);
            objXmlCyberware.TryGetStringFieldQuickly("modattributearray", ref _strModAttributeArray);

            objXmlCyberware.TryGetStringFieldQuickly("programs", ref _strProgramLimit);

            objXmlCyberware.TryGetStringFieldQuickly("forcegrade", ref _strForceGrade);

            // Add Subsytem information if applicable.
            if (objXmlCyberware.InnerXml.Contains("allowsubsystems"))
            {
                string strSubsystem = string.Empty;
                XmlNodeList lstSubSystems = objXmlCyberware.SelectNodes("allowsubsystems/category");
                for (int i = 0; i < lstSubSystems?.Count; i++)
                {
                    strSubsystem += lstSubSystems[i].InnerText;
                    if (i != lstSubSystems.Count - 1)
                    {
                        strSubsystem += ",";
                    }
                }
                _strAllowSubsystems = strSubsystem;
            }

            _lstIncludeInPairBonus.Add(Name);
            foreach (XmlNode objPairNameNode in objXmlCyberware.SelectNodes("pairinclude/name"))
            {
                _lstIncludeInPairBonus.Add(objPairNameNode.InnerText);
            }

            _lstIncludeInWirelessPairBonus.Add(Name);
            foreach (XmlNode objPairNameNode in objXmlCyberware.SelectNodes("wirelesspairinclude/name"))
            {
                _lstIncludeInWirelessPairBonus.Add(objPairNameNode.InnerText);
            }

            _strCost = objXmlCyberware["cost"]?.InnerText ?? "0";
            // Check for a Variable Cost.
            if (_strCost.StartsWith("Variable("))
            {
                decimal decMin;
                decimal decMax = decimal.MaxValue;
                string strCost = _strCost.TrimStartOnce("Variable(", true).TrimEndOnce(')');
                if (strCost.Contains('-'))
                {
                    string[] strValues = strCost.Split('-');
                    decMin = Convert.ToDecimal(strValues[0], GlobalOptions.InvariantCultureInfo);
                    decMax = Convert.ToDecimal(strValues[1], GlobalOptions.InvariantCultureInfo);
                }
                else
                    decMin = Convert.ToDecimal(strCost.FastEscape('+'), GlobalOptions.InvariantCultureInfo);

                if (decMin != 0 || decMax != decimal.MaxValue)
                {
                    frmSelectNumber frmPickNumber = new frmSelectNumber(_objCharacter.Options.NuyenDecimals);
                    if (decMax > 1000000)
                        decMax = 1000000;
                    frmPickNumber.Minimum = decMin;
                    frmPickNumber.Maximum = decMax;
                    frmPickNumber.Description = string.Format(LanguageManager.GetString("String_SelectVariableCost", GlobalOptions.Language), DisplayNameShort(GlobalOptions.Language));
                    frmPickNumber.AllowCancel = false;
                    frmPickNumber.ShowDialog();
                    _strCost = frmPickNumber.SelectedValue.ToString(GlobalOptions.InvariantCultureInfo);
                }
            }

            // Add Cyberweapons if applicable.
            XmlDocument objXmlWeaponDocument = XmlManager.Load("weapons.xml");

            // More than one Weapon can be added, so loop through all occurrences.
            foreach (XmlNode objXmlAddWeapon in objXmlCyberware.SelectNodes("addweapon"))
            {
                string strLoopID = objXmlAddWeapon.InnerText;
                XmlNode objXmlWeapon = strLoopID.IsGuid()
                    ? objXmlWeaponDocument.SelectSingleNode("/chummer/weapons/weapon[id = \"" + strLoopID + "\"]")
                    : objXmlWeaponDocument.SelectSingleNode("/chummer/weapons/weapon[name = \"" + strLoopID + "\"]");

                if (objXmlWeapon != null)
                {
                    Weapon objGearWeapon = new Weapon(_objCharacter)
                    {
                        ParentVehicle = ParentVehicle
                    };
                    objGearWeapon.Create(objXmlWeapon, lstWeapons);
                    objGearWeapon.ParentID = InternalId;
                    objGearWeapon.Cost = "0";
                    lstWeapons.Add(objGearWeapon);

                    Guid.TryParse(objGearWeapon.InternalId, out _guiWeaponID);
                }
            }

            // Add Drone Bodyparts if applicable.
            XmlDocument objXmlVehicleDocument = XmlManager.Load("vehicles.xml");

            // More than one Weapon can be added, so loop through all occurrences.
            foreach (XmlNode xmlAddVehicle in objXmlCyberware.SelectNodes("addvehicle"))
            {
                string strLoopID = xmlAddVehicle.InnerText;
                XmlNode xmlVehicle = strLoopID.IsGuid()
                    ? objXmlVehicleDocument.SelectSingleNode("/chummer/vehicles/vehicle[id = \"" + strLoopID + "\"]")
                    : objXmlVehicleDocument.SelectSingleNode("/chummer/vehicles/vehicle[name = \"" + strLoopID + "\"]");

                if (xmlVehicle != null)
                {
                    Vehicle objVehicle = new Vehicle(_objCharacter);
                    objVehicle.Create(xmlVehicle);
                    objVehicle.ParentID = InternalId;
                    lstVehicles.Add(objVehicle);

                    Guid.TryParse(objVehicle.InternalId, out _guiVehicleID);
                }
            }

            /*
             * This needs to be handled separately from usual bonus nodes because:
             * - Children must always inherit the side of their parent(s)
             * - In case of numerical limits, we must be able to apply them separately to each side
             * - Modular cyberlimbs need a constant side regardless of their equip status
             * - In cases where modular mounts might get blocked, we must force the 'ware to the unblocked side
             */
            if (objXmlCyberware["selectside"] != null)
            {
                string strParentSide = Parent?.Location;
                if (!string.IsNullOrEmpty(strParentSide))
                {
                    _strLocation = strParentSide;
                }
                else
                {
                    frmSelectSide frmPickSide = new frmSelectSide
                    {
                        Description = string.Format(LanguageManager.GetString("Label_SelectSide", GlobalOptions.Language), DisplayNameShort(GlobalOptions.Language))
                    };
                    string strForcedSide = string.Empty;
                    if (_strForced == "Right" || _strForced == "Left")
                        strForcedSide = _strForced;
                    // TODO: Fix for modular mounts / banned mounts if someone has an amount of limbs different from the default amount
                    if (string.IsNullOrEmpty(strForcedSide) && ParentVehicle == null)
                    {
                        ObservableCollection<Cyberware> lstCyberwareToCheck = Parent == null ? _objCharacter.Cyberware : Parent.Children;
                        if (!objXmlCyberware.RequirementsMet(_objCharacter, string.Empty, string.Empty, string.Empty, "Left") ||
                            (!string.IsNullOrEmpty(BlocksMounts) && lstCyberwareToCheck.Any(x => !string.IsNullOrEmpty(x.HasModularMount) && x.Location == "Left" && BlocksMounts.Split(',').Contains(x.HasModularMount))) ||
                            (!string.IsNullOrEmpty(HasModularMount) && lstCyberwareToCheck.Any(x => !string.IsNullOrEmpty(x.BlocksMounts) && x.Location == "Left" && x.BlocksMounts.Split(',').Contains(HasModularMount))))
                            strForcedSide = "Right";
                        else if (!objXmlCyberware.RequirementsMet(_objCharacter, string.Empty, string.Empty, string.Empty, "Right") ||
                            (!string.IsNullOrEmpty(BlocksMounts) && lstCyberwareToCheck.Any(x => !string.IsNullOrEmpty(x.HasModularMount) && x.Location == "Right" && BlocksMounts.Split(',').Contains(x.HasModularMount))) ||
                            (!string.IsNullOrEmpty(HasModularMount) && lstCyberwareToCheck.Any(x => !string.IsNullOrEmpty(x.BlocksMounts) && x.Location == "Right" && x.BlocksMounts.Split(',').Contains(HasModularMount))))
                            strForcedSide = "Left";
                    }
                    if (!string.IsNullOrEmpty(strForcedSide))
                        frmPickSide.ForceValue(strForcedSide);
                    else
                        frmPickSide.ShowDialog();

                    // Make sure the dialogue window was not canceled.
                    if (frmPickSide.DialogResult == DialogResult.Cancel)
                    {
                        _guiID = Guid.Empty;
                        return;
                    }

                    _strLocation = frmPickSide.SelectedSide;
                }
            }

            // If the piece grants a bonus, pass the information to the Improvement Manager.
            // Modular cyberlimbs only get their bonuses applied when they are equipped onto a limb, so we're skipping those here
            if (blnCreateImprovements)
            {
                if (Bonus != null || PairBonus != null)
                {
                    if (!string.IsNullOrEmpty(_strForced) && _strForced != "Left" && _strForced != "Right")
                        ImprovementManager.ForcedValue = _strForced;

                    if (Bonus != null && !ImprovementManager.CreateImprovements(_objCharacter, objSource, _guiID.ToString("D"), Bonus, false, Rating, DisplayNameShort(GlobalOptions.Language)))
                    {
                        _guiID = Guid.Empty;
                        return;
                    }
                    if (!string.IsNullOrEmpty(ImprovementManager.SelectedValue) && string.IsNullOrEmpty(_strExtra))
                        _strExtra = ImprovementManager.SelectedValue;

                    if (!string.IsNullOrEmpty(ImprovementManager.SelectedValue) && string.IsNullOrEmpty(_strExtra))
                        _strExtra = ImprovementManager.SelectedValue;

                    if (PairBonus != null)
                    {
                        // This cyberware should not be included in the count to make things easier.
                        List<Cyberware> lstPairableCyberwares = _objCharacter.Cyberware.DeepWhere(x => x.Children, x => x != this && IncludePair.Contains(x.Name) && x.Extra == Extra && x.IsModularCurrentlyEquipped).ToList();
                        int intCount = lstPairableCyberwares.Count;
                        // Need to use slightly different logic if this cyberware has a location (Left or Right) and only pairs with itself because Lefts can only be paired with Rights and Rights only with Lefts
                        if (!string.IsNullOrEmpty(Location) && IncludePair.All(x => x == Name))
                        {
                            intCount = 0;
                            foreach (Cyberware objPairableCyberware in lstPairableCyberwares)
                            {
                                if (objPairableCyberware.Location != Location)
                                    // We have found a cyberware with which this one could be paired, so increase count by 1
                                    intCount += 1;
                                else
                                    // We have found a cyberware that would serve as a pair to another cyberware instead of this one, so decrease count by 1
                                    intCount -= 1;
                            }

                            // If we have at least one cyberware with which we could pair, set count to 1 so that it passes the modulus to add the PairBonus. Otherwise, set to 0 so it doesn't pass.
                            intCount = intCount > 0 ? 1 : 0;
                        }
                        if ((intCount & 1) == 1 && !ImprovementManager.CreateImprovements(_objCharacter, objSource, _guiID.ToString("D") + "Pair", PairBonus, false, Rating, DisplayNameShort(GlobalOptions.Language)))
                        {
                            _guiID = Guid.Empty;
                            return;
                        }
                    }
                }

                if (WirelessBonus != null || WirelessPairBonus != null)
                {
                    ToggleWirelessBonuses(_blnWirelessOn);
                }
            }

            // Retrieve the Bioware or Cyberware ESS Cost Multiplier. Bioware Modifiers do not apply to Genetech.
            if (GetNode()?["forcegrade"]?.InnerText != "None")
            {
                // Apply the character's Cyberware Essence cost multiplier if applicable.
                if (_objImprovementSource == Improvement.ImprovementSource.Cyberware)
                {
                    if (ImprovementManager.ValueOf(_objCharacter, Improvement.ImprovementType.CyberwareEssCostNonRetroactive) != 0)
                    {
                        decimal decMultiplier = 1;
                        decMultiplier = _objCharacter.Improvements
                            .Where(objImprovement => objImprovement.ImproveType == Improvement.ImprovementType.CyberwareEssCostNonRetroactive && objImprovement.Enabled)
                            .Aggregate(decMultiplier, (current, objImprovement) => current - (1m - Convert.ToDecimal(objImprovement.Value, GlobalOptions.InvariantCultureInfo) / 100m));
                        _decExtraESSAdditiveMultiplier -= 1.0m - decMultiplier;
                    }
                    if (ImprovementManager.ValueOf(_objCharacter, Improvement.ImprovementType.CyberwareTotalEssMultiplierNonRetroactive) != 0)
                    {
                        foreach (Improvement objImprovement in _objCharacter.Improvements.Where(x => x.Enabled && x.ImproveType == Improvement.ImprovementType.CyberwareTotalEssMultiplierNonRetroactive))
                        {
                            _decExtraESSMultiplicativeMultiplier *= (Convert.ToDecimal(objImprovement.Value, GlobalOptions.InvariantCultureInfo) / 100m);
                        }
                    }
                }

                // Apply the character's Bioware Essence cost multiplier if applicable.
                else if (_objImprovementSource == Improvement.ImprovementSource.Bioware)
                {
                    if (ImprovementManager.ValueOf(_objCharacter, Improvement.ImprovementType.BiowareEssCostNonRetroactive) != 0)
                    {
                        decimal decMultiplier = 1;
                        decMultiplier = _objCharacter.Improvements
                            .Where(objImprovement => objImprovement.ImproveType == Improvement.ImprovementType.BiowareEssCostNonRetroactive && objImprovement.Enabled)
                            .Aggregate(decMultiplier, (current, objImprovement) => current - (1m - Convert.ToDecimal(objImprovement.Value, GlobalOptions.InvariantCultureInfo) / 100m));
                        _decExtraESSAdditiveMultiplier -= 1.0m - decMultiplier;
                    }
                    if (ImprovementManager.ValueOf(_objCharacter, Improvement.ImprovementType.BiowareTotalEssMultiplierNonRetroactive) != 0)
                    {
                        foreach (Improvement objImprovement in _objCharacter.Improvements.Where(x => x.Enabled && x.ImproveType == Improvement.ImprovementType.BiowareTotalEssMultiplierNonRetroactive))
                        {
                            _decExtraESSMultiplicativeMultiplier *= (Convert.ToDecimal(objImprovement.Value, GlobalOptions.InvariantCultureInfo) / 100m);
                        }
                    }
                }
            }

            if (blnCreateChildren)
                CreateChildren(objXmlCyberware, objGrade, lstWeapons, lstVehicles, blnCreateImprovements);

            if (!string.IsNullOrEmpty(_strPlugsIntoModularMount))
                ChangeModularEquip(false);
        }

        private void CreateChildren(XmlNode objParentNode, Grade objGrade, IList<Weapon> lstWeapons, IList<Vehicle> objVehicles, bool blnCreateImprovements = true)
        {
            // If we've just added a new base item, see if there are any subsystems that should automatically be added.
            XmlNode xmlSubsystemsNode = objParentNode["subsystems"];
            if (xmlSubsystemsNode != null)
            {
                // Load Cyberware subsystems first
                using (XmlNodeList objXmlSubSystemNameList = xmlSubsystemsNode.SelectNodes("cyberware"))
                    if (objXmlSubSystemNameList?.Count > 0)
                    {
                        XmlDocument objXmlDocument = XmlManager.Load("cyberware.xml");
                        foreach (XmlNode objXmlSubsystemNode in objXmlSubSystemNameList)
                        {
                            XmlNode objXmlSubsystem = objXmlDocument.SelectSingleNode("/chummer/cyberwares/cyberware[name = \"" + objXmlSubsystemNode["name"]?.InnerText + "\"]");

                            if (objXmlSubsystem != null)
                            {
                                Cyberware objSubsystem = new Cyberware(_objCharacter);
                                int intSubSystemRating = Convert.ToInt32(objXmlSubsystemNode["rating"]?.InnerText);
                                objSubsystem.Create(objXmlSubsystem, objGrade, Improvement.ImprovementSource.Cyberware, intSubSystemRating, lstWeapons, objVehicles, blnCreateImprovements, true,
                                    objXmlSubsystemNode["forced"]?.InnerText ?? string.Empty, this);
                                objSubsystem.ParentID = InternalId;
                                objSubsystem.Cost = "0";
                                // If the <subsystem> tag itself contains extra children, add those, too
                                objSubsystem.CreateChildren(objXmlSubsystemNode, objGrade, lstWeapons, objVehicles, blnCreateImprovements);

                                _lstChildren.Add(objSubsystem);
                            }
                        }
                    }

                // Load bioware subsystems next
                using (XmlNodeList objXmlSubSystemNameList = xmlSubsystemsNode.SelectNodes("bioware"))
                    if (objXmlSubSystemNameList?.Count > 0)
                    {
                        XmlDocument objXmlDocument = XmlManager.Load("bioware.xml");
                        foreach (XmlNode objXmlSubsystemNode in objXmlSubSystemNameList)
                        {
                            XmlNode objXmlSubsystem = objXmlDocument.SelectSingleNode("/chummer/biowares/bioware[name = \"" + objXmlSubsystemNode["name"]?.InnerText + "\"]");

                            if (objXmlSubsystem != null)
                            {
                                Cyberware objSubsystem = new Cyberware(_objCharacter);
                                int intSubSystemRating = Convert.ToInt32(objXmlSubsystemNode["rating"]?.InnerText);
                                objSubsystem.Create(objXmlSubsystem, objGrade, Improvement.ImprovementSource.Bioware, intSubSystemRating, lstWeapons, objVehicles, blnCreateImprovements, true,
                                    objXmlSubsystemNode["forced"]?.InnerText ?? string.Empty, this);
                                objSubsystem.ParentID = InternalId;
                                objSubsystem.Cost = "0";
                                // If the <subsystem> tag itself contains extra children, add those, too
                                objSubsystem.CreateChildren(objXmlSubsystemNode, objGrade, lstWeapons, objVehicles, blnCreateImprovements);

                                _lstChildren.Add(objSubsystem);
                            }
                        }
                    }
            }

            // Check to see if there are any child elements.
            if (objParentNode["gears"] != null)
            {
                XmlDocument objXmlGearDocument = XmlManager.Load("gear.xml");

                XmlNodeList objXmlGearList = objParentNode["gears"].SelectNodes("usegear");
                if (objXmlGearList?.Count > 0)
                {
                    IList<Weapon> lstChildWeapons = new List<Weapon>();
                    foreach (XmlNode objXmlVehicleGear in objXmlGearList)
                    {
                        Gear objGear = new Gear(_objCharacter);
                        if (!objGear.CreateFromNode(objXmlGearDocument, objXmlVehicleGear, lstChildWeapons, blnCreateImprovements))
                            continue;
                        foreach (Weapon objWeapon in lstChildWeapons)
                        {
                            objWeapon.ParentID = InternalId;
                        }

                        objGear.Parent = this;
                        objGear.ParentID = InternalId;
                        Gear.Add(objGear);
                        lstChildWeapons.AddRange(lstWeapons);
                    }

                    lstWeapons.AddRange(lstChildWeapons);
                }
            }
        }

        /// <summary>
        /// Save the object's XML to the XmlWriter.
        /// </summary>
        /// <param name="objWriter">XmlTextWriter to write with.</param>
        public void Save(XmlTextWriter objWriter)
        {
            objWriter.WriteStartElement("cyberware");
            objWriter.WriteElementString("sourceid", SourceIDString);
            objWriter.WriteElementString("guid", InternalId);
            objWriter.WriteElementString("name", _strName);
            objWriter.WriteElementString("category", _strCategory);
            objWriter.WriteElementString("limbslot", _strLimbSlot);
            objWriter.WriteElementString("limbslotcount", _strLimbSlotCount);
            objWriter.WriteElementString("inheritattributes", _blnInheritAttributes.ToString());
            objWriter.WriteElementString("ess", _strESS);
            objWriter.WriteElementString("capacity", _strCapacity);
            objWriter.WriteElementString("avail", _strAvail);
            objWriter.WriteElementString("cost", _strCost);
            objWriter.WriteElementString("source", _strSource);
            objWriter.WriteElementString("page", _strPage);
            objWriter.WriteElementString("parentid", _strParentID);
            objWriter.WriteElementString("hasmodularmount", _strHasModularMount);
            objWriter.WriteElementString("plugsintomodularmount", _strPlugsIntoModularMount);
            objWriter.WriteElementString("blocksmounts", _strBlocksMounts);
            objWriter.WriteElementString("forced", _strForced);
            objWriter.WriteElementString("rating", _intRating.ToString(GlobalOptions.InvariantCultureInfo));
            objWriter.WriteElementString("minrating", _strMinRating);
            objWriter.WriteElementString("maxrating", _strMaxRating);
            objWriter.WriteElementString("ratinglabel", _strRatingLabel);
            objWriter.WriteElementString("subsystems", _strAllowSubsystems);
            objWriter.WriteElementString("wirelesson", WirelessOn.ToString());
            objWriter.WriteElementString("grade", _objGrade.Name);
            objWriter.WriteElementString("location", _strLocation);
            objWriter.WriteElementString("extra", _strExtra);
            objWriter.WriteElementString("suite", _blnSuite.ToString());
            objWriter.WriteElementString("stolen", _blnStolen.ToString());
            objWriter.WriteElementString("essdiscount", _intEssenceDiscount.ToString(GlobalOptions.InvariantCultureInfo));
            objWriter.WriteElementString("extraessadditivemultiplier", _decExtraESSAdditiveMultiplier.ToString(GlobalOptions.InvariantCultureInfo));
            objWriter.WriteElementString("extraessmultiplicativemultiplier", _decExtraESSMultiplicativeMultiplier.ToString(GlobalOptions.InvariantCultureInfo));
            objWriter.WriteElementString("forcegrade", _strForceGrade);
            objWriter.WriteElementString("matrixcmfilled", _intMatrixCMFilled.ToString(GlobalOptions.InvariantCultureInfo));
            objWriter.WriteElementString("prototypetranshuman", _blnPrototypeTranshuman.ToString());
            if (_nodBonus != null)
                objWriter.WriteRaw(_nodBonus.OuterXml);
            else
                objWriter.WriteElementString("bonus", string.Empty);
            if (_nodPairBonus != null)
                objWriter.WriteRaw(_nodPairBonus.OuterXml);
            else
                objWriter.WriteElementString("pairbonus", string.Empty);
            if (_nodWirelessBonus != null)
                objWriter.WriteRaw(_nodWirelessBonus.OuterXml);
            else
                objWriter.WriteElementString("wirelessbonus", string.Empty);
            if (_nodWirelessPairBonus != null)
                objWriter.WriteRaw(_nodWirelessPairBonus.OuterXml);
            else
                objWriter.WriteElementString("wirelesspairbonus", string.Empty);
            if (_nodAllowGear != null)
                objWriter.WriteRaw(_nodAllowGear.OuterXml);
            objWriter.WriteElementString("improvementsource", _objImprovementSource.ToString());
            if (_guiWeaponID != Guid.Empty)
                objWriter.WriteElementString("weaponguid", _guiWeaponID.ToString("D"));
            if (_guiVehicleID != Guid.Empty)
                objWriter.WriteElementString("vehicleguid", _guiVehicleID.ToString("D"));
            #region PairInclude
            objWriter.WriteStartElement("pairinclude");
            foreach (string strName in _lstIncludeInPairBonus)
                objWriter.WriteElementString("name", strName);
            objWriter.WriteEndElement();
            #endregion
            #region WirelessPairInclude
            objWriter.WriteStartElement("wirelesspairinclude");
            foreach (string strName in _lstIncludeInWirelessPairBonus)
                objWriter.WriteElementString("name", strName);
            objWriter.WriteEndElement();
            #endregion
            #region Children
            objWriter.WriteStartElement("children");
            foreach (Cyberware objChild in _lstChildren)
            {
                objChild.Save(objWriter);
            }
            objWriter.WriteEndElement();
            #endregion
            #region Gear
            if (_lstGear.Count > 0)
            {
                objWriter.WriteStartElement("gears");
                foreach (Gear objGear in _lstGear)
                {
                    objGear.Save(objWriter);
                }
                objWriter.WriteEndElement();
            }
            #endregion
            objWriter.WriteElementString("notes", _strNotes);
            objWriter.WriteElementString("discountedcost", _blnDiscountCost.ToString());
            objWriter.WriteElementString("addtoparentess", _blnAddToParentESS.ToString());
            objWriter.WriteElementString("addtoparentcapacity", _blnAddToParentCapacity.ToString());

            objWriter.WriteElementString("active", this.IsActiveCommlink(_objCharacter).ToString());
            objWriter.WriteElementString("homenode", this.IsHomeNode(_objCharacter).ToString());
            objWriter.WriteElementString("devicerating", _strDeviceRating);
            objWriter.WriteElementString("programlimit", _strProgramLimit);
            objWriter.WriteElementString("overclocked", _strOverclocked);
            objWriter.WriteElementString("attack", _strAttack);
            objWriter.WriteElementString("sleaze", _strSleaze);
            objWriter.WriteElementString("dataprocessing", _strDataProcessing);
            objWriter.WriteElementString("firewall", _strFirewall);
            objWriter.WriteElementString("attributearray", _strAttributeArray);
            objWriter.WriteElementString("modattack", _strModAttack);
            objWriter.WriteElementString("modsleaze", _strModSleaze);
            objWriter.WriteElementString("moddataprocessing", _strModDataProcessing);
            objWriter.WriteElementString("modfirewall", _strModFirewall);
            objWriter.WriteElementString("modattributearray", _strModAttributeArray);
            objWriter.WriteElementString("canswapattributes", _blnCanSwapAttributes.ToString());
            objWriter.WriteElementString("sortorder", _intSortOrder.ToString());
            objWriter.WriteEndElement();

            if (string.IsNullOrEmpty(ParentID))
                _objCharacter.SourceProcess(_strSource);
        }

        /// <summary>
        /// Load the CharacterAttribute from the XmlNode.
        /// </summary>
        /// <param name="objNode">XmlNode to load.</param>
        /// <param name="blnCopy">Whether this is a copy of an existing cyberware being loaded.</param>
        public void Load(XmlNode objNode, bool blnCopy = false)
        {
            objNode.TryGetStringFieldQuickly("name", ref _strName);
            if (!objNode.TryGetGuidFieldQuickly("sourceid", ref _guiSourceID))
            {
                XmlNode node = GetNode(GlobalOptions.Language);
                node?.TryGetGuidFieldQuickly("id", ref _guiSourceID);
            }
            if (blnCopy)
            {
                _guiID = Guid.NewGuid();
            }
            else
                objNode.TryGetField("guid", Guid.TryParse, out _guiID);

            objNode.TryGetStringFieldQuickly("category", ref _strCategory);
            if (objNode["improvementsource"] != null)
            {
                _objImprovementSource = Improvement.ConvertToImprovementSource(objNode["improvementsource"].InnerText);
                _objCachedMyXmlNode = null;
            }
            // Legacy shim for misformatted name of Reflex Recorder
            if (_strName == "Reflex Recorder (Skill)" && _objCharacter.LastSavedVersion <= new Version("5.198.31"))
            {
                // This step is needed in case there's a custom data file that has the name "Reflex Recorder (Skill)", in which case we wouldn't want to rename the 'ware
                XmlNode xmlReflexRecorderNode = _objImprovementSource == Improvement.ImprovementSource.Bioware
                    ? XmlManager.Load("bioware.xml").SelectSingleNode("/chummer/biowares/bioware[name = \"Reflex Recorder (Skill)\"]")
                    : XmlManager.Load("cyberware.xml").SelectSingleNode("/chummer/cyberwares/cyberware[name = \"Reflex Recorder (Skill)\"]");
                if (xmlReflexRecorderNode == null)
                    _strName = "Reflex Recorder";
            }
            objNode.TryGetInt32FieldQuickly("matrixcmfilled", ref _intMatrixCMFilled);
            objNode.TryGetStringFieldQuickly("limbslot", ref _strLimbSlot);
            objNode.TryGetStringFieldQuickly("limbslotcount", ref _strLimbSlotCount);
            objNode.TryGetBoolFieldQuickly("inheritattributes", ref _blnInheritAttributes);
            objNode.TryGetStringFieldQuickly("ess", ref _strESS);
            objNode.TryGetStringFieldQuickly("capacity", ref _strCapacity);
            objNode.TryGetStringFieldQuickly("avail", ref _strAvail);
            objNode.TryGetStringFieldQuickly("cost", ref _strCost);
            objNode.TryGetStringFieldQuickly("source", ref _strSource);
            objNode.TryGetStringFieldQuickly("page", ref _strPage);
            objNode.TryGetStringFieldQuickly("parentid", ref _strParentID);
            if (!objNode.TryGetStringFieldQuickly("hasmodularmount", ref _strHasModularMount))
                _strHasModularMount = GetNode()?["hasmodularmount"]?.InnerText ?? string.Empty;
            if (!objNode.TryGetStringFieldQuickly("plugsintomodularmount", ref _strPlugsIntoModularMount))
                _strPlugsIntoModularMount = GetNode()?["plugsintomodularmount"]?.InnerText ?? string.Empty;
            if (!objNode.TryGetStringFieldQuickly("blocksmounts", ref _strBlocksMounts))
                _strBlocksMounts = GetNode()?["blocksmounts"]?. InnerText ?? string.Empty;
            objNode.TryGetStringFieldQuickly("forced", ref _strForced);
            objNode.TryGetInt32FieldQuickly("rating", ref _intRating);
            objNode.TryGetStringFieldQuickly("minrating", ref _strMinRating);
            objNode.TryGetStringFieldQuickly("maxrating", ref _strMaxRating);
            objNode.TryGetStringFieldQuickly("ratinglabel", ref _strRatingLabel);
            objNode.TryGetInt32FieldQuickly("sortorder", ref _intSortOrder);
            // Legacy shim for old-form customized attribute
            if ((s_StrengthCombinedStrings.Contains(Name) || s_AgilityCombinedStrings.Contains(Name)) &&
                int.TryParse(MaxRatingString, out int _))
            {
                XmlNode objMyXmlNode = GetNode();
                if (objMyXmlNode != null)
                {
                    objMyXmlNode.TryGetStringFieldQuickly("minrating", ref _strMinRating);
                    objMyXmlNode.TryGetStringFieldQuickly("rating", ref _strMaxRating);
                    objMyXmlNode.TryGetStringFieldQuickly("avail", ref _strAvail);
                    objMyXmlNode.TryGetStringFieldQuickly("cost", ref _strCost);
                }
            }
            objNode.TryGetStringFieldQuickly("subsystems", ref _strAllowSubsystems);
            if (objNode["grade"] != null)
                _objGrade = ConvertToCyberwareGrade(objNode["grade"].InnerText, _objImprovementSource, _objCharacter);
            objNode.TryGetStringFieldQuickly("location", ref _strLocation);
            if (!objNode.TryGetStringFieldQuickly("extra", ref _strExtra) && _strLocation != "Left" && _strLocation != "Right")
            {
                _strExtra = _strLocation;
                _strLocation = string.Empty;
            }
            objNode.TryGetBoolFieldQuickly("suite", ref _blnSuite);
            objNode.TryGetBoolFieldQuickly("stolen", ref _blnStolen);
            objNode.TryGetInt32FieldQuickly("essdiscount", ref _intEssenceDiscount);
            objNode.TryGetDecFieldQuickly("extraessadditivemultiplier", ref _decExtraESSAdditiveMultiplier);
            objNode.TryGetDecFieldQuickly("extraessmultiplicativemultiplier", ref _decExtraESSMultiplicativeMultiplier);
            objNode.TryGetStringFieldQuickly("forcegrade", ref _strForceGrade);
            if (_objCharacter.PrototypeTranshuman > 0)
                objNode.TryGetBoolFieldQuickly("prototypetranshuman", ref _blnPrototypeTranshuman);
            _nodBonus = objNode["bonus"];
            _nodPairBonus = objNode["pairbonus"];
            XmlNode xmlPairIncludeNode = objNode["pairinclude"];
            if (xmlPairIncludeNode == null)
            {
                xmlPairIncludeNode = GetNode()?["pairinclude"];
                _lstIncludeInPairBonus.Add(Name);
            }
            if (xmlPairIncludeNode != null)
            {
                using (XmlNodeList xmlNameList = xmlPairIncludeNode.SelectNodes("name"))
                    if (xmlNameList != null)
                        foreach (XmlNode xmlNameNode in xmlNameList)
                            _lstIncludeInPairBonus.Add(xmlNameNode.InnerText);
            }
            _nodWirelessPairBonus = objNode["wirelesspairbonus"];
            xmlPairIncludeNode = objNode["wirelesspairinclude"];
            if (xmlPairIncludeNode == null)
            {
                xmlPairIncludeNode = GetNode()?["wirelesspairinclude"];
                _lstIncludeInWirelessPairBonus.Add(Name);
            }
            if (xmlPairIncludeNode != null)
            {
                using (XmlNodeList xmlNameList = xmlPairIncludeNode.SelectNodes("name"))
                    if (xmlNameList != null)
                        foreach (XmlNode xmlNameNode in xmlNameList)
                            _lstIncludeInWirelessPairBonus.Add(xmlNameNode.InnerText);
            }
            _nodWirelessBonus = objNode["wirelessbonus"];
            if (!objNode.TryGetBoolFieldQuickly("wirelesson", ref _blnWirelessOn))
            {
                _blnWirelessOn = false;
            }
            _nodAllowGear = objNode["allowgear"];
            // Legacy Sweep
            if (_strForceGrade != "None" && (_strCategory.StartsWith("Genetech") || _strCategory.StartsWith("Genetic Infusions") || _strCategory.StartsWith("Genemods")))
            {
                _strForceGrade = GetNode()?["forcegrade"]?.InnerText;
                if (!string.IsNullOrEmpty(_strForceGrade))
                    _objGrade = ConvertToCyberwareGrade(_strForceGrade, _objImprovementSource, _objCharacter);
            }
            if (objNode["weaponguid"] != null)
            {
                Guid.TryParse(objNode["weaponguid"].InnerText, out _guiWeaponID);
            }
            if (objNode["vehicleguid"] != null)
            {
                Guid.TryParse(objNode["vehicleguid"].InnerText, out _guiVehicleID);
            }

            if (objNode.InnerXml.Contains("<cyberware>"))
            {
                XmlNodeList nodChildren = objNode.SelectNodes("children/cyberware");
                foreach (XmlNode nodChild in nodChildren)
                {
                    Cyberware objChild = new Cyberware(_objCharacter);
                    objChild.Load(nodChild, blnCopy);
                    _lstChildren.Add(objChild);
                }
            }

            if (objNode.InnerXml.Contains("<gears>"))
            {
                XmlNodeList nodChildren = objNode.SelectNodes("gears/gear");
                foreach (XmlNode nodChild in nodChildren)
                {
                    Gear objGear = new Gear(_objCharacter);
                    objGear.Load(nodChild, blnCopy);
                    _lstGear.Add(objGear);
                }
            }

            objNode.TryGetStringFieldQuickly("notes", ref _strNotes);
            objNode.TryGetBoolFieldQuickly("discountedcost", ref _blnDiscountCost);
            if (objNode["addtoparentess"] != null)
            {
                if (bool.TryParse(objNode["addtoparentess"].InnerText, out bool blnTmp))
                {
                    _blnAddToParentESS = blnTmp;
                }
            }
            else
                _blnAddToParentESS = GetNode()?["addtoparentess"] != null;

            if (objNode["addtoparentcapacity"] != null)
            {
                if (bool.TryParse(objNode["addtoparentcapacity"].InnerText, out bool blnTmp))
                {
                    _blnAddToParentCapacity = blnTmp;
                }
            }
            else
                _blnAddToParentCapacity = GetNode()?["addtoparentcapacity"] != null;

            bool blnIsActive = false;
            if (objNode.TryGetBoolFieldQuickly("active", ref blnIsActive) && blnIsActive)
                this.SetActiveCommlink(_objCharacter, true);
            if (blnCopy)
            {
                this.SetHomeNode(_objCharacter, false);
            }
            else
            {
                bool blnIsHomeNode = false;
                if (objNode.TryGetBoolFieldQuickly("homenode", ref blnIsHomeNode) && blnIsHomeNode)
                {
                    this.SetHomeNode(_objCharacter, true);
                }
            }

            if (!objNode.TryGetStringFieldQuickly("devicerating", ref _strDeviceRating))
                GetNode()?.TryGetStringFieldQuickly("devicerating", ref _strDeviceRating);
            if (!objNode.TryGetStringFieldQuickly("programlimit", ref _strProgramLimit))
                GetNode()?.TryGetStringFieldQuickly("programs", ref _strProgramLimit);
            objNode.TryGetStringFieldQuickly("overclocked", ref _strOverclocked);
            if (!objNode.TryGetStringFieldQuickly("attack", ref _strAttack))
                GetNode()?.TryGetStringFieldQuickly("attack", ref _strAttack);
            if (!objNode.TryGetStringFieldQuickly("sleaze", ref _strSleaze))
                GetNode()?.TryGetStringFieldQuickly("sleaze", ref _strSleaze);
            if (!objNode.TryGetStringFieldQuickly("dataprocessing", ref _strDataProcessing))
                GetNode()?.TryGetStringFieldQuickly("dataprocessing", ref _strDataProcessing);
            if (!objNode.TryGetStringFieldQuickly("firewall", ref _strFirewall))
                GetNode()?.TryGetStringFieldQuickly("firewall", ref _strFirewall);
            if (!objNode.TryGetStringFieldQuickly("attributearray", ref _strAttributeArray))
                GetNode()?.TryGetStringFieldQuickly("attributearray", ref _strAttributeArray);
            if (!objNode.TryGetStringFieldQuickly("modattack", ref _strModAttack))
                GetNode()?.TryGetStringFieldQuickly("modattack", ref _strModAttack);
            if (!objNode.TryGetStringFieldQuickly("modsleaze", ref _strModSleaze))
                GetNode()?.TryGetStringFieldQuickly("modsleaze", ref _strModSleaze);
            if (!objNode.TryGetStringFieldQuickly("moddataprocessing", ref _strModDataProcessing))
                GetNode()?.TryGetStringFieldQuickly("moddataprocessing", ref _strModDataProcessing);
            if (!objNode.TryGetStringFieldQuickly("modfirewall", ref _strModFirewall))
                GetNode()?.TryGetStringFieldQuickly("modfirewall", ref _strModFirewall);
            if (!objNode.TryGetStringFieldQuickly("modattributearray", ref _strModAttributeArray))
                GetNode()?.TryGetStringFieldQuickly("modattributearray", ref _strModAttributeArray);

            if (blnCopy)
            {
                if (Bonus != null || WirelessBonus != null || PairBonus != null || WirelessPairBonus != null)
                {
                    if (!string.IsNullOrEmpty(_strForced) && _strForced != "Left" && _strForced != "Right")
                        ImprovementManager.ForcedValue = _strForced;

                    if (Bonus != null)
                    {
                        ImprovementManager.CreateImprovements(_objCharacter, _objImprovementSource,
                            _guiID.ToString("D"), Bonus, false, Rating, DisplayNameShort(GlobalOptions.Language));
                    }

                    if (!string.IsNullOrEmpty(ImprovementManager.SelectedValue) && string.IsNullOrEmpty(_strExtra))
                        _strExtra = ImprovementManager.SelectedValue;

                    if (WirelessBonus != null)
                    {
                        ImprovementManager.CreateImprovements(_objCharacter, _objImprovementSource,
                            _guiID.ToString("D"), WirelessBonus, false, Rating,
                            DisplayNameShort(GlobalOptions.Language));
                    }

                    if (!string.IsNullOrEmpty(ImprovementManager.SelectedValue) && string.IsNullOrEmpty(_strExtra))
                        _strExtra = ImprovementManager.SelectedValue;

                    if (WirelessPairBonus != null && WirelessOn)
                    {
                        // This cyberware should not be included in the count to make things easier.
                        List<Cyberware> lstPairableCyberwares = _objCharacter.Cyberware.DeepWhere(x => x.Children,
                            x => x != this && IncludeWirelessPair.Contains(x.Name) && x.Extra == Extra &&
                                 x.IsModularCurrentlyEquipped).ToList();
                        int intCount = lstPairableCyberwares.Count;
                        // Need to use slightly different logic if this cyberware has a location (Left or Right) and only pairs with itself because Lefts can only be paired with Rights and Rights only with Lefts
                        if (!string.IsNullOrEmpty(Location) && IncludeWirelessPair.All(x => x == Name))
                        {
                            intCount = 0;
                            foreach (Cyberware objPairableCyberware in lstPairableCyberwares)
                            {
                                if (objPairableCyberware.Location != Location)
                                    // We have found a cyberware with which this one could be paired, so increase count by 1
                                    intCount += 1;
                                else
                                    // We have found a cyberware that would serve as a pair to another cyberware instead of this one, so decrease count by 1
                                    intCount -= 1;
                            }

                            // If we have at least one cyberware with which we could pair, set count to 1 so that it passes the modulus to add the PairBonus. Otherwise, set to 0 so it doesn't pass.
                            intCount = intCount > 0 ? 1 : 0;
                        }

                        if (intCount % 2 == 1)
                        {
                            ImprovementManager.CreateImprovements(_objCharacter, SourceType,
                                InternalId + "WirelessPair", WirelessPairBonus, false, Rating,
                                DisplayNameShort(GlobalOptions.Language));
                        }
                    }
                    else if (PairBonus != null)
                    {
                        // This cyberware should not be included in the count to make things easier.
                        List<Cyberware> lstPairableCyberwares = _objCharacter.Cyberware.DeepWhere(x => x.Children,
                            x => x != this && IncludePair.Contains(x.Name) && x.Extra == Extra &&
                                 x.IsModularCurrentlyEquipped).ToList();
                        int intCount = lstPairableCyberwares.Count;
                        // Need to use slightly different logic if this cyberware has a location (Left or Right) and only pairs with itself because Lefts can only be paired with Rights and Rights only with Lefts
                        if (!string.IsNullOrEmpty(Location) && IncludePair.All(x => x == Name))
                        {
                            intCount = 0;
                            foreach (Cyberware objPairableCyberware in lstPairableCyberwares)
                            {
                                if (objPairableCyberware.Location != Location)
                                    // We have found a cyberware with which this one could be paired, so increase count by 1
                                    intCount += 1;
                                else
                                    // We have found a cyberware that would serve as a pair to another cyberware instead of this one, so decrease count by 1
                                    intCount -= 1;
                            }

                            // If we have at least one cyberware with which we could pair, set count to 1 so that it passes the modulus to add the PairBonus. Otherwise, set to 0 so it doesn't pass.
                            intCount = intCount > 0 ? 1 : 0;
                        }

                        if ((intCount & 1) == 1)
                        {
                            ImprovementManager.CreateImprovements(_objCharacter, SourceType, InternalId + "Pair",
                                PairBonus, false, Rating, DisplayNameShort(GlobalOptions.Language));
                        }
                    }
                }

                if (!IsModularCurrentlyEquipped)
                {
                    ChangeModularEquip(false);
                }
            }
        }

        /// <summary>
        /// Print the object's XML to the XmlWriter.
        /// </summary>obv
        /// <param name="objWriter">XmlTextWriter to write with.</param>
        /// <param name="objCulture">Culture in which to print.</param>
        /// <param name="strLanguageToPrint">Language in which to print</param>
        public void Print(XmlTextWriter objWriter, CultureInfo objCulture, string strLanguageToPrint)
        {
            objWriter.WriteStartElement("cyberware");
            if (string.IsNullOrWhiteSpace(LimbSlot) && _strCategory != "Cyberlimb")
                objWriter.WriteElementString("name", DisplayNameShort(strLanguageToPrint));
            else
            {
                string strSpaceCharacter = LanguageManager.GetString("String_Space", strLanguageToPrint);
                int intLimit = (TotalStrength * 2 + _objCharacter.BOD.TotalValue + _objCharacter.REA.TotalValue + 2) / 3;
                objWriter.WriteElementString("name", DisplayNameShort(strLanguageToPrint) + strSpaceCharacter + '(' + _objCharacter.AGI.GetDisplayAbbrev(strLanguageToPrint) + strSpaceCharacter + TotalAgility.ToString(objCulture) + ',' + strSpaceCharacter + _objCharacter.STR.GetDisplayAbbrev(strLanguageToPrint) + strSpaceCharacter + TotalStrength.ToString(objCulture) + ',' + strSpaceCharacter + LanguageManager.GetString("String_LimitPhysicalShort", strLanguageToPrint) + strSpaceCharacter + intLimit.ToString(objCulture) + ')');
            }
            objWriter.WriteElementString("category", DisplayCategory(strLanguageToPrint));

            objWriter.WriteElementString("ess", CalculatedESS().ToString(_objCharacter.Options.EssenceFormat, objCulture));
            objWriter.WriteElementString("capacity", Capacity);
            objWriter.WriteElementString("avail", TotalAvail(objCulture, strLanguageToPrint));
            objWriter.WriteElementString("cost", TotalCost.ToString(_objCharacter.Options.NuyenFormat, objCulture));
            objWriter.WriteElementString("owncost", OwnCost.ToString(_objCharacter.Options.NuyenFormat, objCulture));
            objWriter.WriteElementString("source", CommonFunctions.LanguageBookShort(Source, strLanguageToPrint));
            objWriter.WriteElementString("page", Page(strLanguageToPrint));
            objWriter.WriteElementString("rating", Rating.ToString(objCulture));
            objWriter.WriteElementString("minrating", MinRating.ToString(objCulture));
            objWriter.WriteElementString("maxrating", MaxRating.ToString(objCulture));
            objWriter.WriteElementString("ratinglabel", RatingLabel);
            objWriter.WriteElementString("allowsubsystems", AllowedSubsystems);
            objWriter.WriteElementString("wirelesson", WirelessOn.ToString());
            objWriter.WriteElementString("grade", Grade.DisplayName(strLanguageToPrint));
            objWriter.WriteElementString("location", Location);
            objWriter.WriteElementString("extra", Extra);
            objWriter.WriteElementString("improvementsource", SourceType.ToString());
            if (Gear.Count > 0)
            {
                objWriter.WriteStartElement("gears");
                foreach (Gear objGear in Gear)
                {
                    objGear.Print(objWriter, objCulture, strLanguageToPrint);
                }
                objWriter.WriteEndElement();
            }
            objWriter.WriteStartElement("children");
            foreach (Cyberware objChild in Children)
            {
                objChild.Print(objWriter, objCulture, strLanguageToPrint);
            }
            objWriter.WriteEndElement();
            if (_objCharacter.Options.PrintNotes)
                objWriter.WriteElementString("notes", Notes);
            objWriter.WriteElementString("iscommlink", IsCommlink.ToString());
            objWriter.WriteElementString("active", this.IsActiveCommlink(_objCharacter).ToString());
            objWriter.WriteElementString("homenode", this.IsHomeNode(_objCharacter).ToString());
            objWriter.WriteElementString("attack", this.GetTotalMatrixAttribute("Attack").ToString(objCulture));
            objWriter.WriteElementString("sleaze", this.GetTotalMatrixAttribute("Sleaze").ToString(objCulture));
            objWriter.WriteElementString("dataprocessing", this.GetTotalMatrixAttribute("Data Processing").ToString(objCulture));
            objWriter.WriteElementString("firewall", this.GetTotalMatrixAttribute("Firewall").ToString(objCulture));
            objWriter.WriteElementString("devicerating", this.GetTotalMatrixAttribute("Device Rating").ToString(objCulture));
            objWriter.WriteElementString("programlimit", this.GetTotalMatrixAttribute("Program Limit").ToString(objCulture));
            objWriter.WriteEndElement();
        }
        #endregion

        #region Properties
        /// <summary>
        /// Internal identifier which will be used to identify this piece of Cyberware in the Improvement system.
        /// </summary>
        public string InternalId => _guiID.ToString("D");

        /// <summary>
        /// Guid of a Cyberware Weapon.
        /// </summary>
        public string WeaponID
        {
            get => _guiWeaponID.ToString("D");
            set
            {
                if (Guid.TryParse(value, out Guid guiTemp))
                    _guiWeaponID = guiTemp;
            }
        }

        /// <summary>
        /// Guid of a Cyberware Drone/Vehicle.
        /// </summary>
        public string VehicleID
        {
            get => _guiVehicleID.ToString("D");
            set
            {
                if (Guid.TryParse(value, out Guid guiTemp))
                    _guiVehicleID = guiTemp;
            }
        }

        /// <summary>
        /// Bonus node from the XML file.
        /// </summary>
        public XmlNode Bonus
        {
            get => _nodBonus;
            set => _nodBonus = value;
        }

        /// <summary>
        /// Bonus node from the XML file that only activates for each pair of 'ware.
        /// </summary>
        public XmlNode PairBonus
        {
            get => _nodPairBonus;
            set => _nodPairBonus = value;
        }

        /// <summary>
        /// Bonus node from the XML file that only activates for each pair of 'ware.
        /// </summary>
        public XmlNode WirelessPairBonus
        {
            get => _nodWirelessPairBonus;
            set => _nodWirelessPairBonus = value;
        }

        /// <summary>
        /// Wireless bonus node from the XML file.
        /// </summary>
        public XmlNode WirelessBonus
        {
            get => _nodWirelessBonus;
            set => _nodWirelessBonus = value;
        }

        /// <summary>
        /// Whether the Cyberware's Wireless is enabled
        /// </summary>
        public bool WirelessOn
        {
            get => _blnWirelessOn;
            set
            {
                if (_blnWirelessOn == value) return;
                _blnWirelessOn = value;
                ToggleWirelessBonuses(value);
            }
        }

        /// <summary>
        /// AllowGear node from the XML file.
        /// </summary>
        public XmlNode AllowGear
        {
            get => _nodAllowGear;
            set => _nodAllowGear = value;
        }

        /// <summary>
        /// ImprovementSource Type.
        /// </summary>
        public Improvement.ImprovementSource SourceType
        {
            get => _objImprovementSource;
            set
            {
                if (_objImprovementSource != value)
                    _objCachedMyXmlNode = null;
                _objImprovementSource = value;
            }
        }

        /// <summary>
        /// Cyberware name.
        /// </summary>
        public string Name
        {
            get => _strName;
            set
            {
                if (_strName == value) return;
                string strOldValue = _strName;
                _lstIncludeInPairBonus.Remove(_strName);
                _lstIncludeInPairBonus.Add(value);
                _lstIncludeInWirelessPairBonus.Remove(_strName);
                _lstIncludeInWirelessPairBonus.Add(value);
                _strName = value;
                if (_objParent?.Category != "Cyberlimb" || _objParent.Parent?.InheritAttributes == false ||
                    _objParent.ParentVehicle != null || _objCharacter.Options.DontUseCyberlimbCalculation ||
                    string.IsNullOrWhiteSpace(_objParent.LimbSlot) ||
                    _objCharacter.Options.ExcludeLimbSlot.Contains(_objParent.LimbSlot)) return;
                bool blnDoMovementUpdate = false;
                if (s_AgilityCombinedStrings.Contains(value) || s_AgilityCombinedStrings.Contains(strOldValue))
                {
                    blnDoMovementUpdate = true;
                    foreach (CharacterAttrib objCharacterAttrib in _objCharacter.AttributeSection.AttributeList
                        .Concat(_objCharacter.AttributeSection.SpecialAttributeList)
                        .Where(abbrev => abbrev.Abbrev == "AGI"))
                    {
                        objCharacterAttrib.OnPropertyChanged(nameof(CharacterAttrib.TotalValue));
                    }
                }
                if (s_StrengthCombinedStrings.Contains(value) || s_StrengthCombinedStrings.Contains(strOldValue))
                {
                    blnDoMovementUpdate = true;
                    foreach (CharacterAttrib objCharacterAttrib in _objCharacter.AttributeSection.AttributeList
                        .Concat(_objCharacter.AttributeSection.SpecialAttributeList)
                        .Where(abbrev => abbrev.Abbrev == "STR"))
                    {
                        objCharacterAttrib.OnPropertyChanged(nameof(CharacterAttrib.TotalValue));
                    }
                }

                if (blnDoMovementUpdate && _objCharacter.Options.CyberlegMovement && LimbSlot == "leg")
                    _objCharacter.OnPropertyChanged(nameof(Character.GetMovement));
            }
        }

        public bool InheritAttributes => _blnInheritAttributes;


        /// <summary>
        /// Identifier of the object within data files.
        /// </summary>
        public Guid SourceID => _guiSourceID;

        /// <summary>
        /// String-formatted identifier of the <inheritdoc cref="SourceID"/> from the data files.
        /// </summary>
        public string SourceIDString => _guiSourceID.ToString("D");

        /// <summary>
        /// The name of the object as it should be displayed on printouts (translated name only).
        /// </summary>
        public string DisplayNameShort(string strLanguage)
        {
            if (strLanguage == GlobalOptions.DefaultLanguage)
                return Name;

            return GetNode(strLanguage)?["translate"]?.InnerText ?? Name;
        }

        public static Guid EssenceHoleGUID { get; } = new Guid("b57eadaa-7c3b-4b80-8d79-cbbd922c1196");
        public static Guid EssenceAntiHoleGUID { get; } = new Guid("961eac53-0c43-4b19-8741-2872177a3a4c");

        /// <summary>
        /// The name of the object as it should be displayed in lists. Qty Name (Rating) (Extra).
        /// </summary>
        public string DisplayName(string strLanguage)
        {
            string strReturn = DisplayNameShort(strLanguage);
            string strSpaceCharacter = LanguageManager.GetString("String_Space", strLanguage);
            if (Rating > 0 && SourceID != EssenceHoleGUID && SourceID != EssenceAntiHoleGUID)
            {
                strReturn += strSpaceCharacter + '(' + LanguageManager.GetString(RatingLabel, strLanguage) + strSpaceCharacter + Rating.ToString(GlobalOptions.CultureInfo) + ')';
            }

            if (!string.IsNullOrEmpty(Extra))
            {
                // Attempt to retrieve the CharacterAttribute name.
                strReturn += strSpaceCharacter + '(' + LanguageManager.TranslateExtra(Extra, strLanguage) + ')';
            }

            if (!string.IsNullOrEmpty(Location))
            {
                string strSide = string.Empty;
                if (Location == "Left")
                    strSide = LanguageManager.GetString("String_Improvement_SideLeft", strLanguage);
                else if (Location == "Right")
                    strSide = LanguageManager.GetString("String_Improvement_SideRight", strLanguage);
                if (!string.IsNullOrEmpty(strSide))
                    strReturn += strSpaceCharacter + '(' + strSide + ')';
            }
            return strReturn;
        }

        /// <summary>
        /// Translated Category.
        /// </summary>
        public string DisplayCategory(string strLanguage)
        {
            if (strLanguage == GlobalOptions.DefaultLanguage)
                return Category;

            return XmlManager.Load(SourceType == Improvement.ImprovementSource.Cyberware ? "cyberware.xml" : "bioware.xml", strLanguage).SelectSingleNode("/chummer/categories/category[. = \"" + Category + "\"]/@translate")?.InnerText ?? Category;
        }

        /// <summary>
        /// Cyberware category.
        /// </summary>
        public string Category
        {
            get => _strCategory;
            set
            {
                if (_strCategory != value)
                {
                    string strOldValue = _strCategory;
                    _strCategory = value;
                    if ((value == "Cyberlimb" || strOldValue == "Cyberlimb") && Parent?.InheritAttributes != false && ParentVehicle == null && !_objCharacter.Options.DontUseCyberlimbCalculation &&
                        !string.IsNullOrWhiteSpace(LimbSlot) && !_objCharacter.Options.ExcludeLimbSlot.Contains(LimbSlot))
                    {
                        foreach (CharacterAttrib objCharacterAttrib in _objCharacter.AttributeSection.AttributeList.Concat(_objCharacter.AttributeSection.SpecialAttributeList))
                        {
                            if (objCharacterAttrib.Abbrev == "AGI" || objCharacterAttrib.Abbrev == "STR")
                            {
                                objCharacterAttrib.OnPropertyChanged(nameof(CharacterAttrib.TotalValue));
                            }
                        }

                        if (_objCharacter.Options.CyberlegMovement && LimbSlot == "leg")
                            _objCharacter.OnPropertyChanged(nameof(Character.GetMovement));
                    }
                }
            }
        }

        /// <summary>
        /// The type of body "slot" a Cyberlimb occupies.
        /// </summary>
        public string LimbSlot
        {
            get => _strLimbSlot;
            set
            {
                if (_strLimbSlot != value)
                {
                    string strOldValue = _strLimbSlot;
                    _strLimbSlot = value;
                    if (Category == "Cyberlimb" && Parent?.InheritAttributes != false && ParentVehicle == null && !_objCharacter.Options.DontUseCyberlimbCalculation &&
                        (!string.IsNullOrWhiteSpace(value) && !_objCharacter.Options.ExcludeLimbSlot.Contains(value)) || (!string.IsNullOrWhiteSpace(strOldValue) && !_objCharacter.Options.ExcludeLimbSlot.Contains(strOldValue)))
                    {
                        foreach (CharacterAttrib objCharacterAttrib in _objCharacter.AttributeSection.AttributeList.Concat(_objCharacter.AttributeSection.SpecialAttributeList))
                        {
                            if (objCharacterAttrib.Abbrev == "AGI" || objCharacterAttrib.Abbrev == "STR")
                            {
                                objCharacterAttrib.OnPropertyChanged(nameof(CharacterAttrib.TotalValue));
                            }
                        }

                        if (_objCharacter.Options.CyberlegMovement && (value == "leg" || strOldValue == "leg"))
                            _objCharacter.OnPropertyChanged(nameof(Character.GetMovement));
                    }
                }
            }
        }

        /// <summary>
        /// The amount of body "slots" a Cyberlimb occupies.
        /// </summary>
        public int LimbSlotCount
        {
            get
            {
                if (_strLimbSlotCount == "all")
                {
                    return _objCharacter.LimbCount(LimbSlot);
                }
                int.TryParse(_strLimbSlotCount, out int intReturn);
                return intReturn;
            }
            set
            {
                string strNewValue = value.ToString(GlobalOptions.InvariantCultureInfo);
                if (_strLimbSlotCount != strNewValue)
                {
                    _strLimbSlotCount = strNewValue;
                    if (Category == "Cyberlimb" && Parent?.InheritAttributes != false && ParentVehicle == null && !_objCharacter.Options.DontUseCyberlimbCalculation &&
                        !string.IsNullOrWhiteSpace(LimbSlot) && !_objCharacter.Options.ExcludeLimbSlot.Contains(LimbSlot))
                    {
                        foreach (CharacterAttrib objCharacterAttrib in _objCharacter.AttributeSection.AttributeList.Concat(_objCharacter.AttributeSection.SpecialAttributeList))
                        {
                            if (objCharacterAttrib.Abbrev == "AGI" || objCharacterAttrib.Abbrev == "STR")
                            {
                                objCharacterAttrib.OnPropertyChanged(nameof(CharacterAttrib.TotalValue));
                            }
                        }

                        if (_objCharacter.Options.CyberlegMovement && LimbSlot == "leg")
                            _objCharacter.OnPropertyChanged(nameof(Character.GetMovement));
                    }
                }
            }
        }

        /// <summary>
        /// How many cyberlimbs does this cyberware have?
        /// </summary>
        public int GetCyberlimbCount(List<string> lstExcludeLimbs)
        {
            int intCount = 0;
            if (!string.IsNullOrEmpty(LimbSlot) && lstExcludeLimbs.All(l => l != LimbSlot))
            {
                intCount += LimbSlotCount;
            }
            else
            {
                foreach (Cyberware objCyberwareChild in Children)
                {
                    intCount += objCyberwareChild.GetCyberlimbCount(lstExcludeLimbs);
                }
            }

            return intCount;
        }

        /// <summary>
        /// The location of a Cyberlimb (Left or Right).
        /// </summary>
        public string Location
        {
            get => _strLocation;
            set => _strLocation = value;
        }

        /// <summary>
        /// Original Forced Extra string associted with the 'ware.
        /// </summary>
        public string Forced
        {
            get => _strForced;
            set => _strForced = value;
        }

        /// <summary>
        /// Extra string associted with the 'ware.
        /// </summary>
        public string Extra
        {
            get => _strExtra;
            set => _strExtra = value;
        }

        /// <summary>
        /// Essence cost of the Cyberware.
        /// </summary>
        public string ESS
        {
            get => _strESS;
            set => _strESS = value;
        }

        /// <summary>
        /// Cyberware capacity.
        /// </summary>
        public string Capacity
        {
            get => _strCapacity;
            set => _strCapacity = value;
        }

        /// <summary>
        /// Availability.
        /// </summary>
        public string Avail
        {
            get => _strAvail;
            set => _strAvail = value;
        }

        /// <summary>
        /// Cost.
        /// </summary>
        public string Cost
        {
            get => _strCost;
            set => _strCost = value;
        }

        /// <summary>
        /// Sourcebook.
        /// </summary>
        public string Source
        {
            get => _strSource;
            set => _strSource = value;
        }

        /// <summary>
        /// Sourcebook Page Number.
        /// </summary>
        public string Page(string strLanguage)
        {
            if (strLanguage == GlobalOptions.DefaultLanguage)
                return _strPage;

            return GetNode(strLanguage)?["altpage"]?.InnerText ?? _strPage;
        }

        private SourceString _objCachedSourceDetail;
        public SourceString SourceDetail => _objCachedSourceDetail ?? (_objCachedSourceDetail =
                                                new SourceString(Source, Page(GlobalOptions.Language), GlobalOptions.Language));

        /// <summary>
        /// ID of the object that added this cyberware (if any).
        /// </summary>
        public string ParentID
        {
            get => _strParentID;
            set => _strParentID = value;
        }

        /// <summary>
        /// The modular mount this cyberware contains. Returns string.Empty if it contains no mount.
        /// </summary>
        public string HasModularMount
        {
            get => _strHasModularMount;
            set => _strHasModularMount = value;
        }

        /// <summary>
        /// What modular mount this cyberware plugs into. Returns string.Empty if it doesn't plug into a modular mount.
        /// </summary>
        public string PlugsIntoModularMount
        {
            get => _strPlugsIntoModularMount;
            set => _strPlugsIntoModularMount = value;
        }

        /// <summary>
        /// Returns whether the 'ware is currently equipped (with improvements applied) or not.
        /// </summary>
        public bool IsModularCurrentlyEquipped
        {
            get
            {
                // Cyberware always equipped if it's not a modular one
                bool blnReturn = string.IsNullOrEmpty(PlugsIntoModularMount);
                Cyberware objCurrentParent = Parent;
                // If top-level parent is one that has a modular mount but also does not plug into another modular mount itself, then return true, otherwise return false
                while (objCurrentParent != null)
                {
                    if (!string.IsNullOrEmpty(objCurrentParent.HasModularMount))
                        blnReturn = true;
                    if (!string.IsNullOrEmpty(objCurrentParent.PlugsIntoModularMount))
                        blnReturn = false;
                    objCurrentParent = objCurrentParent.Parent;
                }
                return blnReturn;
            }
        }

        public bool Stolen
        {
            get => _blnStolen;
            set => _blnStolen = value;
        }

        public void ToggleWirelessBonuses(bool enable)
        {
            if (enable)
            {
                if (WirelessBonus?.Attributes?.Count > 0)
                {
                    if (WirelessBonus.Attributes["mode"].InnerText == "replace")
                    {
                        ImprovementManager.DisableImprovements(_objCharacter, _objCharacter.Improvements.Where(x => x.ImproveSource == SourceType && x.SourceName == InternalId).ToList());
                    }
                }
                if (WirelessBonus?.InnerText != null)
                {
                    ImprovementManager.CreateImprovements(_objCharacter, _objImprovementSource,
                        _guiID.ToString("D") + "Wireless", WirelessBonus, false, Rating,
                        DisplayNameShort(GlobalOptions.Language));
                }

                if (!string.IsNullOrEmpty(ImprovementManager.SelectedValue) && string.IsNullOrEmpty(_strExtra))
                    _strExtra = ImprovementManager.SelectedValue;

                if (WirelessPairBonus == null) return;
                // This cyberware should not be included in the count to make things easier.
                List<Cyberware> lstPairableCyberwares = _objCharacter.Cyberware.DeepWhere(x => x.Children,
                    x => x != this && IncludeWirelessPair.Contains(x.Name) && x.Extra == Extra &&
                         x.IsModularCurrentlyEquipped && x.WirelessOn).ToList();
                int intCount = lstPairableCyberwares.Count;
                // Need to use slightly different logic if this cyberware has a location (Left or Right) and only pairs with itself because Lefts can only be paired with Rights and Rights only with Lefts
                if (!string.IsNullOrEmpty(Location) && IncludeWirelessPair.All(x => x == Name))
                {
                    intCount = 0;
                    foreach (Cyberware objPairableCyberware in lstPairableCyberwares)
                    {
                        if (objPairableCyberware.Location != Location)
                            // We have found a cyberware with which this one could be paired, so increase count by 1
                            intCount += 1;
                        else
                            // We have found a cyberware that would serve as a pair to another cyberware instead of this one, so decrease count by 1
                            intCount -= 1;
                    }

                    // If we have at least one cyberware with which we could pair, set count to 1 so that it passes the modulus to add the PairBonus. Otherwise, set to 0 so it doesn't pass.
                    intCount = intCount > 0 ? 1 : 0;
                }

                if (WirelessPairBonus?.Attributes?.Count > 0 && intCount % 2 == 1)
                {
                    if (WirelessPairBonus.Attributes["mode"].InnerText == "replace")
                    {
                        ImprovementManager.RemoveImprovements(_objCharacter, _objCharacter.Improvements.Where(x => x.ImproveSource == SourceType && x.SourceName == InternalId).ToList());
                    }
                    ImprovementManager.CreateImprovements(_objCharacter, SourceType,
                        _guiID.ToString("D") + "WirelessPair", WirelessPairBonus, false, Rating,
                        DisplayNameShort(GlobalOptions.Language));
                }
                foreach (Cyberware objLoopCyberware in lstPairableCyberwares)
                {
                    ImprovementManager.RemoveImprovements(_objCharacter, objLoopCyberware.SourceType, objLoopCyberware.InternalId + "WirelessPair");
                    // Go down the list and create pair bonuses for every second item
                    if (intCount > 0 && intCount % 2 == 1)
                    {
                        ImprovementManager.CreateImprovements(_objCharacter, objLoopCyberware.SourceType, objLoopCyberware.InternalId + "WirelessPair",
                            objLoopCyberware.WirelessPairBonus, false, objLoopCyberware.Rating, objLoopCyberware.DisplayNameShort(GlobalOptions.Language));
                    }
                    intCount -= 1;
                }
            }
            else
            {
                if (WirelessBonus?.Attributes?.Count > 0)
                {
                    if (WirelessBonus.Attributes?["mode"].InnerText == "replace")
                    {
                        ImprovementManager.EnableImprovements(_objCharacter, _objCharacter.Improvements.Where(x => x.ImproveSource == SourceType && x.SourceName == InternalId).ToList());
                    }
                }
                ImprovementManager.DisableImprovements(_objCharacter, _objCharacter.Improvements.Where(x => x.ImproveSource == SourceType && x.SourceName == InternalId + "Wireless").ToList());

                if (WirelessPairBonus == null) return;

                ImprovementManager.RemoveImprovements(_objCharacter, SourceType, InternalId + "WirelessPair");
                // This cyberware should not be included in the count to make things easier (we want to get the same number regardless of whether we call this before or after the actual equipping).
                List<Cyberware> lstPairableCyberwares = _objCharacter.Cyberware.DeepWhere(x => x.Children, x => x != this && IncludeWirelessPair.Contains(x.Name) && x.Extra == Extra && x.IsModularCurrentlyEquipped && WirelessOn).ToList();
                int intCount = lstPairableCyberwares.Count;
                // Need to use slightly different logic if this cyberware has a location (Left or Right) and only pairs with itself because Lefts can only be paired with Rights and Rights only with Lefts
                if (!string.IsNullOrEmpty(Location) && IncludeWirelessPair.All(x => x == Name))
                {
                    int intMatchLocationCount = 0;
                    int intNotMatchLocationCount = 0;
                    foreach (Cyberware objPairableCyberware in lstPairableCyberwares)
                    {
                        if (objPairableCyberware.Location != Location)
                            intNotMatchLocationCount += 1;
                        else
                            intMatchLocationCount += 1;
                    }

                    // Set the count to the total number of cyberwares in matching pairs, which would mean 2x the number of whichever location contains the fewest members (since every single one of theirs would have a pair)
                    intCount = Math.Min(intMatchLocationCount, intNotMatchLocationCount) * 2;
                }

                if (WirelessPairBonus?.Attributes?.Count > 0)
                {
                    if (WirelessPairBonus.Attributes["mode"].InnerText == "replace")
                    {
                        ImprovementManager.EnableImprovements(_objCharacter, _objCharacter.Improvements.Where(x => x.ImproveSource == SourceType && x.SourceName == InternalId).ToList());
                    }
                }
                foreach (Cyberware objLoopCyberware in lstPairableCyberwares)
                {
                    ImprovementManager.RemoveImprovements(_objCharacter, objLoopCyberware.SourceType, objLoopCyberware.InternalId + "WirelessPair");
                    // Go down the list and create pair bonuses for every second item
                    if (intCount > 0 && intCount % 2 == 0)
                    {
                        ImprovementManager.CreateImprovements(_objCharacter, objLoopCyberware.SourceType, objLoopCyberware.InternalId + "WirelessPair",
                            objLoopCyberware.WirelessPairBonus, false, objLoopCyberware.Rating, objLoopCyberware.DisplayNameShort(GlobalOptions.Language));
                    }
                    intCount -= 1;
                }
            }
        }

        /// <summary>
        /// Used by our sorting algorithm to remember which order the user moves things to
        /// </summary>
        public int SortOrder
        {
            get => _intSortOrder;
            set => _intSortOrder = value;
        }

        /// <summary>
        /// Equips a piece of modular cyberware, activating the improvements of it and its children. Call after attaching onto objCharacter.Cyberware or a parent
        /// </summary>
        public void ChangeModularEquip(bool blnEquip)
        {

            ToggleWirelessBonuses(blnEquip);
            if (blnEquip)
            {
                ImprovementManager.EnableImprovements(_objCharacter, _objCharacter.Improvements.Where(x => x.ImproveSource == SourceType && x.SourceName == InternalId).ToList());

                /*
                // If the piece grants a bonus, pass the information to the Improvement Manager.
                if (Bonus != null || WirelessBonus != null || PairBonus != null)
                {
                    if (!string.IsNullOrEmpty(_strForced) && _strForced != "Right" && _strForced != "Left")
                        ImprovementManager.ForcedValue = _strForced;

                    if (Bonus != null)
                        ImprovementManager.CreateImprovements(_objCharacter, SourceType, InternalId, Bonus, false, Rating, DisplayNameShort(GlobalOptions.Language));
                    if (!string.IsNullOrEmpty(ImprovementManager.SelectedValue) && string.IsNullOrEmpty(_strExtra))
                        _strExtra = ImprovementManager.SelectedValue;

                    if (WirelessBonus != null && WirelessOn)
                        ImprovementManager.CreateImprovements(_objCharacter, SourceType, InternalId, WirelessBonus, false, Rating, DisplayNameShort(GlobalOptions.Language));
                    if (!string.IsNullOrEmpty(ImprovementManager.SelectedValue) && string.IsNullOrEmpty(_strExtra))
                        _strExtra = ImprovementManager.SelectedValue;
                }
                */

                if (PairBonus != null)
                {
                    // This cyberware should not be included in the count to make things easier.
                    List<Cyberware> lstPairableCyberwares = _objCharacter.Cyberware.DeepWhere(x => x.Children, x => x != this && IncludePair.Contains(x.Name) && x.Extra == Extra && x.IsModularCurrentlyEquipped).ToList();
                    int intCount = lstPairableCyberwares.Count;
                    // Need to use slightly different logic if this cyberware has a location (Left or Right) and only pairs with itself because Lefts can only be paired with Rights and Rights only with Lefts
                    if (!string.IsNullOrEmpty(Location) && IncludePair.All(x => x == Name))
                    {
                        intCount = 0;
                        foreach (Cyberware objPairableCyberware in lstPairableCyberwares)
                        {
                            if (objPairableCyberware.Location != Location)
                                // We have found a cyberware with which this one could be paired, so increase count by 1
                                intCount += 1;
                            else
                                // We have found a cyberware that would serve as a pair to another cyberware instead of this one, so decrease count by 1
                                intCount -= 1;
                        }

                        // If we have at least one cyberware with which we could pair, set count to 1 so that it passes the modulus to add the PairBonus. Otherwise, set to 0 so it doesn't pass.
                        intCount = intCount > 0 ? 1 : 0;
                    }
                    if ((intCount & 1) == 1)
                    {
                        ImprovementManager.CreateImprovements(_objCharacter, SourceType, InternalId + "Pair", PairBonus, false, Rating, DisplayNameShort(GlobalOptions.Language));
                    }
                }
            }
            else
            {
                ImprovementManager.DisableImprovements(_objCharacter, _objCharacter.Improvements.Where(x => x.ImproveSource == SourceType && x.SourceName == InternalId).ToList());

                if (PairBonus != null)
                {
                    ImprovementManager.RemoveImprovements(_objCharacter, SourceType, InternalId + "Pair");
                    // This cyberware should not be included in the count to make things easier (we want to get the same number regardless of whether we call this before or after the actual equipping).
                    List<Cyberware> lstPairableCyberwares = _objCharacter.Cyberware.DeepWhere(x => x.Children, x => x != this && IncludePair.Contains(x.Name) && x.Extra == Extra && x.IsModularCurrentlyEquipped).ToList();
                    int intCount = lstPairableCyberwares.Count;
                    // Need to use slightly different logic if this cyberware has a location (Left or Right) and only pairs with itself because Lefts can only be paired with Rights and Rights only with Lefts
                    if (!string.IsNullOrEmpty(Location) && IncludePair.All(x => x == Name))
                    {
                        int intMatchLocationCount = 0;
                        int intNotMatchLocationCount = 0;
                        foreach (Cyberware objPairableCyberware in lstPairableCyberwares)
                        {
                            if (objPairableCyberware.Location != Location)
                                intNotMatchLocationCount += 1;
                            else
                                intMatchLocationCount += 1;
                        }

                        // Set the count to the total number of cyberwares in matching pairs, which would mean 2x the number of whichever location contains the fewest members (since every single one of theirs would have a pair)
                        intCount = Math.Min(intMatchLocationCount, intNotMatchLocationCount) * 2;
                    }
                    foreach (Cyberware objLoopCyberware in lstPairableCyberwares)
                    {
                        ImprovementManager.RemoveImprovements(_objCharacter, objLoopCyberware.SourceType, objLoopCyberware.InternalId + "Pair");
                        // Go down the list and create pair bonuses for every second item
                        if (intCount > 0 && (intCount & 1) == 0)
                        {
                            ImprovementManager.CreateImprovements(_objCharacter, objLoopCyberware.SourceType, objLoopCyberware.InternalId + "Pair", objLoopCyberware.PairBonus, false, objLoopCyberware.Rating, objLoopCyberware.DisplayNameShort(GlobalOptions.Language));
                        }
                        intCount -= 1;
                    }
                }
            }

            foreach (Gear objChildGear in Gear)
                objChildGear.ChangeEquippedStatus(blnEquip);

            foreach (Cyberware objChild in Children)
                objChild.ChangeModularEquip(blnEquip);
        }

        public bool CanRemoveThroughImprovements
        {
            get
            {
                Cyberware objParent = this;
                bool blnNoParentIsModular = string.IsNullOrEmpty(objParent.PlugsIntoModularMount);
                while (objParent.Parent != null && blnNoParentIsModular)
                {
                    objParent = objParent.Parent;
                    blnNoParentIsModular = string.IsNullOrEmpty(objParent.PlugsIntoModularMount);
                }

                return blnNoParentIsModular;
            }
        }

        /// <summary>
        /// Comma-separated list of mount locations with which this 'ware is mutually exclusive.
        /// </summary>
        public string BlocksMounts
        {
            get => _strBlocksMounts;
            set => _strBlocksMounts = value;
        }

        /// <summary>
        /// Rating.
        /// </summary>
        public int Rating
        {
            get => Math.Max(Math.Min(_intRating, MaxRating), MinRating);
            set
            {
                int intNewValue = Math.Max(Math.Min(value, MaxRating), MinRating);
                if (_intRating == intNewValue) return;
                _intRating = intNewValue;
                bool blnDoMovementUpdate = false;
                if (_objParent?.Category == "Cyberlimb" && _objParent.Parent?.InheritAttributes != false && _objParent.ParentVehicle == null && !_objCharacter.Options.DontUseCyberlimbCalculation &&
                    !string.IsNullOrWhiteSpace(_objParent.LimbSlot) && !_objCharacter.Options.ExcludeLimbSlot.Contains(_objParent.LimbSlot))
                {
                    if (s_AgilityCombinedStrings.Contains(Name))
                    {
                        foreach (CharacterAttrib objCharacterAttrib in _objCharacter.AttributeSection.AttributeList
                            .Concat(_objCharacter.AttributeSection.SpecialAttributeList)
                            .Where(abbrev => abbrev.Abbrev == "AGI"))
                        {
                            objCharacterAttrib.OnPropertyChanged(nameof(CharacterAttrib.TotalValue));
                        }

                        blnDoMovementUpdate = true;
                    }
                    else if (s_StrengthCombinedStrings.Contains(Name))
                    {
                        foreach (CharacterAttrib objCharacterAttrib in _objCharacter.AttributeSection.AttributeList
                            .Concat(_objCharacter.AttributeSection.SpecialAttributeList)
                            .Where(abbrev => abbrev.Abbrev == "STR"))
                        {
                            objCharacterAttrib.OnPropertyChanged(nameof(CharacterAttrib.TotalValue));
                        }
                        blnDoMovementUpdate = true;
                    }
                }

                blnDoMovementUpdate = blnDoMovementUpdate && _objCharacter.Options.CyberlegMovement && LimbSlot == "leg";
                bool blnDoEssenceUpdate = ESS.Contains("Rating") && (Parent == null || AddToParentESS) && string.IsNullOrEmpty(PlugsIntoModularMount) && ParentVehicle == null;
                if (blnDoMovementUpdate && blnDoEssenceUpdate)
                    _objCharacter.OnMultiplePropertyChanged(nameof(Character.GetMovement), EssencePropertyName);
                else if (blnDoMovementUpdate)
                    _objCharacter.OnPropertyChanged(nameof(Character.GetMovement));
                else if (blnDoEssenceUpdate)
                    _objCharacter.OnPropertyChanged(EssencePropertyName);

                if (Gear.Count > 0)
                {
                    foreach (Gear objChild in Gear.Where(x => x.MaxRating.Contains("Parent") || x.MinRating.Contains("Parent")))
                    {
                        // This will update a child's rating if it would become out of bounds due to its parent's rating changing
                        objChild.Rating = objChild.Rating;
                    }
                }
            }
        }

        /// <summary>
        /// Total Minimum Rating.
        /// </summary>
        public int MinRating
        {
            get
            {
                int intReturn = 0;
                string strRating = MinRatingString;

                // Not a simple integer, so we need to start mucking around with strings
                if (!string.IsNullOrEmpty(strRating) && !int.TryParse(strRating, out intReturn))
                {
                    strRating = strRating.CheapReplace("MaximumSTR", () => (ParentVehicle != null ? Math.Max(1, ParentVehicle.TotalBody * 2) : _objCharacter.STR.TotalMaximum).ToString())
                        .CheapReplace("MaximumAGI", () => (ParentVehicle != null ? Math.Max(1, ParentVehicle.Pilot * 2) : _objCharacter.AGI.TotalMaximum).ToString())
                        .CheapReplace("MinimumSTR", () => (ParentVehicle?.TotalBody ?? 3).ToString())
                        .CheapReplace("MinimumAGI", () => (ParentVehicle?.Pilot ?? 3).ToString());

                    object objProcess = CommonFunctions.EvaluateInvariantXPath(strRating, out bool blnIsSuccess);
                    if (blnIsSuccess)
                        intReturn = Convert.ToInt32(objProcess);
                }

                return intReturn;
            }
        }

        /// <summary>
        /// String representing minimum rating before it would be computed.
        /// </summary>
        public string MinRatingString
        {
            get => _strMinRating;
            set => _strMinRating = value;
        }

        /// <summary>
        /// Total Maximum Rating.
        /// </summary>
        public int MaxRating
        {
            get
            {
                int intReturn = 0;
                string strRating = MaxRatingString;

                // Not a simple integer, so we need to start mucking around with strings
                if (!string.IsNullOrEmpty(strRating) && !int.TryParse(strRating, out intReturn))
                {
                    strRating = strRating.CheapReplace("MaximumSTR", () => (ParentVehicle != null ? Math.Max(1, ParentVehicle.TotalBody * 2) : _objCharacter.STR.TotalMaximum).ToString())
                        .CheapReplace("MaximumAGI", () => (ParentVehicle != null ? Math.Max(1, ParentVehicle.Pilot * 2) : _objCharacter.AGI.TotalMaximum).ToString())
                        .CheapReplace("MinimumSTR", () => (ParentVehicle?.TotalBody ?? 3).ToString())
                        .CheapReplace("MinimumAGI", () => (ParentVehicle?.Pilot ?? 3).ToString());

                    object objProcess = CommonFunctions.EvaluateInvariantXPath(strRating, out bool blnIsSuccess);
                    if (blnIsSuccess)
                        intReturn = Convert.ToInt32(objProcess);
                }

                return intReturn;
            }
        }

        /// <summary>
        /// String representing maximum rating before it would be computed.
        /// </summary>
        public string MaxRatingString
        {
            get => _strMaxRating;
            set => _strMaxRating = value;
        }

        public string RatingLabel
        {
            get => _strRatingLabel;
            set => _strRatingLabel = value;
        }

        /// <summary>
        /// Grade level of the Cyberware.
        /// </summary>
        public Grade Grade
        {
            get
            {
                if (!string.IsNullOrWhiteSpace(ForceGrade) && ForceGrade != _objGrade.Name)
                {
                    return ConvertToCyberwareGrade(ForceGrade, SourceType, _objCharacter);
                }
                return _objGrade;
            }
            set
            {
                if (_objGrade != value)
                {
                    bool blnGradeEssenceChanged = _objGrade.Essence != value.Essence;
                    _objGrade = value;
                    if (blnGradeEssenceChanged && (Parent == null || AddToParentESS) && string.IsNullOrEmpty(PlugsIntoModularMount) && ParentVehicle == null)
                        _objCharacter.OnPropertyChanged(EssencePropertyName);
                    // Run through all of the child pieces and make sure their Grade matches.
                    foreach (Cyberware objChild in Children)
                    {
                        objChild.Grade = value;
                    }
                }
            }
        }

        /// <summary>
        /// The Categories of allowable Subsystems.
        /// </summary>
        public string AllowedSubsystems
        {
            get => _strAllowSubsystems;
            set => _strAllowSubsystems = value;
        }

        /// <summary>
        /// Whether or not the piece of Cyberware is part of a Cyberware Suite.
        /// </summary>
        public bool Suite
        {
            get => _blnSuite;
            set => _blnSuite = value;
        }

        /// <summary>
        /// Essence cost discount.
        /// </summary>
        public int ESSDiscount
        {
            get => _intEssenceDiscount;
            set
            {
                if (_intEssenceDiscount != value)
                {
                    _intEssenceDiscount = value;
                    if ((Parent == null || AddToParentESS) && string.IsNullOrEmpty(PlugsIntoModularMount) && ParentVehicle == null)
                        _objCharacter.OnPropertyChanged(EssencePropertyName);
                }
            }
        }

        /// <summary>
        /// Extra Essence cost multiplier (additively stacking, starts at 0).
        /// </summary>
        public decimal ExtraESSAdditiveMultiplier
        {
            get => _decExtraESSAdditiveMultiplier;
            set
            {
                if (_decExtraESSAdditiveMultiplier != value)
                {
                    _decExtraESSAdditiveMultiplier = value;
                    if ((Parent == null || AddToParentESS) && string.IsNullOrEmpty(PlugsIntoModularMount) && ParentVehicle == null)
                        _objCharacter.OnPropertyChanged(EssencePropertyName);
                }
            }
        }

        /// <summary>
        /// Extra Essence cost multiplier (multiplicatively stacking, starts at 1).
        /// </summary>
        public decimal ExtraESSMultiplicativeMultiplier
        {
            get => _decExtraESSMultiplicativeMultiplier;
            set
            {
                if (_decExtraESSMultiplicativeMultiplier != value)
                {
                    _decExtraESSMultiplicativeMultiplier = value;
                    if ((Parent == null || AddToParentESS) && string.IsNullOrEmpty(PlugsIntoModularMount) && ParentVehicle == null)
                        _objCharacter.OnPropertyChanged(EssencePropertyName);
                }
            }
        }

        /// <summary>
        /// Base Physical Boxes. 12 for vehicles, 6 for Drones.
        /// </summary>
        public int BaseMatrixBoxes
        {
            get
            {
                int baseMatrixBoxes = 8;
                return baseMatrixBoxes;
            }
        }

        /// <summary>
        /// Matrix Condition Monitor boxes.
        /// </summary>
        public int MatrixCM => BaseMatrixBoxes + (this.GetTotalMatrixAttribute("Device Rating") + 1) / 2 + TotalBonusMatrixBoxes;

        /// <summary>
        /// Matrix Condition Monitor boxes filled.
        /// </summary>
        public int MatrixCMFilled
        {
            get => _intMatrixCMFilled;
            set => _intMatrixCMFilled = value;
        }

        /// <summary>
        /// A List of child pieces of Cyberware.
        /// </summary>
        public TaggedObservableCollection<Cyberware> Children => _lstChildren;

        /// <summary>
        /// A List of the Gear attached to the Cyberware.
        /// </summary>
        public TaggedObservableCollection<Gear> Gear => _lstGear;

        /// <summary>
        /// List of names to include in pair bonus
        /// </summary>
        public ICollection<string> IncludePair => _lstIncludeInPairBonus;

        /// <summary>
        /// List of names to include in pair bonus
        /// </summary>
        public ICollection<string> IncludeWirelessPair => _lstIncludeInWirelessPairBonus;

        /// <summary>
        /// Notes.
        /// </summary>
        public string Notes
        {
            get => _strNotes;
            set => _strNotes = value;
        }

        /// <summary>
        /// Whether or not the Cyberware's cost should be discounted by 10% through the Black Market Pipeline Quality.
        /// </summary>
        public bool DiscountCost
        {
            get => _blnDiscountCost && _objCharacter.BlackMarketDiscount;
            set => _blnDiscountCost = value;
        }

        /// <summary>
        /// Whether or not the Cyberware's ESS cost increases that of its parent when added as a subsystem (usually no).
        /// </summary>
        public bool AddToParentESS
        {
            get => _blnAddToParentESS;
            set
            {
                if (_blnAddToParentESS != value)
                {
                    bool blnOldValue = _blnAddToParentESS;
                    _blnAddToParentESS = value;
                    if ((Parent == null || AddToParentESS || blnOldValue) && string.IsNullOrEmpty(PlugsIntoModularMount) && ParentVehicle == null)
                        _objCharacter.OnPropertyChanged(EssencePropertyName);
                }
            }
        }

        /// <summary>
        /// Whether or not the Cyberware's ESS cost increases that of its parent when added as a subsystem (usually no).
        /// </summary>
        public bool AddToParentCapacity
        {
            get => _blnAddToParentCapacity;
            set
            {
                if (_blnAddToParentCapacity != value)
                {
                    bool blnOldValue = _blnAddToParentCapacity;
                    _blnAddToParentCapacity = value;
                    if ((Parent == null || AddToParentCapacity || blnOldValue) && string.IsNullOrEmpty(PlugsIntoModularMount) && ParentVehicle == null)
                        _objCharacter.OnPropertyChanged(Capacity);
                }
            }
        }

        /// <summary>
        /// Parent Cyberware.
        /// </summary>
        public Cyberware Parent
        {
            get => _objParent;
            set
            {
                if (_objParent != value)
                {
                    bool blnOldEquipped = IsModularCurrentlyEquipped;
                    _objParent = value;
                    ParentVehicle = value?.ParentVehicle;
                    if (IsModularCurrentlyEquipped != blnOldEquipped)
                    {
                        foreach (Gear objGear in Gear)
                        {
                            if (blnOldEquipped)
                                objGear.ChangeEquippedStatus(false);
                            else if (objGear.Equipped)
                                objGear.ChangeEquippedStatus(true);
                        }
                    }
                }
            }
        }

        /// <summary>
        /// Topmost Parent Cyberware.
        /// </summary>
        public Cyberware TopMostParent
        {
            get
            {
                Cyberware objReturn = this;
                while (objReturn.Parent != null)
                    objReturn = objReturn.Parent;
                return objReturn;
            }
        }

        /// <summary>
        /// Vehicle to which this cyberware is attached (if any)
        /// </summary>
        public Vehicle ParentVehicle
        {
            get => _objParentVehicle;
            set
            {
                if (_objParentVehicle != value)
                {
                    _objParentVehicle = value;
                    bool blnEquipped = IsModularCurrentlyEquipped;
                    foreach (Gear objGear in Gear)
                    {
                        if (value != null)
                            objGear.ChangeEquippedStatus(false);
                        else if (objGear.Equipped && blnEquipped)
                            objGear.ChangeEquippedStatus(true);
                    }
                }
                foreach (Cyberware objChild in Children)
                    objChild.ParentVehicle = value;
            }
        }

        /// <summary>
        /// Grade that the Cyberware should be forced to use, if applicable.
        /// </summary>
        public string ForceGrade => _strForceGrade;

        /// <summary>
        /// Is the bioware's cost affected by Prototype Transhuman?
        /// </summary>
        public bool PrototypeTranshuman
        {
            get => _blnPrototypeTranshuman;
            set
            {
                if (_blnPrototypeTranshuman != value)
                {
                    _blnPrototypeTranshuman = value;
                    if ((Parent == null || AddToParentESS) && string.IsNullOrEmpty(PlugsIntoModularMount) && ParentVehicle == null)
                        _objCharacter.OnPropertyChanged(EssencePropertyName);
                }

                foreach (Cyberware objCyberware in Children)
                    objCyberware.PrototypeTranshuman = value;
            }
        }

        public string EssencePropertyName
        {
            get
            {
                if (PrototypeTranshuman)
                    return nameof(Character.PrototypeTranshumanEssenceUsed);
                if (SourceID.Equals(EssenceHoleGUID) || SourceID.Equals(EssenceAntiHoleGUID))
                    return nameof(Character.EssenceHole);
                if (SourceType == Improvement.ImprovementSource.Bioware)
                    return nameof(Character.BiowareEssence);
                if (SourceType == Improvement.ImprovementSource.Cyberware)
                    return nameof(Character.CyberwareEssence);
                return nameof(Character.Essence);
            }
        }

        private XmlNode _objCachedMyXmlNode;
        private string _strCachedXmlNodeLanguage = string.Empty;

        public XmlNode GetNode()
        {
            return GetNode(GlobalOptions.Language);
        }

        public XmlNode GetNode(string strLanguage)
        {
            if (_objCachedMyXmlNode != null && strLanguage == _strCachedXmlNodeLanguage && !GlobalOptions.LiveCustomData)
                return _objCachedMyXmlNode;
            string strGuid = SourceIDString;
            XmlDocument objDoc;
            if (_objImprovementSource == Improvement.ImprovementSource.Bioware)
            {
                objDoc = XmlManager.Load("bioware.xml", strLanguage);
                _objCachedMyXmlNode = objDoc.SelectSingleNode("/chummer/biowares/bioware[id = \"" + strGuid + "\" or id = \"" + strGuid.ToUpperInvariant() + "\"]");
                if (_objCachedMyXmlNode == null)
                {
                    _objCachedMyXmlNode = objDoc.SelectSingleNode("/chummer/biowares/bioware[name = \"" + Name + "\"]");
                    _objCachedMyXmlNode?.TryGetGuidFieldQuickly("id", ref _guiSourceID);
                }
            }
            else
            {
                objDoc = XmlManager.Load("cyberware.xml", strLanguage);
                _objCachedMyXmlNode = objDoc.SelectSingleNode("/chummer/cyberwares/cyberware[id = \"" + strGuid + "\" or id = \"" + strGuid.ToUpperInvariant() + "\"]");
                if (_objCachedMyXmlNode == null)
                {
                    _objCachedMyXmlNode = objDoc.SelectSingleNode("/chummer/cyberwares/cyberware[name = \"" + Name + "\"]");
                    _objCachedMyXmlNode?.TryGetGuidFieldQuickly("id", ref _guiSourceID);
                }
            }
            _strCachedXmlNodeLanguage = strLanguage;
            return _objCachedMyXmlNode;
        }
        #endregion

        #region Complex Properties
        /// <summary>
        /// Total Availablility of the Cyberware and its plugins.
        /// </summary>
        public string TotalAvail(CultureInfo objCulture, string strLanguage)
        {
            return TotalAvailTuple().ToString(objCulture, strLanguage);
        }

        /// <summary>
        /// Total Availability as a triple.
        /// </summary>
        public AvailabilityValue TotalAvailTuple(bool blnCheckChildren = true)
        {
            bool blnModifyParentAvail = false;
            string strAvail = Avail;
            char chrLastAvailChar = ' ';
            int intAvail = Grade.Avail;
            bool blnOrGear = false;
            if (strAvail.Length > 0)
            {
                if (strAvail.StartsWith("FixedValues("))
                {
                    string[] strValues = strAvail.TrimStartOnce("FixedValues(", true).TrimEndOnce(')').Split(',');
                    strAvail = strValues[Math.Max(Math.Min(Rating, strValues.Length) - 1, 0)];
                }

                blnOrGear = strAvail.EndsWith(" or Gear");
                if (blnOrGear)
                    strAvail = strAvail.TrimEndOnce(" or Gear", true);

                chrLastAvailChar = strAvail[strAvail.Length - 1];
                if (chrLastAvailChar == 'F' || chrLastAvailChar == 'R')
                {
                    strAvail = strAvail.Substring(0, strAvail.Length - 1);
                }

                blnModifyParentAvail = strAvail.StartsWith('+', '-');
                if (blnModifyParentAvail)
                    intAvail = 0;
                StringBuilder objAvail = new StringBuilder(strAvail.TrimStart('+'));
                objAvail.CheapReplace(strAvail, "MinRating", () => MinRating.ToString());
                objAvail.CheapReplace(strAvail, "Rating", () => Rating.ToString());

                foreach (CharacterAttrib objLoopAttribute in _objCharacter.AttributeSection.AttributeList.Concat(_objCharacter.AttributeSection.SpecialAttributeList))
                {
                    objAvail.CheapReplace(strAvail, objLoopAttribute.Abbrev, () => objLoopAttribute.TotalValue.ToString());
                    objAvail.CheapReplace(strAvail, objLoopAttribute.Abbrev + "Base", () => objLoopAttribute.TotalBase.ToString());
                }

                object objProcess = CommonFunctions.EvaluateInvariantXPath(objAvail.ToString(), out bool blnIsSuccess);
                if (blnIsSuccess)
                    intAvail += Convert.ToInt32(objProcess);
            }

            if (blnCheckChildren)
            {
                // Run through cyberware children and increase the Avail by any installed Mod whose Avail starts with "+" or "-".
                foreach (Cyberware objChild in Children)
                {
                    if (objChild.ParentID == InternalId ||
                        !objChild.IsModularCurrentlyEquipped &&
                         !string.IsNullOrEmpty(objChild.PlugsIntoModularMount))
                        continue;
                    AvailabilityValue objLoopAvailTuple = objChild.TotalAvailTuple();
                    if (objLoopAvailTuple.AddToParent)
                        intAvail += objLoopAvailTuple.Value;
                    if (objLoopAvailTuple.Suffix == 'F')
                        chrLastAvailChar = 'F';
                    else if (chrLastAvailChar != 'F' && objLoopAvailTuple.Suffix == 'R')
                        chrLastAvailChar = 'R';
                }
            }

            int intLoopAvail = 0;
            // Run through gear children and increase the Avail by any Mod whose Avail starts with "+" or "-".
            foreach (Gear objChild in Gear)
            {
                if (objChild.ParentID != InternalId)
                {
                    AvailabilityValue objLoopAvailTuple = objChild.TotalAvailTuple();
                    if (!objLoopAvailTuple.AddToParent)
                        intLoopAvail = Math.Max(intLoopAvail, objLoopAvailTuple.Value);
                    if (blnCheckChildren)
                    {
                        if (objLoopAvailTuple.AddToParent)
                            intAvail += objLoopAvailTuple.Value;
                        if (objLoopAvailTuple.Suffix == 'F')
                            chrLastAvailChar = 'F';
                        else if (chrLastAvailChar != 'F' && objLoopAvailTuple.Suffix == 'R')
                            chrLastAvailChar = 'R';
                    }
                    else if (blnOrGear)
                    {
                        if (objLoopAvailTuple.Suffix == 'F')
                            chrLastAvailChar = 'F';
                        else if (chrLastAvailChar != 'F' && objLoopAvailTuple.Suffix == 'R')
                            chrLastAvailChar = 'R';
                    }
                }
            }

            // Avail cannot go below 0. This typically happens when an item with Avail 0 is given the Second Hand category.
            if (intAvail < 0)
                intAvail = 0;

            if (blnOrGear && intLoopAvail > intAvail)
                intAvail = intLoopAvail;

            return new AvailabilityValue(intAvail, chrLastAvailChar, blnModifyParentAvail);
        }

        /// <summary>
        /// Caculated Capacity of the Cyberware.
        /// </summary>
        public string CalculatedCapacity
        {
            get
            {
                string strCapacity = Capacity;
                if (strCapacity.StartsWith("FixedValues("))
                {
                    string[] strValues = strCapacity.TrimStartOnce("FixedValues(", true).TrimEndOnce(')').Split(',');
                    strCapacity = strValues[Math.Max(Math.Min(Rating, strValues.Length) - 1, 0)];
                }
                if (string.IsNullOrEmpty(strCapacity))
                    return (0.0m).ToString("#,0.##", GlobalOptions.CultureInfo);
                if (strCapacity == "[*]")
                    return "*";
                string strReturn;
                int intPos = strCapacity.IndexOf("/[", StringComparison.Ordinal);
                if (intPos != -1)
                {
                    string strFirstHalf = strCapacity.Substring(0, intPos);
                    string strSecondHalf = strCapacity.Substring(intPos + 1, strCapacity.Length - intPos - 1);
                    bool blnSquareBrackets = strFirstHalf.StartsWith('[');

                    if (blnSquareBrackets && strFirstHalf.Length > 2)
                        strFirstHalf = strFirstHalf.Substring(1, strFirstHalf.Length - 2);

                    try
                    {
                        object objProcess = CommonFunctions.EvaluateInvariantXPath(strFirstHalf.Replace("Rating", Rating.ToString()), out bool blnIsSuccess);
                        strReturn = blnIsSuccess ? ((double)objProcess).ToString("#,0.##", GlobalOptions.CultureInfo) : strFirstHalf;
                    }
                    catch (OverflowException) // Result is text and not a double
                    {
                        strReturn = strFirstHalf;
                    }
                    catch (InvalidCastException) // Result is text and not a double
                    {
                        strReturn = strFirstHalf;
                    }
                    if (blnSquareBrackets)
                        strReturn = '[' + strCapacity + ']';

                    strSecondHalf = strSecondHalf.Trim('[', ']');
                    if (Children.Any(x => x.AddToParentCapacity))
                    {
                        // Run through its Children and deduct the Capacity costs.
                        foreach (Cyberware objChildCyberware in Children.Where(objChild => objChild.AddToParentCapacity))
                        {
                            if (objChildCyberware.ParentID == InternalId)
                            {
                                continue;
                            }
                            string strLoopCapacity = objChildCyberware.CalculatedCapacity;
                            int intLoopPos = strLoopCapacity.IndexOf("/[", StringComparison.Ordinal);
                            if (intLoopPos != -1)
                                strLoopCapacity = strLoopCapacity.Substring(intLoopPos + 2, strLoopCapacity.LastIndexOf(']') - intLoopPos - 2);
                            else if (strLoopCapacity.StartsWith('['))
                                strLoopCapacity = strLoopCapacity.Substring(1, strLoopCapacity.Length - 2);
                            if (strLoopCapacity == "*")
                                strLoopCapacity = "0";
                            strSecondHalf += "+(" + strLoopCapacity + ')';
                        }
                    }
                    try
                    {
                        object objProcess = CommonFunctions.EvaluateInvariantXPath(strSecondHalf.Replace("Rating", Rating.ToString()), out bool blnIsSuccess);
                        strSecondHalf = '[' + (blnIsSuccess ? ((double)objProcess).ToString("#,0.##", GlobalOptions.CultureInfo) : strSecondHalf) + ']';
                    }
                    catch (OverflowException) // Result is text and not a double
                    {
                        strSecondHalf = '[' + strSecondHalf + ']';
                    }
                    catch (InvalidCastException) // Result is text and not a double
                    {
                        strSecondHalf = '[' + strSecondHalf + ']';
                    }

                    strReturn += "/" + strSecondHalf;
                }
                else if (strCapacity.Contains("Rating") || (strCapacity.StartsWith('[') && Children.Any(x => x.AddToParentCapacity)))
                {
                    // If the Capaicty is determined by the Rating, evaluate the expression.
                    // XPathExpression cannot evaluate while there are square brackets, so remove them if necessary.
                    bool blnSquareBrackets = strCapacity.StartsWith('[');
                    if (blnSquareBrackets)
                    {
                        strCapacity = strCapacity.Substring(1, strCapacity.Length - 2);
                        if (Children.Any(x => x.AddToParentCapacity))
                        {
                            // Run through its Children and deduct the Capacity costs.
                            foreach (Cyberware objChildCyberware in Children.Where(objChild => objChild.AddToParentCapacity))
                            {
                                if (objChildCyberware.ParentID == InternalId)
                                {
                                    continue;
                                }

                                string strLoopCapacity = objChildCyberware.CalculatedCapacity;
                                int intLoopPos = strLoopCapacity.IndexOf("/[", StringComparison.Ordinal);
                                if (intLoopPos != -1)
                                    strLoopCapacity = strLoopCapacity.Substring(intLoopPos + 2, strLoopCapacity.LastIndexOf(']') - intLoopPos - 2);
                                else if (strLoopCapacity.StartsWith('['))
                                    strLoopCapacity = strLoopCapacity.Substring(1, strLoopCapacity.Length - 2);
                                if (strLoopCapacity == "*")
                                    strLoopCapacity = "0";
                                strCapacity += "+(" + strLoopCapacity + ')';
                            }
                        }
                    }

                    object objProcess = CommonFunctions.EvaluateInvariantXPath(strCapacity.Replace("Rating", Rating.ToString()), out bool blnIsSuccess);
                    strReturn = blnIsSuccess ? ((double)objProcess).ToString("#,0.##", GlobalOptions.CultureInfo) : strCapacity;
                    if (blnSquareBrackets)
                        strReturn = '[' + strReturn + ']';
                }
                else if (decimal.TryParse(strCapacity, NumberStyles.Any, GlobalOptions.InvariantCultureInfo, out decimal decReturn))
                    return decReturn.ToString("#,0.##", GlobalOptions.CultureInfo);
                else
                {
                    // Just a straight Capacity, so return the value.
                    return strCapacity;
                }

                return strReturn;
            }
        }

        /// <summary>
        /// Calculated Essence cost of the Cyberware.
        /// </summary>
        public decimal CalculatedESS(bool blnReturnPrototype = true)
        {
            if (PrototypeTranshuman && blnReturnPrototype)
                return 0;
            if (Parent != null && !AddToParentESS)
                return 0;
            if (SourceID == EssenceHoleGUID) // Essence hole
            {
                return Convert.ToDecimal(Rating, GlobalOptions.InvariantCultureInfo) / 100m;
            }
            if (SourceID == EssenceAntiHoleGUID) // Essence antihole
            {
                return Convert.ToDecimal(Rating, GlobalOptions.InvariantCultureInfo) / 100m * -1;
            }

            decimal decReturn;

            string strESS = ESS;
            if (strESS.StartsWith("FixedValues("))
            {
                string strSuffix = string.Empty;
                if (!strESS.EndsWith(")"))
                {
                    strSuffix = strESS.Substring(strESS.LastIndexOf(')') + 1);
                    strESS = strESS.TrimEndOnce(strSuffix);
                }
                string[] strValues = strESS.TrimStartOnce("FixedValues(", true).TrimEndOnce(')').Split(',');
                strESS = strValues[Math.Max(Math.Min(Rating, strValues.Length) - 1, 0)];
                strESS += strSuffix;
            }
            if (strESS.Contains("Rating") || strESS.IndexOfAny(s_MathOperators) >= 0)
            {
                // If the cost is determined by the Rating or there's a math operation in play, evaluate the expression.
                object objProcess = CommonFunctions.EvaluateInvariantXPath(strESS.Replace("Rating", Rating.ToString()), out bool blnIsSuccess);
                decReturn = blnIsSuccess ? Convert.ToDecimal(objProcess, GlobalOptions.InvariantCultureInfo) : 0;
            }
            else
            {
                // Just a straight cost, so return the value.
                decimal.TryParse(strESS, NumberStyles.Any, GlobalOptions.InvariantCultureInfo, out decReturn);
            }

            // Factor in the Essence multiplier of the selected CyberwareGrade.
            decimal decESSMultiplier = Grade.Essence + ExtraESSAdditiveMultiplier;
            decimal decTotalESSMultiplier = 1.0m * ExtraESSMultiplicativeMultiplier;

            if (_blnSuite)
                decESSMultiplier -= 0.1m;

            if (ESSDiscount != 0)
            {
                decimal decDiscount = Convert.ToDecimal(ESSDiscount, GlobalOptions.InvariantCultureInfo) * 0.01m;
                decTotalESSMultiplier *= 1.0m - decDiscount;
            }


            // Retrieve the Bioware or Cyberware ESS Cost Multiplier. Bioware Modifiers do not apply to Genetech.
            if (ForceGrade == "None")
            {
                decESSMultiplier = 1.0m;
                decTotalESSMultiplier = 1.0m;
            }
            else
            {
                decimal decMultiplier = 1;
                // Apply the character's Cyberware Essence cost multiplier if applicable.
                if (_objImprovementSource == Improvement.ImprovementSource.Cyberware)
                {
                    if (ImprovementManager.ValueOf(_objCharacter, Improvement.ImprovementType.CyberwareEssCost) != 0)
                    {
                        decMultiplier = _objCharacter.Improvements
                            .Where(objImprovement => objImprovement.ImproveType == Improvement.ImprovementType.CyberwareEssCost && objImprovement.Enabled)
                            .Aggregate(decMultiplier, (current, objImprovement) => current - (1m - Convert.ToDecimal(objImprovement.Value, GlobalOptions.InvariantCultureInfo) / 100m));
                        decESSMultiplier = Math.Floor( (decESSMultiplier - 1.0m + decMultiplier) * 10.0m) / 10;
                    }
                    if (ImprovementManager.ValueOf(_objCharacter, Improvement.ImprovementType.CyberwareTotalEssMultiplier) != 0)
                    {
                        decTotalESSMultiplier = _objCharacter.Improvements
                            .Where(x => x.Enabled && x.ImproveType == Improvement.ImprovementType.CyberwareTotalEssMultiplier)
                            .Aggregate(decTotalESSMultiplier, (current, objImprovement) => current * (Convert.ToDecimal(objImprovement.Value, GlobalOptions.InvariantCultureInfo) / 100m));
                    }
                }

                // Apply the character's Bioware Essence cost multiplier if applicable.
                else if (_objImprovementSource == Improvement.ImprovementSource.Bioware)
                {
                    if (ImprovementManager.ValueOf(_objCharacter, Improvement.ImprovementType.BiowareEssCost) != 0)
                    {
                        decMultiplier = _objCharacter.Improvements
                            .Where(objImprovement => objImprovement.ImproveType == Improvement.ImprovementType.BiowareEssCost && objImprovement.Enabled)
                            .Aggregate(decMultiplier, (current, objImprovement) => current - (1m - Convert.ToDecimal(objImprovement.Value, GlobalOptions.InvariantCultureInfo) / 100m));
                        decESSMultiplier = Math.Floor((decESSMultiplier - 1.0m + decMultiplier) * 10.0m) / 10; // round down to nearest 0.1 as per biocompatibility text
                    }
                    if (ImprovementManager.ValueOf(_objCharacter, Improvement.ImprovementType.BiowareTotalEssMultiplier) != 0)
                    {
                        decTotalESSMultiplier = _objCharacter.Improvements
                            .Where(x => x.Enabled && x.ImproveType == Improvement.ImprovementType.BiowareTotalEssMultiplier)
                            .Aggregate(decTotalESSMultiplier, (current, objImprovement) => current * (Convert.ToDecimal(objImprovement.Value, GlobalOptions.InvariantCultureInfo) / 100m));
                    }
                }
                // Apply the character's Basic Bioware Essence cost multiplier if applicable.
                if (_strCategory == "Basic" && _objImprovementSource == Improvement.ImprovementSource.Bioware && ImprovementManager.ValueOf(_objCharacter, Improvement.ImprovementType.BasicBiowareEssCost) != 0)
                {
                    decimal decBasicMultiplier = _objCharacter.Improvements
                        .Where(objImprovement => objImprovement.ImproveType == Improvement.ImprovementType.BasicBiowareEssCost && objImprovement.Enabled)
                        .Aggregate<Improvement, decimal>(1, (current, objImprovement) => current - (1m - Convert.ToDecimal(objImprovement.Value, GlobalOptions.InvariantCultureInfo) / 100m));
                    decESSMultiplier -= 1.0m - decBasicMultiplier;
                }
            }
            decReturn = decReturn * decESSMultiplier * decTotalESSMultiplier;

            if (_objCharacter != null && !_objCharacter.Options.DontRoundEssenceInternally)
                decReturn = decimal.Round(decReturn, _objCharacter.Options.EssenceDecimals, MidpointRounding.AwayFromZero);
            decReturn += Children.Where(objChild => objChild.AddToParentESS).AsParallel().Sum(objChild => objChild.CalculatedESS());
            return decReturn;
        }

        public int GetBaseMatrixAttribute(string strAttributeName)
        {
            string strExpression = this.GetMatrixAttributeString(strAttributeName);
            if (string.IsNullOrEmpty(strExpression))
            {
                switch (strAttributeName)
                {
                    case "Device Rating":
                        return _objGrade.DeviceRating;
                    case "Program Limit":
                        if (IsCommlink)
                        {
                            strExpression = this.GetMatrixAttributeString("Device Rating");
                            if (string.IsNullOrEmpty(strExpression))
                                return _objGrade.DeviceRating;
                        }
                        else
                            return _objGrade.DeviceRating;
                        break;
                    case "Data Processing":
                    case "Firewall":
                        strExpression = this.GetMatrixAttributeString("Device Rating");
                        if (string.IsNullOrEmpty(strExpression))
                            return _objGrade.DeviceRating;
                        break;
                    default:
                        return 0;
                }
            }

            if (strExpression.StartsWith("FixedValues("))
            {
                string[] strValues = strExpression.TrimStartOnce("FixedValues(", true).TrimEndOnce(')').Split(',');
                strExpression = strValues[Math.Max(0, Math.Min(Rating, strValues.Length) - 1)].Trim('[', ']');
            }
            if (strExpression.IndexOfAny('{', '+', '-', '*', ',') != -1 || strExpression.Contains("div"))
            {
                StringBuilder objValue = new StringBuilder(strExpression);
                objValue.Replace("{Rating}", Rating.ToString(GlobalOptions.InvariantCultureInfo));
                foreach (string strMatrixAttribute in MatrixAttributes.MatrixAttributeStrings)
                {
                    objValue.CheapReplace(strExpression, "{Gear " + strMatrixAttribute + "}", () => (Parent?.GetBaseMatrixAttribute(strMatrixAttribute) ?? 0).ToString(GlobalOptions.InvariantCultureInfo));
                    objValue.CheapReplace(strExpression, "{Parent " + strMatrixAttribute + "}", () => (Parent?.GetMatrixAttributeString(strMatrixAttribute) ?? "0"));
                    if (Children.Count + Gear.Count > 0 && strExpression.Contains("{Children " + strMatrixAttribute + "}"))
                    {
                        int intTotalChildrenValue = 0;
                        foreach (Cyberware objLoopCyberware in Children)
                        {
                            if (objLoopCyberware.IsModularCurrentlyEquipped)
                            {
                                intTotalChildrenValue += objLoopCyberware.GetBaseMatrixAttribute(strMatrixAttribute);
                            }
                        }
                        foreach (Gear objLoopGear in Gear)
                        {
                            if (objLoopGear.Equipped)
                            {
                                intTotalChildrenValue += objLoopGear.GetBaseMatrixAttribute(strMatrixAttribute);
                            }
                        }
                        objValue.Replace("{Children " + strMatrixAttribute + "}", intTotalChildrenValue.ToString(GlobalOptions.InvariantCultureInfo));
                    }
                }
                foreach (string strCharAttributeName in AttributeSection.AttributeStrings)
                {
                    objValue.CheapReplace(strExpression, "{" + strCharAttributeName + "}", () => _objCharacter.GetAttribute(strCharAttributeName).TotalValue.ToString());
                    objValue.CheapReplace(strExpression, "{" + strCharAttributeName + "Base}", () => _objCharacter.GetAttribute(strCharAttributeName).TotalBase.ToString());
                }
                // This is first converted to a decimal and rounded up since some items have a multiplier that is not a whole number, such as 2.5.
                object objProcess = CommonFunctions.EvaluateInvariantXPath(objValue.ToString(), out bool blnIsSuccess);
                return blnIsSuccess ? Convert.ToInt32(Math.Ceiling((double)objProcess)) : 0;
            }
            int.TryParse(strExpression, out int intReturn);
            return intReturn;
        }

        public int GetBonusMatrixAttribute(string strAttributeName)
        {
            int intReturn = 0;

            if (Overclocked == strAttributeName)
            {
                intReturn += 1;
            }

            if (!strAttributeName.StartsWith("Mod "))
                strAttributeName = "Mod " + strAttributeName;

            foreach (Cyberware objLoopCyberware in Children)
            {
                if (objLoopCyberware.IsModularCurrentlyEquipped)
                {
                    intReturn += objLoopCyberware.GetTotalMatrixAttribute(strAttributeName);
                }
            }
            foreach (Gear objLoopGear in Gear)
            {
                if (objLoopGear.Equipped)
                {
                    intReturn += objLoopGear.GetTotalMatrixAttribute(strAttributeName);
                }
            }

            return intReturn;
        }

        /// <summary>
        /// Total cost of the just the Cyberware itself before we factor in any multipliers.
        /// </summary>
        public decimal OwnCostPreMultipliers
        {
            get
            {
                string strCostExpression = Cost;

                if (strCostExpression.StartsWith("FixedValues("))
                {
                    string strSuffix = string.Empty;
                    if (!strCostExpression.EndsWith(")"))
                    {
                        strSuffix = strCostExpression.Substring(strCostExpression.LastIndexOf(')') + 1);
                        strCostExpression = strCostExpression.TrimEndOnce(strSuffix);
                    }
                    string[] strValues = strCostExpression.TrimStartOnce("FixedValues(", true).TrimEndOnce(')').Split(',');
                    strCostExpression = strValues[Math.Max(Math.Min(Rating, strValues.Length) - 1, 0)].Trim('[', ']');
                    strCostExpression += strSuffix;
                }

                string strParentCost = "0";
                decimal decTotalParentGearCost = 0;
                if (_objParent != null)
                {
                    if (strCostExpression.Contains("Parent Cost"))
                        strParentCost = _objParent.Cost;
                    if (strCostExpression.Contains("Parent Gear Cost"))
                        foreach (Gear loopGear in _objParent.Gear)
                        {
                            decTotalParentGearCost += loopGear.CalculatedCost;
                        }
                }
                decimal decTotalGearCost = 0;
                if (Gear.Count > 0 && strCostExpression.Contains("Gear Cost"))
                {
                    foreach (Gear loopGear in Gear)
                    {
                        decTotalGearCost += loopGear.CalculatedCost;
                    }
                }
                decimal decTotalChildrenCost = 0;
                if (Children.Count > 0 && strCostExpression.Contains("Children Cost"))
                {
                    foreach (Cyberware loopWare in Children)
                    {
                        decTotalChildrenCost += loopWare.TotalCost;
                    }
                }

                if (string.IsNullOrEmpty(strCostExpression))
                    return 0;

                StringBuilder objCost = new StringBuilder(strCostExpression.TrimStart('+'));
                objCost.Replace("Parent Cost", strParentCost);
                objCost.Replace("Parent Gear Cost", decTotalParentGearCost.ToString(GlobalOptions.InvariantCultureInfo));
                objCost.Replace("Gear Cost", decTotalGearCost.ToString(GlobalOptions.InvariantCultureInfo));
                objCost.Replace("Children Cost", decTotalChildrenCost.ToString(GlobalOptions.InvariantCultureInfo));
                objCost.CheapReplace(strCostExpression, "MinRating", () => MinRating.ToString());
                objCost.Replace("Rating", Rating.ToString());

                foreach (CharacterAttrib objLoopAttribute in _objCharacter.AttributeSection.AttributeList.Concat(_objCharacter.AttributeSection.SpecialAttributeList))
                {
                    objCost.CheapReplace(strCostExpression, objLoopAttribute.Abbrev, () => objLoopAttribute.TotalValue.ToString());
                    objCost.CheapReplace(strCostExpression, objLoopAttribute.Abbrev + "Base", () => objLoopAttribute.TotalBase.ToString());
                }
                object objProcess = CommonFunctions.EvaluateInvariantXPath(objCost.ToString(), out bool blnIsSuccess);
                return blnIsSuccess ? Convert.ToDecimal(objProcess, GlobalOptions.InvariantCultureInfo) : 0;
            }
        }

        /// <summary>
        /// Total cost of the Cyberware and its plugins.
        /// </summary>
        public decimal TotalCost
        {
            get
            {
                decimal decReturn = TotalCostWithoutModifiers;

                if (_blnSuite)
                    decReturn *= 0.9m;

                return decReturn;
            }
        }

        /// <summary>
        /// Identical to TotalCost, but without the Improvement and Suite multpliers which would otherwise be doubled.
        /// </summary>
        private decimal TotalCostWithoutModifiers
        {
            get
            {
                decimal decCost = OwnCostPreMultipliers;
                decimal decReturn = decCost;

                // Factor in the Cost multiplier of the selected CyberwareGrade.
                decReturn *= Grade.Cost;

                if (DiscountCost)
                    decReturn *= 0.9m;

                // Genetech Cost multiplier.
                if (SourceType == Improvement.ImprovementSource.Bioware &&
                    (Category.StartsWith("Genetech") || Category.StartsWith("Genetic Infusions") || Category.StartsWith("Genemods")) &&
                    ImprovementManager.ValueOf(_objCharacter, Improvement.ImprovementType.GenetechCostMultiplier) != 0)
                {
                    decimal decMultiplier = 1.0m;
                    foreach (Improvement objImprovement in _objCharacter.Improvements)
                    {
                        if (objImprovement.ImproveType == Improvement.ImprovementType.GenetechCostMultiplier && objImprovement.Enabled)
                            decMultiplier -= (1.0m - (Convert.ToDecimal(objImprovement.Value, GlobalOptions.InvariantCultureInfo) / 100.0m));
                    }
                    decReturn *= decMultiplier;
                }

                // Add in the cost of all child components.
                foreach (Cyberware objChild in Children)
                {
                    if (objChild.Capacity != "[*]")
                    {
                        // If the child cost starts with "*", multiply the item's base cost.
                        if (objChild.Cost.StartsWith('*'))
                        {
                            decimal decPluginCost = decCost * (Convert.ToDecimal(objChild.Cost.TrimStart('*'), GlobalOptions.InvariantCultureInfo) - 1);

                            if (objChild.DiscountCost)
                                decPluginCost *= 0.9m;

                            decReturn += decPluginCost;
                        }
                        else
                            decReturn += objChild.TotalCostWithoutModifiers;
                    }
                }

                // Add in the cost of all Gear plugins.
                foreach (Gear objGear in Gear)
                {
                    decReturn += objGear.TotalCost;
                }

                return decReturn;
            }
        }


        /// <summary>
        /// Identical to TotalCost, including the modifiers from Suite improvements.
        /// </summary>
        public decimal StolenTotalCost
        {
            get
            {
                decimal decCost = OwnCostPreMultipliers;
                decimal decReturn = decCost;

                // Factor in the Cost multiplier of the selected CyberwareGrade.
                decReturn *= Grade.Cost;

                if (DiscountCost)
                    decReturn *= 0.9m;

                // Add in the cost of all child components.
                foreach (Cyberware objChild in Children.Where(child => child.Stolen).AsParallel())
                {
                    if (objChild.Capacity == "[*]") continue;
                    // If the child cost starts with "*", multiply the item's base cost.
                    if (objChild.Cost.StartsWith('*'))
                    {
                        decimal decPluginCost = decCost * (Convert.ToDecimal(objChild.Cost.TrimStart('*'), GlobalOptions.InvariantCultureInfo) - 1);

                        if (objChild.DiscountCost)
                            decPluginCost *= 0.9m;

                        decReturn += decPluginCost;
                    }
                    else
                        decReturn += objChild.TotalCostWithoutModifiers;
                }

                // Add in the cost of all Gear plugins.
                decReturn += Gear.Where(g => g.Stolen).AsParallel().Sum(objGear => objGear.StolenTotalCost);

                if (_blnSuite)
                    decReturn *= 0.9m;

                return decReturn;
            }
        }

        /// <summary>
        /// Cost of just the Cyberware itself.
        /// </summary>
        public decimal OwnCost
        {
            get
            {
                decimal decReturn = OwnCostPreMultipliers;

                // Factor in the Cost multiplier of the selected CyberwareGrade.
                decReturn *= Grade.Cost;

                if (DiscountCost)
                    decReturn *= 0.9m;

                if (_blnSuite)
                    decReturn *= 0.9m;

                return decReturn;
            }
        }

        /// <summary>
        /// The amount of Capacity remaining in the Cyberware.
        /// </summary>
        public decimal CapacityRemaining
        {
            get
            {
                decimal decCapacity = 0;
                if (Capacity.Contains("/["))
                {
                    // Get the Cyberware base Capacity.
                    string strBaseCapacity = CalculatedCapacity;
                    strBaseCapacity = strBaseCapacity.Substring(0, strBaseCapacity.IndexOf('/'));
                    decCapacity = Convert.ToDecimal(strBaseCapacity, GlobalOptions.CultureInfo);

                    // Run through its Children and deduct the Capacity costs.
                    foreach (Cyberware objChildCyberware in Children)
                    {
                        // Children that are built into the parent
                        if (objChildCyberware.PlugsIntoModularMount == HasModularMount && !string.IsNullOrWhiteSpace(HasModularMount) ||
                            objChildCyberware.ParentID == InternalId) continue;
                        string strCapacity = objChildCyberware.CalculatedCapacity;
                        int intPos = strCapacity.IndexOf("/[", StringComparison.Ordinal);
                        if (intPos != -1)
                            strCapacity = strCapacity.Substring(intPos + 2,
                                strCapacity.LastIndexOf(']') - intPos - 2);
                        else if (strCapacity.StartsWith('['))
                            strCapacity = strCapacity.Substring(1, strCapacity.Length - 2);
                        if (strCapacity == "*")
                            strCapacity = "0";
                        decCapacity -= Convert.ToDecimal(strCapacity, GlobalOptions.CultureInfo);
                    }

                    // Run through its Children and deduct the Capacity costs.
                    foreach (Gear objChildGear in Gear)
                    {
                        if (objChildGear.IncludedInParent)
                        {
                            continue;
                        }
                        string strCapacity = objChildGear.CalculatedCapacity;
                        int intPos = strCapacity.IndexOf("/[", StringComparison.Ordinal);
                        if (intPos != -1)
                            strCapacity = strCapacity.Substring(intPos + 2, strCapacity.LastIndexOf(']') - intPos - 2);
                        else if (strCapacity.StartsWith('['))
                            strCapacity = strCapacity.Substring(1, strCapacity.Length - 2);
                        if (strCapacity == "*")
                            strCapacity = "0";
                        decCapacity -= Convert.ToDecimal(strCapacity, GlobalOptions.CultureInfo);
                    }

                }
                else if (!Capacity.Contains('['))
                {
                    // Get the Cyberware base Capacity.
                    decCapacity = Convert.ToDecimal(CalculatedCapacity, GlobalOptions.CultureInfo);

                    // Run through its Children and deduct the Capacity costs.
                    foreach (Cyberware objChildCyberware in Children)
                    {
                        if (objChildCyberware.PlugsIntoModularMount == HasModularMount && !string.IsNullOrWhiteSpace(HasModularMount) ||
                            objChildCyberware.ParentID == InternalId) continue;
                        string strCapacity = objChildCyberware.CalculatedCapacity;
                        int intPos = strCapacity.IndexOf("/[", StringComparison.Ordinal);
                        if (intPos != -1)
                            strCapacity = strCapacity.Substring(intPos + 2, strCapacity.LastIndexOf(']') - intPos - 2);
                        else if (strCapacity.StartsWith('['))
                            strCapacity = strCapacity.Substring(1, strCapacity.Length - 2);
                        if (strCapacity == "*")
                            strCapacity = "0";
                        decCapacity -= Convert.ToDecimal(strCapacity, GlobalOptions.CultureInfo);
                    }

                    // Run through its Children and deduct the Capacity costs.
                    foreach (Gear objChildGear in Gear)
                    {
                        if (objChildGear.IncludedInParent)
                        {
                            continue;
                        }
                        string strCapacity = objChildGear.CalculatedCapacity;
                        int intPos = strCapacity.IndexOf("/[", StringComparison.Ordinal);
                        if (intPos != -1)
                            strCapacity = strCapacity.Substring(intPos + 2, strCapacity.LastIndexOf(']') - intPos - 2);
                        else if (strCapacity.StartsWith('['))
                            strCapacity = strCapacity.Substring(1, strCapacity.Length - 2);
                        if (strCapacity == "*")
                            strCapacity = "0";
                        decCapacity -= Convert.ToDecimal(strCapacity, GlobalOptions.CultureInfo);
                    }
                }

                return decCapacity;
            }
        }

        /// <summary>
        /// Base Cyberlimb Strength (before modifiers and customization).
        /// </summary>
        public int BaseStrength
        {
            get
            {
                if (_strCategory != "Cyberlimb")
                    return 0;
                if (ParentVehicle != null)
                    return Math.Max(ParentVehicle.TotalBody, 0);
                // Base Strength for any limb is 3.
                return 3;
            }
        }

        /// <summary>
        /// Cyberlimb Strength.
        /// </summary>
        public int TotalStrength
        {
            get
            {
                if (InheritAttributes)
                {
                    int intAverageAttribute = 0;
                    int intCyberlimbChildrenNumber = 0;
                    foreach (Cyberware objChild in Children)
                    {
                        if (objChild.TotalStrength <= 0) continue;
                        intCyberlimbChildrenNumber += 1;
                        intAverageAttribute += objChild.TotalStrength;
                    }
                    if (intCyberlimbChildrenNumber == 0)
                        intCyberlimbChildrenNumber = 1;

                    return intAverageAttribute / intCyberlimbChildrenNumber;
                }

                if (_strCategory != "Cyberlimb")
                {
                    return 0;
                }

                int intAttribute = BaseStrength;
                int intBonus = 0;

                foreach (Cyberware objChild in Children)
                {
                    // If the limb has Enhanced Strength, this adds to the limb's value.
                    if (s_StrengthEnhancementStrings.Contains(objChild.Name))
                        intBonus = objChild.Rating;
                    // If the limb has Customized Strength, this is its new base value.
                    if (s_StrengthCustomisationStrings.Contains(objChild.Name))
                        intAttribute = objChild.Rating;
                }
                return ParentVehicle == null
                    ? Math.Min(intAttribute + intBonus + _objCharacter.RedlinerBonus, _objCharacter.STR.TotalAugmentedMaximum)
                    : Math.Min(intAttribute + intBonus, Math.Max(ParentVehicle.TotalBody * 2, 1));
            }
        }

        /// <summary>
        /// Base Cyberlimb Agility (before modifiers and customization).
        /// </summary>
        public int BaseAgility
        {
            get
            {
                if (_strCategory != "Cyberlimb")
                    return 0;
                if (ParentVehicle != null)
                    return Math.Max(ParentVehicle.Pilot, 0);
                // Base Agility for any limb is 3.
                return 3;
            }
        }

        /// <summary>
        /// Cyberlimb Agility.
        /// </summary>
        public int TotalAgility
        {
            get
            {
                if (InheritAttributes)
                {
                    int intAverageAttribute = 0;
                    int intCyberlimbChildrenNumber = 0;
                    foreach (Cyberware objChild in Children)
                    {
                        if (objChild.TotalAgility <= 0) continue;
                        intCyberlimbChildrenNumber += 1;
                        intAverageAttribute += objChild.TotalAgility;
                    }
                    if (intCyberlimbChildrenNumber == 0)
                        intCyberlimbChildrenNumber = 1;

                    return intAverageAttribute / intCyberlimbChildrenNumber;
                }

                if (_strCategory != "Cyberlimb")
                {
                    return 0;
                }

                int intAttribute = BaseAgility;
                int intBonus = 0;

                foreach (Cyberware objChild in Children)
                {
                    // If the limb has Customized Agility, this is its new base value.
                    if (s_AgilityCustomisationStrings.Contains(objChild.Name))
                        intAttribute = objChild.Rating;
                    // If the limb has Enhanced Agility, this adds to the limb's value.
                    if (s_AgilityEnhancementStrings.Contains(objChild.Name))
                        intBonus = objChild.Rating;
                }

                return ParentVehicle == null
                    ? Math.Min(intAttribute + intBonus + _objCharacter.RedlinerBonus, _objCharacter.AGI.TotalAugmentedMaximum)
                    : Math.Min(intAttribute + intBonus, Math.Max(ParentVehicle.Pilot * 2, 1));
            }
        }

        public bool IsProgram => false;

        /// <summary>
        /// Device rating string for Cyberware. If it's empty, then GetBaseMatrixAttribute for Device Rating will fetch the grade's DR.
        /// </summary>
        public string DeviceRating
        {
            get => _strDeviceRating;
            set => _strDeviceRating = value;
        }

        /// <summary>
        /// Attack string (if one is explicitly specified for this 'ware).
        /// </summary>
        public string Attack
        {
            get => _strAttack;
            set => _strAttack = value;
        }

        /// <summary>
        /// Sleaze string (if one is explicitly specified for this 'ware).
        /// </summary>
        public string Sleaze
        {
            get => _strSleaze;
            set => _strSleaze = value;
        }

        /// <summary>
        /// Data Processing string (if one is explicitly specified for this 'ware).
        /// </summary>
        public string DataProcessing
        {
            get => _strDataProcessing;
            set => _strDataProcessing = value;
        }

        /// <summary>
        /// Firewall string (if one is explicitly specified for this 'ware).
        /// </summary>
        public string Firewall
        {
            get => _strFirewall;
            set => _strFirewall = value;
        }

        /// <summary>
        /// Modify Parent's Attack by this.
        /// </summary>
        public string ModAttack
        {
            get => _strModAttack;
            set => _strModAttack = value;
        }

        /// <summary>
        /// Modify Parent's Sleaze by this.
        /// </summary>
        public string ModSleaze
        {
            get => _strModSleaze;
            set => _strModSleaze = value;
        }

        /// <summary>
        /// Modify Parent's Data Processing by this.
        /// </summary>
        public string ModDataProcessing
        {
            get => _strModDataProcessing;
            set => _strModDataProcessing = value;
        }

        /// <summary>
        /// Modify Parent's Firewall by this.
        /// </summary>
        public string ModFirewall
        {
            get => _strModFirewall;
            set => _strModFirewall = value;
        }

        /// <summary>
        /// Cyberdeck's Attribute Array string.
        /// </summary>
        public string AttributeArray
        {
            get => _strAttributeArray;
            set => _strAttributeArray = value;
        }

        /// <summary>
        /// Modify Parent's Attribute Array by this.
        /// </summary>
        public string ModAttributeArray
        {
            get => _strModAttributeArray;
            set => _strModAttributeArray = value;
        }

        /// <summary>
        /// ASDF attribute boosted by Overclocker.
        /// </summary>
        public string Overclocked
        {
            get => _strOverclocked;
            set => _strOverclocked = value;
        }

        /// <summary>
        /// Empty for Cyberware.
        /// </summary>
        public string CanFormPersona { get => string.Empty; set { } }

        public bool IsCommlink => Gear.Any(x => x.CanFormPersona.Contains("Parent")) && this.GetTotalMatrixAttribute("Device Rating") > 0;

        /// <summary>
        /// 0 for Cyberware.
        /// </summary>
        public int BonusMatrixBoxes { get => 0; set { } }

        public int TotalBonusMatrixBoxes
        {
            get
            {
                int intBonusBoxes = 0;
                foreach (Gear objGear in Gear)
                {
                    if (objGear.Equipped)
                    {
                        intBonusBoxes += objGear.TotalBonusMatrixBoxes;
                    }
                }
                return intBonusBoxes;
            }
        }

        /// <summary>
        /// Commlink's Limit for how many Programs they can run.
        /// </summary>
        public string ProgramLimit
        {
            get => _strProgramLimit;
            set => _strProgramLimit = value;
        }

        /// <summary>
        /// Returns true if this is a cyberdeck whose attributes we could swap around.
        /// </summary>
        public bool CanSwapAttributes
        {
            get => _blnCanSwapAttributes;
            set => _blnCanSwapAttributes = value;
        }

        public IList<IHasMatrixAttributes> ChildrenWithMatrixAttributes => Gear.Concat(Children.Cast<IHasMatrixAttributes>()).ToList();

        #endregion

        #region Methods
        /// <summary>
        /// Recursive method to delete a piece of 'ware and its Improvements from the character. Returns total extra cost removed unrelated to children.
        /// </summary>
        public decimal DeleteCyberware()
        {
            decimal decReturn = 0;
            // Remove any children the Gear may have.
            foreach (Cyberware objChild in Children)
                decReturn += objChild.DeleteCyberware();

            // Remove the Gear Weapon created by the Gear if applicable.
            if (!WeaponID.IsEmptyGuid())
            {
                List<Tuple<Weapon, Vehicle, VehicleMod, WeaponMount>> lstWeaponsToDelete = new List<Tuple<Weapon, Vehicle, VehicleMod, WeaponMount>>();
                foreach (Weapon objWeapon in _objCharacter.Weapons.DeepWhere(x => x.Children, x => x.ParentID == InternalId))
                {
                    lstWeaponsToDelete.Add(new Tuple<Weapon, Vehicle, VehicleMod, WeaponMount>(objWeapon, null, null, null));
                }
                foreach (Vehicle objVehicle in _objCharacter.Vehicles)
                {
                    foreach (Weapon objWeapon in objVehicle.Weapons.DeepWhere(x => x.Children, x => x.ParentID == InternalId))
                    {
                        lstWeaponsToDelete.Add(new Tuple<Weapon, Vehicle, VehicleMod, WeaponMount>(objWeapon, objVehicle, null, null));
                    }

                    foreach (VehicleMod objMod in objVehicle.Mods)
                    {
                        foreach (Weapon objWeapon in objMod.Weapons.DeepWhere(x => x.Children, x => x.ParentID == InternalId))
                        {
                            lstWeaponsToDelete.Add(new Tuple<Weapon, Vehicle, VehicleMod, WeaponMount>(objWeapon, objVehicle, objMod, null));
                        }
                    }

                    foreach (WeaponMount objMount in objVehicle.WeaponMounts)
                    {
                        foreach (Weapon objWeapon in objMount.Weapons.DeepWhere(x => x.Children, x => x.ParentID == InternalId))
                        {
                            lstWeaponsToDelete.Add(new Tuple<Weapon, Vehicle, VehicleMod, WeaponMount>(objWeapon, objVehicle, null, objMount));
                        }
                    }
                }
                // We need this list separate because weapons to remove can contain gear that add more weapons in need of removing
                foreach (Tuple<Weapon, Vehicle, VehicleMod, WeaponMount> objLoopTuple in lstWeaponsToDelete)
                {
                    Weapon objWeapon = objLoopTuple.Item1;
                    decReturn += objWeapon.TotalCost + objWeapon.DeleteWeapon();
                    if (objWeapon.Parent != null)
                        objWeapon.Parent.Children.Remove(objWeapon);
                    else if (objLoopTuple.Item4 != null)
                        objLoopTuple.Item4.Weapons.Remove(objWeapon);
                    else if (objLoopTuple.Item3 != null)
                        objLoopTuple.Item3.Weapons.Remove(objWeapon);
                    else if (objLoopTuple.Item2 != null)
                        objLoopTuple.Item2.Weapons.Remove(objWeapon);
                    else
                        _objCharacter.Weapons.Remove(objWeapon);
                }
            }

            // Remove any Vehicle that the Cyberware created.
            if (!VehicleID.IsEmptyGuid())
            {
                List<Vehicle> lstVehiclesToRemove = new List<Vehicle>();
                foreach (Vehicle objLoopVehicle in _objCharacter.Vehicles)
                {
                    if (objLoopVehicle.ParentID == InternalId)
                    {
                        lstVehiclesToRemove.Add(objLoopVehicle);
                    }
                }
                foreach (Vehicle objLoopVehicle in lstVehiclesToRemove)
                {
                    decReturn += objLoopVehicle.TotalCost;
                    _objCharacter.Vehicles.Remove(objLoopVehicle);
                    foreach (Gear objLoopGear in objLoopVehicle.Gear)
                    {
                        decReturn += objLoopGear.DeleteGear();
                    }
                    foreach (Weapon objLoopWeapon in objLoopVehicle.Weapons)
                    {
                        decReturn += objLoopWeapon.DeleteWeapon();
                    }
                    foreach (VehicleMod objLoopMod in objLoopVehicle.Mods)
                    {
                        foreach (Weapon objLoopWeapon in objLoopMod.Weapons)
                        {
                            decReturn += objLoopWeapon.DeleteWeapon();
                        }
                        foreach (Cyberware objLoopCyberware in objLoopMod.Cyberware)
                        {
                            decReturn += objLoopCyberware.DeleteCyberware();
                        }
                    }
                    foreach (WeaponMount objLoopWeaponMount in objLoopVehicle.WeaponMounts)
                    {
                        foreach (Weapon objLoopWeapon in objLoopWeaponMount.Weapons)
                        {
                            decReturn += objLoopWeapon.DeleteWeapon();
                        }
                    }
                }
            }

            decReturn += ImprovementManager.RemoveImprovements(_objCharacter, SourceType, InternalId);
            decReturn += ImprovementManager.RemoveImprovements(_objCharacter, SourceType, InternalId + "Pair");
            if (PairBonus != null && !WirelessOn)
            {
                ImprovementManager.RemoveImprovements(_objCharacter, SourceType, InternalId + "Pair");
                // This cyberware should not be included in the count to make things easier.
                List<Cyberware> lstPairableCyberwares = _objCharacter.Cyberware.DeepWhere(x => x.Children, x => x != this && IncludePair.Contains(x.Name) && x.Extra == Extra && x.IsModularCurrentlyEquipped).ToList();
                int intCount = lstPairableCyberwares.Count;
                // Need to use slightly different logic if this cyberware has a location (Left or Right) and only pairs with itself because Lefts can only be paired with Rights and Rights only with Lefts
                if (!string.IsNullOrEmpty(Location) && IncludePair.All(x => x == Name))
                {
                    int intMatchLocationCount = 0;
                    int intNotMatchLocationCount = 0;
                    foreach (Cyberware objPairableCyberware in lstPairableCyberwares)
                    {
                        if (objPairableCyberware.Location != Location)
                            intNotMatchLocationCount += 1;
                        else
                            intMatchLocationCount += 1;
                    }

                    // Set the count to the total number of cyberwares in matching pairs, which would mean 2x the number of whichever location contains the fewest members (since every single one of theirs would have a pair)
                    intCount = Math.Min(intMatchLocationCount, intNotMatchLocationCount) * 2;
                }
                foreach (Cyberware objLoopCyberware in lstPairableCyberwares)
                {
                    ImprovementManager.RemoveImprovements(_objCharacter, objLoopCyberware.SourceType, objLoopCyberware.InternalId + "Pair");
                    // Go down the list and create pair bonuses for every second item
                    if (intCount > 0 && (intCount & 1) == 0)
                    {
                        ImprovementManager.CreateImprovements(_objCharacter, objLoopCyberware.SourceType, objLoopCyberware.InternalId + "Pair", objLoopCyberware.PairBonus, false, objLoopCyberware.Rating, objLoopCyberware.DisplayNameShort(GlobalOptions.Language));
                    }
                    intCount -= 1;
                }
            }

            decReturn += ImprovementManager.RemoveImprovements(_objCharacter, SourceType, InternalId + "WirelessPair");
            if (WirelessPairBonus != null)
            {
                ImprovementManager.RemoveImprovements(_objCharacter, SourceType, InternalId + "WirelessPair");
                // This cyberware should not be included in the count to make things easier.
                List<Cyberware> lstPairableCyberwares = _objCharacter.Cyberware.DeepWhere(x => x.Children, x => x != this && IncludeWirelessPair.Contains(x.Name) && x.Extra == Extra && x.IsModularCurrentlyEquipped).ToList();
                int intCount = lstPairableCyberwares.Count;
                // Need to use slightly different logic if this cyberware has a location (Left or Right) and only pairs with itself because Lefts can only be paired with Rights and Rights only with Lefts
                if (!string.IsNullOrEmpty(Location) && IncludeWirelessPair.All(x => x == Name))
                {
                    int intMatchLocationCount = 0;
                    int intNotMatchLocationCount = 0;
                    foreach (Cyberware objPairableCyberware in lstPairableCyberwares)
                    {
                        if (objPairableCyberware.Location != Location)
                            intNotMatchLocationCount += 1;
                        else
                            intMatchLocationCount += 1;
                    }

                    // Set the count to the total number of cyberwares in matching pairs, which would mean 2x the number of whichever location contains the fewest members (since every single one of theirs would have a pair)
                    intCount = Math.Min(intMatchLocationCount, intNotMatchLocationCount) * 2;
                }
                foreach (Cyberware objLoopCyberware in lstPairableCyberwares)
                {
                    ImprovementManager.RemoveImprovements(_objCharacter, objLoopCyberware.SourceType, objLoopCyberware.InternalId + "WirelessPair");
                    // Go down the list and create pair bonuses for every second item
                    if (intCount > 0 && intCount % 2 == 0)
                    {
                        ImprovementManager.CreateImprovements(_objCharacter, objLoopCyberware.SourceType, objLoopCyberware.InternalId + "WirelessPair", objLoopCyberware.WirelessPairBonus, false, objLoopCyberware.Rating, objLoopCyberware.DisplayNameShort(GlobalOptions.Language));
                    }
                    intCount -= 1;
                }
            }

            foreach (Gear objLoopGear in Gear)
            {
                decReturn += objLoopGear.DeleteGear();
            }

            // Fix for legacy characters with old addqualities improvements.
            XmlNodeList xmlOldAddQualitiesList = GetNode()?.SelectNodes("addqualities/addquality");
            if (xmlOldAddQualitiesList != null)
            {
                foreach (XmlNode objNode in xmlOldAddQualitiesList)
                {
                    Quality objQuality = _objCharacter.Qualities.FirstOrDefault(x => x.Name == objNode.InnerText);
                    if (objQuality != null)
                    {
                        _objCharacter.Qualities.Remove(objQuality);
                        decReturn += ImprovementManager.RemoveImprovements(_objCharacter, Improvement.ImprovementSource.CritterPower, objQuality.InternalId);
                    }
                }
            }

            return decReturn;
        }

        /// <summary>
        /// Checks a nominated piece of gear for Availability requirements.
        /// </summary>
        /// <param name="blnRestrictedGearUsed">Whether Restricted Gear is already being used.</param>
        /// <param name="intRestrictedCount">Amount of gear that is currently over the availability limit.</param>
        /// <param name="strAvailItems">String used to list names of gear that are currently over the availability limit.</param>
        /// <param name="strRestrictedItem">Item that is being used for Restricted Gear.</param>
        /// <param name="strCyberwareGrade">String used to list names of cyberware that have a banned cyberware grade.</param>
        /// <param name="blnOutRestrictedGearUsed">Whether Restricted Gear is already being used (tracked across gear children).</param>
        /// <param name="intOutRestrictedCount">Amount of gear that is currently over the availability limit (tracked across gear children).</param>
        /// <param name="strOutAvailItems">String used to list names of gear that are currently over the availability limit (tracked across gear children).</param>
        /// <param name="strOutRestrictedItem">Item that is being used for Restricted Gear (tracked across gear children).</param>
        public void CheckRestrictedGear(bool blnRestrictedGearUsed, int intRestrictedCount, string strAvailItems, string strRestrictedItem, string strCyberwareGrade, out bool blnOutRestrictedGearUsed, out int intOutRestrictedCount, out string strOutAvailItems, out string strOutRestrictedItem, out string strOutCyberwareGrade)
        {
            if (string.IsNullOrEmpty(ParentID))
            {
                if (_objCharacter.BannedWareGrades.Any(s => Grade.Name.Contains(s)))
                    strCyberwareGrade += Environment.NewLine + "\t\t" + DisplayNameShort(GlobalOptions.Language);

                AvailabilityValue objTotalAvail = TotalAvailTuple();
                if (!objTotalAvail.AddToParent)
                {
                    int intAvailInt = objTotalAvail.Value;
                    if (intAvailInt > _objCharacter.MaximumAvailability)
                    {
                        if (intAvailInt <= _objCharacter.RestrictedGear && !blnRestrictedGearUsed)
                        {
                            blnRestrictedGearUsed = true;
                            strRestrictedItem = DisplayName(GlobalOptions.Language);
                        }
                        else
                        {
                            intRestrictedCount++;
                            strAvailItems += Environment.NewLine + "\t\t" + DisplayNameShort(GlobalOptions.Language);
                        }
                    }
                }
            }

            foreach (Cyberware objChild in Children)
            {
                objChild.CheckRestrictedGear(blnRestrictedGearUsed, intRestrictedCount, strAvailItems, strRestrictedItem, strCyberwareGrade, out blnRestrictedGearUsed, out intRestrictedCount, out strAvailItems, out strRestrictedItem, out strCyberwareGrade);
            }

            foreach (Gear objChild in Gear)
            {
                objChild.CheckRestrictedGear(blnRestrictedGearUsed, intRestrictedCount, strAvailItems, strRestrictedItem, out blnRestrictedGearUsed, out intRestrictedCount, out strAvailItems, out strRestrictedItem);
            }
            strOutAvailItems = strAvailItems;
            intOutRestrictedCount = intRestrictedCount;
            blnOutRestrictedGearUsed = blnRestrictedGearUsed;
            strOutRestrictedItem = strRestrictedItem;
            strOutCyberwareGrade = strCyberwareGrade;
        }

        #region UI Methods
        /// <summary>
        /// Build up the Tree for the current piece of Cyberware and all of its children.
        /// </summary>
        /// <param name="cmsCyberware">ContextMenuStrip that the new Cyberware TreeNodes should use.</param>
        /// <param name="cmsGear">ContextMenuStrip that the new Gear TreeNodes should use.</param>
        public TreeNode CreateTreeNode(ContextMenuStrip cmsCyberware, ContextMenuStrip cmsGear)
        {
            if (!string.IsNullOrEmpty(ParentID) && !string.IsNullOrEmpty(Source) && !_objCharacter.Options.BookEnabled(Source))
                return null;

            TreeNode objNode = new TreeNode
            {
                Name = InternalId,
                Text = DisplayName(GlobalOptions.Language),
                Tag = this,
                ContextMenuStrip = cmsCyberware,
                ForeColor = PreferredColor,
                ToolTipText = Notes.WordWrap(100)
            };

            TreeNodeCollection lstChildNodes = objNode.Nodes;
            foreach (Cyberware objChild in Children)
            {
                TreeNode objLoopNode = objChild.CreateTreeNode(cmsCyberware, cmsGear);
                if (objLoopNode != null)
                    lstChildNodes.Add(objLoopNode);
            }

            foreach (Gear objGear in Gear)
            {
                TreeNode objLoopNode = objGear.CreateTreeNode(cmsGear);
                if (objLoopNode != null)
                    lstChildNodes.Add(objLoopNode);
            }

            if (lstChildNodes.Count > 0)
                objNode.Expand();

            return objNode;
        }

        public Color PreferredColor
        {
            get
            {
                if (!string.IsNullOrEmpty(Notes))
                {
                    return Color.SaddleBrown;
                }
                if (!string.IsNullOrEmpty(ParentID))
                {
                    return SystemColors.GrayText;
                }

                return SystemColors.WindowText;
            }
        }

        public void SetupChildrenCyberwareCollectionChanged(bool blnAdd, TreeView treCyberware, ContextMenuStrip cmsCyberware = null, ContextMenuStrip cmsCyberwareGear = null)
        {
            if (blnAdd)
            {
                Children.AddTaggedCollectionChanged(treCyberware, (x, y) => this.RefreshChildrenCyberware(treCyberware, cmsCyberware, cmsCyberwareGear, null, y));
                Gear.AddTaggedCollectionChanged(treCyberware, (x, y) => this.RefreshChildrenGears(treCyberware, cmsCyberwareGear, () => Children.Count, y));

                foreach (Cyberware objChild in Children)
                    objChild.SetupChildrenCyberwareCollectionChanged(true, treCyberware, cmsCyberware, cmsCyberwareGear);
                foreach (Gear objGear in Gear)
                    objGear.SetupChildrenGearsCollectionChanged(true, treCyberware, cmsCyberwareGear);
            }
            else
            {
                Children.RemoveTaggedCollectionChanged(treCyberware);
                Gear.RemoveTaggedCollectionChanged(treCyberware);
                foreach (Cyberware objChild in Children)
                    objChild.SetupChildrenCyberwareCollectionChanged(false, treCyberware);
                foreach (Gear objGear in Gear)
                    objGear.SetupChildrenGearsCollectionChanged(false, treCyberware);
            }
        }
        #endregion

        #region Hero Lab Importing
        public bool ImportHeroLabCyberware(XmlNode xmlCyberwareImportNode, XmlNode xmlParentCyberwareNode, IList<Weapon> lstWeapons, IList<Vehicle> lstVehicles, Grade objSelectedGrade = null)
        {
            if (xmlCyberwareImportNode == null)
                return false;
            bool blnCyberware = true;
            string strGradeName = objSelectedGrade?.Name ?? "Standard";
            string strOriginalName = xmlCyberwareImportNode.Attributes?["name"]?.InnerText ?? string.Empty;
            if (!string.IsNullOrEmpty(strOriginalName))
            {
                IList<Grade> objCyberwareGradeList = _objCharacter.GetGradeList(Improvement.ImprovementSource.Cyberware);
                IList<Grade> objBiowareGradeList = _objCharacter.GetGradeList(Improvement.ImprovementSource.Bioware);
                if (objSelectedGrade == null)
                {
                    foreach (Grade objCyberwareGrade in objCyberwareGradeList)
                    {
                        if (strOriginalName.EndsWith(" (" + objCyberwareGrade.Name + ')'))
                        {
                            strGradeName = objCyberwareGrade.Name;
                            strOriginalName = strOriginalName.TrimEndOnce(" (" + objCyberwareGrade.Name + ')');
                            goto EndGradeCheck;
                        }
                    }
                    foreach (Grade objCyberwareGrade in objBiowareGradeList)
                    {
                        if (strOriginalName.EndsWith(" (" + objCyberwareGrade.Name + ')'))
                        {
                            strGradeName = objCyberwareGrade.Name;
                            strOriginalName = strOriginalName.TrimEndOnce(" (" + objCyberwareGrade.Name + ')');
                            goto EndGradeCheck;
                        }
                    }
                    EndGradeCheck:;
                }
                XmlDocument xmlCyberwareDocument = XmlManager.Load("cyberware.xml");
                XmlDocument xmlBiowareDocument = XmlManager.Load("bioware.xml");
                string strForceValue = string.Empty;
                XmlNode xmlCyberwareDataNode = null;
                XmlNodeList xmlCyberwareNodeList = xmlCyberwareDocument.SelectNodes("/chummer/cyberwares/cyberware[contains(name, \"" + strOriginalName + "\")]");
                foreach (XmlNode xmlLoopNode in xmlCyberwareNodeList)
                {
                    XmlNode xmlTestNode = xmlLoopNode.SelectSingleNode("forbidden/parentdetails");
                    if (xmlTestNode != null)
                    {
                        // Assumes topmost parent is an AND node
                        if (xmlParentCyberwareNode.ProcessFilterOperationNode(xmlTestNode, false))
                        {
                            continue;
                        }
                    }
                    xmlTestNode = xmlLoopNode.SelectSingleNode("required/parentdetails");
                    if (xmlTestNode != null)
                    {
                        // Assumes topmost parent is an AND node
                        if (!xmlParentCyberwareNode.ProcessFilterOperationNode(xmlTestNode, false))
                        {
                            continue;
                        }
                    }

                    xmlCyberwareDataNode = xmlLoopNode;
                    break;
                }

                if (xmlCyberwareDataNode == null)
                {
                    blnCyberware = false;
                    xmlCyberwareNodeList = xmlBiowareDocument.SelectNodes("/chummer/biowares/bioware[contains(name, \"" + strOriginalName + "\")]");
                    foreach (XmlNode xmlLoopNode in xmlCyberwareNodeList)
                    {
                        XmlNode xmlTestNode = xmlLoopNode.SelectSingleNode("forbidden/parentdetails");
                        if (xmlTestNode != null)
                        {
                            // Assumes topmost parent is an AND node
                            if (xmlParentCyberwareNode.ProcessFilterOperationNode(xmlTestNode, false))
                            {
                                continue;
                            }
                        }
                        xmlTestNode = xmlLoopNode.SelectSingleNode("required/parentdetails");
                        if (xmlTestNode != null)
                        {
                            // Assumes topmost parent is an AND node
                            if (!xmlParentCyberwareNode.ProcessFilterOperationNode(xmlTestNode, false))
                            {
                                continue;
                            }
                        }

                        xmlCyberwareDataNode = xmlLoopNode;
                        break;
                    }
                }

                if (xmlCyberwareDataNode == null)
                {
                    string[] astrOriginalNameSplit = strOriginalName.Split(':');
                    if (astrOriginalNameSplit.Length > 1)
                    {
                        string strName = astrOriginalNameSplit[0].Trim();
                        blnCyberware = true;
                        xmlCyberwareNodeList = xmlCyberwareDocument.SelectNodes("/chummer/cyberwares/cyberware[contains(name, \"" + strName + "\")]");
                        foreach (XmlNode xmlLoopNode in xmlCyberwareNodeList)
                        {
                            XmlNode xmlTestNode = xmlLoopNode.SelectSingleNode("forbidden/parentdetails");
                            if (xmlTestNode != null)
                            {
                                // Assumes topmost parent is an AND node
                                if (xmlParentCyberwareNode.ProcessFilterOperationNode(xmlTestNode, false))
                                {
                                    continue;
                                }
                            }
                            xmlTestNode = xmlLoopNode.SelectSingleNode("required/parentdetails");
                            if (xmlTestNode != null)
                            {
                                // Assumes topmost parent is an AND node
                                if (!xmlParentCyberwareNode.ProcessFilterOperationNode(xmlTestNode, false))
                                {
                                    continue;
                                }
                            }

                            xmlCyberwareDataNode = xmlLoopNode;
                            break;
                        }
                        if (xmlCyberwareDataNode != null)
                            strForceValue = astrOriginalNameSplit[1].Trim();
                        else
                        {
                            blnCyberware = false;
                            xmlCyberwareNodeList = xmlBiowareDocument.SelectNodes("/chummer/biowares/bioware[contains(name, \"" + strName + "\")]");
                            foreach (XmlNode xmlLoopNode in xmlCyberwareNodeList)
                            {
                                XmlNode xmlTestNode = xmlLoopNode.SelectSingleNode("forbidden/parentdetails");
                                if (xmlTestNode != null)
                                {
                                    // Assumes topmost parent is an AND node
                                    if (xmlParentCyberwareNode.ProcessFilterOperationNode(xmlTestNode, false))
                                    {
                                        continue;
                                    }
                                }
                                xmlTestNode = xmlLoopNode.SelectSingleNode("required/parentdetails");
                                if (xmlTestNode != null)
                                {
                                    // Assumes topmost parent is an AND node
                                    if (!xmlParentCyberwareNode.ProcessFilterOperationNode(xmlTestNode, false))
                                    {
                                        continue;
                                    }
                                }

                                xmlCyberwareDataNode = xmlLoopNode;
                                break;
                            }
                            if (xmlCyberwareDataNode != null)
                                strForceValue = astrOriginalNameSplit[1].Trim();
                        }
                    }
                    if (xmlCyberwareDataNode == null)
                    {
                        astrOriginalNameSplit = strOriginalName.Split(',');
                        if (astrOriginalNameSplit.Length > 1)
                        {
                            string strName = astrOriginalNameSplit[0].Trim();
                            blnCyberware = true;
                            xmlCyberwareNodeList = xmlCyberwareDocument.SelectNodes("/chummer/cyberwares/cyberware[contains(name, \"" + strName + "\")]");
                            foreach (XmlNode xmlLoopNode in xmlCyberwareNodeList)
                            {
                                XmlNode xmlTestNode = xmlLoopNode.SelectSingleNode("forbidden/parentdetails");
                                if (xmlTestNode != null)
                                {
                                    // Assumes topmost parent is an AND node
                                    if (xmlParentCyberwareNode.ProcessFilterOperationNode(xmlTestNode, false))
                                    {
                                        continue;
                                    }
                                }
                                xmlTestNode = xmlLoopNode.SelectSingleNode("required/parentdetails");
                                if (xmlTestNode != null)
                                {
                                    // Assumes topmost parent is an AND node
                                    if (!xmlParentCyberwareNode.ProcessFilterOperationNode(xmlTestNode, false))
                                    {
                                        continue;
                                    }
                                }

                                xmlCyberwareDataNode = xmlLoopNode;
                                break;
                            }
                            if (xmlCyberwareDataNode != null)
                                strForceValue = astrOriginalNameSplit[1].Trim();
                            else
                            {
                                blnCyberware = false;
                                xmlCyberwareNodeList = xmlBiowareDocument.SelectNodes("/chummer/biowares/bioware[contains(name, \"" + strName + "\")]");
                                foreach (XmlNode xmlLoopNode in xmlCyberwareNodeList)
                                {
                                    XmlNode xmlTestNode = xmlLoopNode.SelectSingleNode("forbidden/parentdetails");
                                    if (xmlTestNode != null)
                                    {
                                        // Assumes topmost parent is an AND node
                                        if (xmlParentCyberwareNode.ProcessFilterOperationNode(xmlTestNode, false))
                                        {
                                            continue;
                                        }
                                    }
                                    xmlTestNode = xmlLoopNode.SelectSingleNode("required/parentdetails");
                                    if (xmlTestNode != null)
                                    {
                                        // Assumes topmost parent is an AND node
                                        if (!xmlParentCyberwareNode.ProcessFilterOperationNode(xmlTestNode, false))
                                        {
                                            continue;
                                        }
                                    }

                                    xmlCyberwareDataNode = xmlLoopNode;
                                    break;
                                }
                            }
                        }
                    }
                }
                if (xmlCyberwareDataNode != null)
                {
                    if (objSelectedGrade == null)
                    {
                        objSelectedGrade = (blnCyberware ? objCyberwareGradeList : objBiowareGradeList).FirstOrDefault(x => x.Name == strGradeName);
                    }

                    Create(xmlCyberwareDataNode, objSelectedGrade, blnCyberware ? Improvement.ImprovementSource.Cyberware : Improvement.ImprovementSource.Bioware,
                        Convert.ToInt32(xmlCyberwareImportNode.Attributes?["rating"]?.InnerText), lstWeapons, lstVehicles, true, true, strForceValue);
                    Notes = xmlCyberwareImportNode["description"]?.InnerText;

                    ProcessHeroLabCyberwarePlugins(xmlCyberwareImportNode, objSelectedGrade, lstWeapons, lstVehicles);

                    return true;
                }
            }
            return false;
        }

        public void ProcessHeroLabCyberwarePlugins(XmlNode xmlGearImportNode, Grade objParentGrade, IList<Weapon> lstWeapons, IList<Vehicle> lstVehicles)
        {
            if (xmlGearImportNode == null)
                return;
            foreach (string strPluginNodeName in Character.HeroLabPluginNodeNames)
            {
                foreach (XmlNode xmlPluginToAdd in xmlGearImportNode.SelectNodes(strPluginNodeName + "/item[@useradded != \"no\"]"))
                {
                    Cyberware objPlugin = new Cyberware(_objCharacter);
                    if (objPlugin.ImportHeroLabCyberware(xmlPluginToAdd, GetNode(), lstWeapons, lstVehicles, objParentGrade))
                    {
                        objPlugin.Parent = this;
                        Children.Add(objPlugin);
                    }
                    else
                    {
                        Gear objPluginGear = new Gear(_objCharacter);
                        if (objPluginGear.ImportHeroLabGear(xmlPluginToAdd, GetNode(), lstWeapons))
                        {
                            objPluginGear.Parent = this;
                            Gear.Add(objPluginGear);
                        }
                    }
                }
                foreach (XmlNode xmlPluginToAdd in xmlGearImportNode.SelectNodes(strPluginNodeName + "/item[@useradded = \"no\"]"))
                {
                    string strName = xmlPluginToAdd.Attributes?["name"]?.InnerText ?? string.Empty;
                    if (!string.IsNullOrEmpty(strName))
                    {
                        Cyberware objPlugin = Children.FirstOrDefault(x => x.ParentID == InternalId && (x.Name.Contains(strName) || strName.Contains(x.Name)));
                        if (objPlugin != null)
                        {
                            objPlugin.Notes = xmlPluginToAdd["description"]?.InnerText;
                            objPlugin.ProcessHeroLabCyberwarePlugins(xmlPluginToAdd, objParentGrade, lstWeapons, lstVehicles);
                        }
                        else
                        {
                            Gear objPluginGear = Gear.FirstOrDefault(x => x.IncludedInParent && (x.Name.Contains(strName) || strName.Contains(x.Name)));
                            if (objPluginGear != null)
                            {
                                objPluginGear.Quantity = Convert.ToDecimal(xmlPluginToAdd.Attributes?["quantity"]?.InnerText ?? "1", GlobalOptions.InvariantCultureInfo);
                                objPluginGear.Notes = xmlPluginToAdd["description"]?.InnerText;
                                objPluginGear.ProcessHeroLabGearPlugins(xmlPluginToAdd, lstWeapons);
                            }
                        }
                    }
                }
            }
            this.RefreshMatrixAttributeArray();
        }
        #endregion
        #endregion

        public bool Remove(Character characterObject, bool blnConfirmDelete = true)
        {
            if (Capacity == "[*]" && Parent != null && (!characterObject.IgnoreRules || characterObject.Created))
            {
                Program.MainForm.ShowMessageBox(LanguageManager.GetString("Message_CannotRemoveCyberware", GlobalOptions.Language),
                    LanguageManager.GetString("MessageTitle_CannotRemoveCyberware", GlobalOptions.Language),
                    MessageBoxButtons.OK, MessageBoxIcon.Information);
                return false;
            }

            if (blnConfirmDelete)
            {
                if (SourceType == Improvement.ImprovementSource.Bioware)
                {
                    if (!characterObject.ConfirmDelete(LanguageManager.GetString("Message_DeleteBioware",
                        GlobalOptions.Language)))
                        return false;
                }
                else
                {
                    if (!characterObject.ConfirmDelete(LanguageManager.GetString("Message_DeleteCyberware",
                        GlobalOptions.Language)))
                        return false;
                }
            }

            if (ParentVehicle != null)
            {
                characterObject.Vehicles.FindVehicleCyberware(x => x.InternalId == InternalId,
                    out VehicleMod objMod);
                objMod.Cyberware.Remove(this);
            }
            else if (Parent != null)
                Parent.Children.Remove(this);
            else
            {
                characterObject.Cyberware.Remove(this);
            }

            DeleteCyberware();
            return true;
        }

        public void Sell(Character characterObject, decimal percentage)
        {
            // Create the Expense Log Entry for the sale.
            decimal decAmount = TotalCost * percentage;
            ExpenseLogEntry objExpense = new ExpenseLogEntry(characterObject);
            string strEntry = LanguageManager.GetString(SourceType == Improvement.ImprovementSource.Cyberware ? "String_ExpenseSoldCyberware" : "String_ExpenseSoldBioware", GlobalOptions.Language);
            decAmount += DeleteCyberware() * percentage;
            objExpense.Create(decAmount, strEntry + ' ' + DisplayNameShort(GlobalOptions.Language), ExpenseType.Nuyen, DateTime.Now);
            characterObject.ExpenseEntries.AddWithSort(objExpense);
            characterObject.Nuyen += decAmount;

            if (Parent != null)
                Parent.Children.Remove(this);
            else
                characterObject.Cyberware.Remove(this);
        }

        /// <summary>
        /// Purchases a selected piece of Cyberware with a given Grade and Rating.
        /// </summary>
        /// <param name="objNode"></param>
        /// <param name="objGrade"></param>
        /// <param name="objImprovementSource"></param>
        /// <param name="intRating"></param>
        /// <param name="objVehicle"></param>
        /// <param name="lstCyberwareCollection"></param>
        /// <param name="lstVehicleCollection"></param>
        /// <param name="lstWeaponCollection"></param>
        /// <param name="decMarkup"></param>
        /// <param name="blnFree"></param>
        /// <param name="blnBlackMarket"></param>
        /// <param name="blnForVehicle"></param>
        /// <param name="strExpenseString"></param>
        /// <returns></returns>
        public bool Purchase(XmlNode objNode, Improvement.ImprovementSource objImprovementSource, Grade objGrade, int intRating, Vehicle objVehicle, TaggedObservableCollection<Cyberware> lstCyberwareCollection, ObservableCollection<Vehicle> lstVehicleCollection, TaggedObservableCollection<Weapon> lstWeaponCollection, decimal decMarkup = 0, bool blnFree = false, bool blnBlackMarket = false, bool blnForVehicle = false, string strExpenseString = "String_ExpensePurchaseCyberware")
        {
            // Create the Cyberware object.
            List<Weapon> lstWeapons = new List<Weapon>();
            List<Vehicle> lstVehicles = new List<Vehicle>();
            Create(objNode, objGrade, objImprovementSource, intRating, lstWeapons, lstVehicles, true, true, string.Empty, null, objVehicle);
            if (InternalId.IsEmptyGuid())
            {
                return false;
            }

            if (blnFree)
                Cost = "0";
            DiscountCost = blnBlackMarket;

            if (_objCharacter.Created)
            {
                decimal decCost = 0;
                // Check the item's Cost and make sure the character can afford it.
                if (!blnFree)
                {
                    decCost = TotalCost;

                    // Multiply the cost if applicable.
                    char chrAvail = TotalAvailTuple().Suffix;
                    if (chrAvail == 'R' && _objCharacter.Options.MultiplyRestrictedCost)
                        decCost *= _objCharacter.Options.RestrictedCostMultiplier;
                    if (chrAvail == 'F' && _objCharacter.Options.MultiplyForbiddenCost)
                        decCost *= _objCharacter.Options.ForbiddenCostMultiplier;

                    // Apply a markup if applicable.
                    if (decMarkup != 0)
                    {
                        decCost *= 1 + (decMarkup / 100.0m);
                    }

                    if (decCost > _objCharacter.Nuyen)
                    {
                        Program.MainForm.ShowMessageBox(LanguageManager.GetString("Message_NotEnoughNuyen", GlobalOptions.Language), LanguageManager.GetString("MessageTitle_NotEnoughNuyen", GlobalOptions.Language), MessageBoxButtons.OK,
                            MessageBoxIcon.Information);
                        return false;
                    }
                }

                // Create the Expense Log Entry.
                ExpenseLogEntry objExpense = new ExpenseLogEntry(_objCharacter);
                string strEntry = LanguageManager.GetString(strExpenseString, GlobalOptions.Language);
                string strName = DisplayNameShort(GlobalOptions.Language);
                if (SourceID == EssenceHoleGUID || SourceID == EssenceAntiHoleGUID)
                {
                    strName += LanguageManager.GetString("String_Space", GlobalOptions.Language) + '(' + Rating.ToString(GlobalOptions.CultureInfo) + ')';
                }
                objExpense.Create(decCost * -1,
                    strEntry + LanguageManager.GetString("String_Space", GlobalOptions.Language) +
                    strName, ExpenseType.Nuyen, DateTime.Now);
                _objCharacter.ExpenseEntries.AddWithSort(objExpense);
                _objCharacter.Nuyen -= decCost;

                if (SourceID != EssenceHoleGUID && SourceID != EssenceAntiHoleGUID)
                {
                    ExpenseUndo objUndo = new ExpenseUndo();
                    objUndo.CreateNuyen(blnForVehicle ? NuyenExpenseType.AddVehicleModCyberware : NuyenExpenseType.AddCyberware, InternalId);
                    objExpense.Undo = objUndo;
                }
            }

            if (SourceID == EssenceAntiHoleGUID)
            {
                _objCharacter.DecreaseEssenceHole(Rating * 100);
            }
            else if (SourceID == EssenceHoleGUID)
            {
                _objCharacter.IncreaseEssenceHole(Rating * 100);
            }
            else
            {
                if (_objCharacter.Created && objVehicle == null)
                {
                    _objCharacter.DecreaseEssenceHole((int)(CalculatedESS() * 100),
                        SourceID == Cyberware.EssenceAntiHoleGUID);
                }
                lstCyberwareCollection.Add(this);

                foreach (Weapon objWeapon in lstWeapons)
                {
                    objWeapon.ParentVehicle = objVehicle;
                    lstWeaponCollection.Add(objWeapon);
                }

                foreach (Vehicle objLoopVehicle in lstVehicles)
                {
                    lstVehicleCollection.Add(objLoopVehicle);
                }
            }

            return true;
        }

        public void Upgrade(Character characterObject, Grade objGrade, int intRating, decimal refundPercentage)
        {
            decimal saleCost = TotalCost * refundPercentage;
            int oldRating = Rating;
            decimal oldEssence = CalculatedESS();
            Grade oldGrade = Grade;

            Rating = intRating;
            Grade = objGrade;
            decimal newCost = TotalCost - saleCost;

            if (newCost > characterObject.Nuyen)
            {
                Program.MainForm.ShowMessageBox(LanguageManager.GetString("Message_NotEnoughNuyen", GlobalOptions.Language),
                    LanguageManager.GetString("MessageTitle_NotEnoughNuyen", GlobalOptions.Language),
                    MessageBoxButtons.OK, MessageBoxIcon.Information);

                Rating = oldRating;
                Grade  = oldGrade;
                return;
            }
            StringBuilder expenseBuilder = new StringBuilder();
            expenseBuilder.Append(LanguageManager.GetString("String_ExpenseUpgradedCyberware", GlobalOptions.Language) +
                                  LanguageManager.GetString("String_Space", GlobalOptions.Language) +
                                  DisplayNameShort(GlobalOptions.Language));
            if (oldGrade != Grade || oldRating != intRating)
            {
                expenseBuilder.Append('(' + LanguageManager.GetString("String_Grade", GlobalOptions.Language) +
                                      LanguageManager.GetString("String_Space", GlobalOptions.Language) +
                                      Grade.DisplayName(GlobalOptions.Language) +
<<<<<<< HEAD
                                      LanguageManager.GetString("String_Space", GlobalOptions.Language) + '>' + oldGrade.DisplayName(GlobalOptions.Language) + 
                                      LanguageManager.GetString("String_Space", GlobalOptions.Language) + LanguageManager.GetString(RatingLabel, GlobalOptions.Language) +
=======
                                      LanguageManager.GetString("String_Space", GlobalOptions.Language) + '>' + oldGrade.DisplayName(GlobalOptions.Language) +
                                      LanguageManager.GetString("String_Space", GlobalOptions.Language) + LanguageManager.GetString("String_Rating", GlobalOptions.Language) +
>>>>>>> 4972786a
                                      oldRating +
                                      LanguageManager.GetString("String_Space", GlobalOptions.Language) + '>' +
                                      LanguageManager.GetString("String_Space", GlobalOptions.Language) + Rating + ')');
            }
            // Create the Expense Log Entry.
            ExpenseLogEntry objExpense = new ExpenseLogEntry(characterObject);
            objExpense.Create(newCost * -1, expenseBuilder.ToString(), ExpenseType.Nuyen, DateTime.Now);
            characterObject.ExpenseEntries.AddWithSort(objExpense);
            characterObject.Nuyen -= newCost;

            ExpenseUndo objUndo = new ExpenseUndo();
            objUndo.CreateNuyen(NuyenExpenseType.AddGear, InternalId);
            objExpense.Undo = objUndo;

            if (oldEssence - CalculatedESS() > 0)
            {
                //The new Essence cost is greater than the old one.
                characterObject.IncreaseEssenceHole((int)(CalculatedESS() * 100));
            }
        }

        /// <summary>
        /// Alias map for SourceDetail control text and tooltip assignation.
        /// </summary>
        /// <param name="sourceControl"></param>
        public void SetSourceDetail(Control sourceControl)
        {
            if (_objCachedSourceDetail?.Language != GlobalOptions.Language)
                _objCachedSourceDetail = null;
            SourceDetail.SetControl(sourceControl);
        }
    }
}<|MERGE_RESOLUTION|>--- conflicted
+++ resolved
@@ -4421,13 +4421,8 @@
                 expenseBuilder.Append('(' + LanguageManager.GetString("String_Grade", GlobalOptions.Language) +
                                       LanguageManager.GetString("String_Space", GlobalOptions.Language) +
                                       Grade.DisplayName(GlobalOptions.Language) +
-<<<<<<< HEAD
                                       LanguageManager.GetString("String_Space", GlobalOptions.Language) + '>' + oldGrade.DisplayName(GlobalOptions.Language) + 
                                       LanguageManager.GetString("String_Space", GlobalOptions.Language) + LanguageManager.GetString(RatingLabel, GlobalOptions.Language) +
-=======
-                                      LanguageManager.GetString("String_Space", GlobalOptions.Language) + '>' + oldGrade.DisplayName(GlobalOptions.Language) +
-                                      LanguageManager.GetString("String_Space", GlobalOptions.Language) + LanguageManager.GetString("String_Rating", GlobalOptions.Language) +
->>>>>>> 4972786a
                                       oldRating +
                                       LanguageManager.GetString("String_Space", GlobalOptions.Language) + '>' +
                                       LanguageManager.GetString("String_Space", GlobalOptions.Language) + Rating + ')');
