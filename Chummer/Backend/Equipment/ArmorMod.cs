--- conflicted
+++ resolved
@@ -34,12 +34,8 @@
     /// A piece of Armor Modification.
     /// </summary>
     [DebuggerDisplay("{DisplayName(GlobalOptions.DefaultLanguage)}")]
-<<<<<<< HEAD
-    public class ArmorMod : IHasInternalId, IHasName, IHasXmlNode, IHasNotes, ICanSell, ICanEquip, IHasSource, IHasRating, IHasWirelessBonus
-=======
-    public class ArmorMod : IHasInternalId, IHasName, IHasXmlNode, IHasNotes, ICanSell, ICanEquip, IHasSource, IHasRating, ICanSort
->>>>>>> 7d646117
-    {
+    public class ArmorMod : IHasInternalId, IHasName, IHasXmlNode, IHasNotes, ICanSell, ICanEquip, IHasSource, IHasRating, ICanSort, IHasWirelessBonus
+	{
         private Guid _guiID;
         private string _strName = string.Empty;
         private string _strCategory = string.Empty;
