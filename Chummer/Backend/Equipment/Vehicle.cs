--- conflicted
+++ resolved
@@ -327,21 +327,13 @@
                     {
                         if (!String.IsNullOrWhiteSpace(w.WeaponMountCategories) && w.WeaponMountCategories.Contains(objWeapon.Category) && w.Weapons.Count == 0)
                         {
-<<<<<<< HEAD
                             w.Weapons.Add(objWeapon);
-=======
-                            objMod.Weapons.Add(objWeapon);
-                            objMod.Weapons.AddRange(objSubWeapons);
->>>>>>> 29f27f5d
                             foreach (TreeNode objModNode in objNode.Nodes)
                             {
                                 if (objModNode.Tag.ToString() == w.InternalId)
                                 {
-                                    foreach (TreeNode objLoopNode in lstWeaponNodes)
-                                    {
-                                        objLoopNode.ContextMenuStrip = cmsVehicleWeapon;
-                                        objModNode.Nodes.Add(objLoopNode);
-                                    }
+                                    objWeaponNode.ContextMenuStrip = cmsVehicleWeapon;
+                                    objModNode.Nodes.Add(objWeaponNode);
                                     objModNode.Expand();
                                     blnAttached = true;
                                     break;
@@ -363,11 +355,8 @@
                                 {
                                     if (objModNode.Tag.ToString() == objMod.InternalId)
                                     {
-                                        foreach (TreeNode objLoopNode in lstWeaponNodes)
-                                        {
-                                            objLoopNode.ContextMenuStrip = cmsVehicleWeapon;
-                                            objModNode.Nodes.Add(objLoopNode);
-                                        }
+                                        objWeaponNode.ContextMenuStrip = cmsVehicleWeapon;
+                                        objModNode.Nodes.Add(objWeaponNode);
                                         objModNode.Expand();
                                         blnAttached = true;
                                         break;
