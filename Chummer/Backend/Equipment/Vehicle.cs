--- conflicted
+++ resolved
@@ -36,12 +36,8 @@
     /// Vehicle.
     /// </summary>
     [DebuggerDisplay("{DisplayName(GlobalOptions.DefaultLanguage)}")]
-<<<<<<< HEAD
     [HubClassTag("SourceID", true, "Name")]
-    public class Vehicle : IHasInternalId, IHasName, IHasXmlNode, IHasMatrixAttributes, IHasNotes, ICanSell, IHasCustomName, IHasMatrixConditionMonitor, IHasPhysicalConditionMonitor, IHasLocation, IHasSource
-=======
     public class Vehicle : IHasInternalId, IHasName, IHasXmlNode, IHasMatrixAttributes, IHasNotes, ICanSell, IHasCustomName, IHasMatrixConditionMonitor, IHasPhysicalConditionMonitor, IHasLocation, IHasSource, ICanSort, IHasGear
->>>>>>> d019e9ca
     {
         private Guid _guiID;
         private string _strName = string.Empty;
