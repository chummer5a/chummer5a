--- conflicted
+++ resolved
@@ -62,7 +62,6 @@
             }
             if(!objNode.TryGetGuidFieldQuickly("sourceid", ref _guiSourceID))
             {
-<<<<<<< HEAD
                 var xmlDataNode = XmlManager.Load(_eSource == Improvement.ImprovementSource.Bioware
                         ? "bioware.xml"
                         : _eSource == Improvement.ImprovementSource.Drug
@@ -71,10 +70,6 @@
                     .SelectSingleNode("/chummer/grades/grade[name = " + Name.CleanXPath() + "]");
                 if (xmlDataNode?.TryGetField("id", Guid.TryParse, out _guidSourceId) != true)
                     _guidSourceId = Guid.NewGuid();
-=======
-                XmlNode node = GetNode(GlobalOptions.Language);
-                node?.TryGetGuidFieldQuickly("id", ref _guiSourceID);
->>>>>>> d3ae9d0c
             }
             objNode.TryGetDecFieldQuickly("ess", ref _decEss);
             objNode.TryGetDecFieldQuickly("cost", ref _decCost);
@@ -106,24 +101,12 @@
 
         public XmlNode GetNode(string strLanguage)
         {
-<<<<<<< HEAD
-            if (_objCachedMyXmlNode == null || strLanguage != _strCachedXmlNodeLanguage || GlobalOptions.LiveCustomData)
-            {
-                _objCachedMyXmlNode = XmlManager.Load(_eSource == Improvement.ImprovementSource.Bioware ? "bioware.xml" : _eSource == Improvement.ImprovementSource.Drug ? "drugcomponents.xml" : "cyberware.xml", strLanguage).SelectSingleNode("/chummer/grades/grade[id = \"" + SourceId.ToString("D") + "\"]");
-                _strCachedXmlNodeLanguage = strLanguage;
-            }
-=======
             if (_objCachedMyXmlNode != null && strLanguage == _strCachedXmlNodeLanguage && !GlobalOptions.LiveCustomData) return _objCachedMyXmlNode;
             _objCachedMyXmlNode = SourceID == Guid.Empty
-                ? XmlManager
-                    .Load(_eSource == Improvement.ImprovementSource.Bioware ? "bioware.xml" : "cyberware.xml",
-                        strLanguage).SelectSingleNode($"/chummer/grades/grade[name = \"{Name}\"]")
-                : XmlManager
-                    .Load(_eSource == Improvement.ImprovementSource.Bioware ? "bioware.xml" : "cyberware.xml",
-                        strLanguage).SelectSingleNode($"/chummer/grades/grade[id = \"{SourceIDString}\" or id = \"{SourceIDString}\"]");
+                ? XmlManager.Load(_eSource == Improvement.ImprovementSource.Bioware ? "bioware.xml" : _eSource == Improvement.ImprovementSource.Drug ? "drugcomponents.xml" : "cyberware.xml", strLanguage).SelectSingleNode($"/chummer/grades/grade[name = \"{Name}\"]")
+                : XmlManager.Load(_eSource == Improvement.ImprovementSource.Bioware ? "bioware.xml" : _eSource == Improvement.ImprovementSource.Drug ? "drugcomponents.xml" : "cyberware.xml", strLanguage).SelectSingleNode($"/chummer/grades/grade[id = \"{SourceId}\"]");
 
             _strCachedXmlNodeLanguage = strLanguage;
->>>>>>> d3ae9d0c
             return _objCachedMyXmlNode;
         }
         #endregion
@@ -148,7 +131,6 @@
         }
         #endregion
 
-
         #region Properties
         /// <summary>
         /// Internal identifier which will be used to identify this grade.
