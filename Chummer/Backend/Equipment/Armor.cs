--- conflicted
+++ resolved
@@ -36,12 +36,8 @@
     /// A specific piece of Armor.
     /// </summary>
     [DebuggerDisplay("{DisplayName(GlobalOptions.DefaultLanguage)}")]
-<<<<<<< HEAD
     [HubClassTag("SourceID", true, "TotalArmor")]
-    public class Armor : IHasInternalId, IHasName, IHasXmlNode, IHasNotes, ICanSell, IHasChildrenAndCost<Gear>, IHasCustomName, IHasLocation, ICanEquip, IHasSource, IHasRating
-=======
     public class Armor : IHasInternalId, IHasName, IHasXmlNode, IHasNotes, ICanSell, IHasChildrenAndCost<Gear>, IHasCustomName, IHasLocation, ICanEquip, IHasSource, IHasRating, ICanSort
->>>>>>> d019e9ca
     {
         private Guid _sourceID = Guid.Empty;
         private Guid _guiID;
