--- conflicted
+++ resolved
@@ -35,12 +35,8 @@
     /// A specific piece of Armor.
     /// </summary>
     [DebuggerDisplay("{DisplayName(GlobalOptions.DefaultLanguage)}")]
-<<<<<<< HEAD
-    public class Armor : IHasInternalId, IHasName, IHasXmlNode, IHasNotes, ICanSell, IHasChildrenAndCost<Gear>, IHasCustomName, IHasLocation, ICanEquip, IHasSource, IHasRating, IHasWirelessBonus
-=======
-    public class Armor : IHasInternalId, IHasName, IHasXmlNode, IHasNotes, ICanSell, IHasChildrenAndCost<Gear>, IHasCustomName, IHasLocation, ICanEquip, IHasSource, IHasRating, ICanSort
->>>>>>> 7d646117
-    {
+    public class Armor : IHasInternalId, IHasName, IHasXmlNode, IHasNotes, ICanSell, IHasChildrenAndCost<Gear>, IHasCustomName, IHasLocation, ICanEquip, IHasSource, IHasRating, ICanSort, IHasWirelessBonus
+	{
         private Guid _sourceID = Guid.Empty;
         private Guid _guiID;
         private Guid _guiWeaponID = Guid.Empty;
