/*  This file is part of Chummer5a.
 *
 *  Chummer5a is free software: you can redistribute it and/or modify
 *  it under the terms of the GNU General Public License as published by
 *  the Free Software Foundation, either version 3 of the License, or
 *  (at your option) any later version.
 *
 *  Chummer5a is distributed in the hope that it will be useful,
 *  but WITHOUT ANY WARRANTY; without even the implied warranty of
 *  MERCHANTABILITY or FITNESS FOR A PARTICULAR PURPOSE.  See the
 *  GNU General Public License for more details.
 *
 *  You should have received a copy of the GNU General Public License
 *  along with Chummer5a.  If not, see <http://www.gnu.org/licenses/>.
 *
 *  You can obtain the full source code for Chummer5a at
 *  https://github.com/chummer5a/chummer5a
 */
 using System.Reflection;
using System.Runtime.CompilerServices;
using System.Runtime.InteropServices;

// General Information about an assembly is controlled through the following
// set of attributes. Change these attribute values to modify the information
// associated with an assembly.
[assembly: AssemblyTitle("Chummer")]
[assembly: AssemblyDescription("Character generator for Shadowrun 5th Edition")]
[assembly: AssemblyConfiguration("")]
[assembly: AssemblyCompany("Original Chummer for 4th edition by Keith Rudolph.\n\r" +
                           "Chummer5 update by Adam Schmidt: srchummer5@gmail.com\n\r" +
                           "Chummer5a update by Anonymous fa/tg/uy: chummer5isalive@gmail.com\n\r" +
                           "Additional 5a updates by Johannes Elgaard: joha4270@gmail.com")]
[assembly: AssemblyProduct("Chummer5a")]
[assembly: AssemblyCopyright("Copyright © Keith Rudolph 2013")]
[assembly: AssemblyTrademark("")]
[assembly: AssemblyCulture("")]

// Setting ComVisible to false makes the types in this assembly not visible
// to COM components.  If you need to access a type in this assembly from
// COM, set the ComVisible attribute to true on that type.
[assembly: ComVisible(false)]

// The following GUID is for the ID of the typelib if this project is exposed to COM
[assembly: Guid("28a46ea3-4e45-4842-b8ae-313afde61173")]

// Version information for an assembly consists of the following four values:
//
//      Major Version
//      Minor Version
//      Build Number
//      Revision
<<<<<<< HEAD
[assembly: AssemblyVersion("5.209.0.0")]
[assembly: AssemblyFileVersion("5.209.0.0")]

[assembly: InternalsVisibleTo("Chummer.Test")]
=======
[assembly: AssemblyVersion("5.211.0.0")]
[assembly: AssemblyFileVersion("5.211.0.0")]
>>>>>>> 98d229a0
<|MERGE_RESOLUTION|>--- conflicted
+++ resolved
@@ -49,12 +49,7 @@
 //      Minor Version
 //      Build Number
 //      Revision
-<<<<<<< HEAD
-[assembly: AssemblyVersion("5.209.0.0")]
-[assembly: AssemblyFileVersion("5.209.0.0")]
-
-[assembly: InternalsVisibleTo("Chummer.Test")]
-=======
 [assembly: AssemblyVersion("5.211.0.0")]
 [assembly: AssemblyFileVersion("5.211.0.0")]
->>>>>>> 98d229a0
+
+[assembly: InternalsVisibleTo("Chummer.Test")]