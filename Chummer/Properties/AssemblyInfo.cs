/*  This file is part of Chummer5a.
 *
 *  Chummer5a is free software: you can redistribute it and/or modify
 *  it under the terms of the GNU General Public License as published by
 *  the Free Software Foundation, either version 3 of the License, or
 *  (at your option) any later version.
 *
 *  Chummer5a is distributed in the hope that it will be useful,
 *  but WITHOUT ANY WARRANTY; without even the implied warranty of
 *  MERCHANTABILITY or FITNESS FOR A PARTICULAR PURPOSE.  See the
 *  GNU General Public License for more details.
 *
 *  You should have received a copy of the GNU General Public License
 *  along with Chummer5a.  If not, see <http://www.gnu.org/licenses/>.
 *
 *  You can obtain the full source code for Chummer5a at
 *  https://github.com/chummer5a/chummer5a
 */
<<<<<<< HEAD
﻿using System.Reflection;
using System.Runtime.CompilerServices;
using System.Runtime.InteropServices;

// General Information about an assembly is controlled through the following 
=======
 using System.Reflection;
 using System.Runtime.InteropServices;

// General Information about an assembly is controlled through the following
>>>>>>> 260a47e0
// set of attributes. Change these attribute values to modify the information
// associated with an assembly.
[assembly: AssemblyTitle("Chummer")]
[assembly: AssemblyDescription("Character generator for Shadowrun 5th Edition")]
[assembly: AssemblyConfiguration("")]
<<<<<<< HEAD
[assembly: AssemblyCompany("Chummer for 4th edition by Keith Rudolph.\n\r" +
                           "Chummer5 update by Adam Schmidt: srchummer5@gmail.com\n\r" +
                           "Chummer5a update by Anonymous fa/tg/uy: chummer5isalive@gmail.com\n\r" +
                           "Additional 5a updates by Johannes Elgaard: joha4270@gmail.com\n\r" +
                           "Data files for Run Faster & Data Tails by reddit/u/Iridios")]
[assembly: AssemblyProduct("Chummer")]
=======
[assembly: AssemblyCompany("Original Chummer for 4th edition by Keith Rudolph.\n\r" +
                           "Chummer5 update by Adam Schmidt: srchummer5@gmail.com\n\r" +
                           "Chummer5a update by Anonymous fa/tg/uy: chummer5isalive@gmail.com\n\r" +
                           "Additional 5a updates by Johannes Elgaard: joha4270@gmail.com")]
[assembly: AssemblyProduct("Chummer5a")]
>>>>>>> 260a47e0
[assembly: AssemblyCopyright("Copyright © Keith Rudolph 2013")]
[assembly: AssemblyTrademark("")]
[assembly: AssemblyCulture("")]

<<<<<<< HEAD
// Setting ComVisible to false makes the types in this assembly not visible 
// to COM components.  If you need to access a type in this assembly from 
=======
// Setting ComVisible to false makes the types in this assembly not visible
// to COM components.  If you need to access a type in this assembly from
>>>>>>> 260a47e0
// COM, set the ComVisible attribute to true on that type.
[assembly: ComVisible(false)]

// The following GUID is for the ID of the typelib if this project is exposed to COM
[assembly: Guid("28a46ea3-4e45-4842-b8ae-313afde61173")]

// Version information for an assembly consists of the following four values:
//
//      Major Version
<<<<<<< HEAD
//      Minor Version 
//      Build Number
//      Revision
[assembly: AssemblyVersion("5.193.0")]
[assembly: AssemblyFileVersion("5.193.0")]
=======
//      Minor Version
//      Build Number
//      Revision
[assembly: AssemblyVersion("5.200.0")]
[assembly: AssemblyFileVersion("5.200.0")]
>>>>>>> 260a47e0
<|MERGE_RESOLUTION|>--- conflicted
+++ resolved
@@ -16,48 +16,26 @@
  *  You can obtain the full source code for Chummer5a at
  *  https://github.com/chummer5a/chummer5a
  */
-<<<<<<< HEAD
-﻿using System.Reflection;
-using System.Runtime.CompilerServices;
-using System.Runtime.InteropServices;
-
-// General Information about an assembly is controlled through the following 
-=======
  using System.Reflection;
  using System.Runtime.InteropServices;
 
 // General Information about an assembly is controlled through the following
->>>>>>> 260a47e0
 // set of attributes. Change these attribute values to modify the information
 // associated with an assembly.
 [assembly: AssemblyTitle("Chummer")]
 [assembly: AssemblyDescription("Character generator for Shadowrun 5th Edition")]
 [assembly: AssemblyConfiguration("")]
-<<<<<<< HEAD
-[assembly: AssemblyCompany("Chummer for 4th edition by Keith Rudolph.\n\r" +
-                           "Chummer5 update by Adam Schmidt: srchummer5@gmail.com\n\r" +
-                           "Chummer5a update by Anonymous fa/tg/uy: chummer5isalive@gmail.com\n\r" +
-                           "Additional 5a updates by Johannes Elgaard: joha4270@gmail.com\n\r" +
-                           "Data files for Run Faster & Data Tails by reddit/u/Iridios")]
-[assembly: AssemblyProduct("Chummer")]
-=======
 [assembly: AssemblyCompany("Original Chummer for 4th edition by Keith Rudolph.\n\r" +
                            "Chummer5 update by Adam Schmidt: srchummer5@gmail.com\n\r" +
                            "Chummer5a update by Anonymous fa/tg/uy: chummer5isalive@gmail.com\n\r" +
                            "Additional 5a updates by Johannes Elgaard: joha4270@gmail.com")]
 [assembly: AssemblyProduct("Chummer5a")]
->>>>>>> 260a47e0
 [assembly: AssemblyCopyright("Copyright © Keith Rudolph 2013")]
 [assembly: AssemblyTrademark("")]
 [assembly: AssemblyCulture("")]
 
-<<<<<<< HEAD
-// Setting ComVisible to false makes the types in this assembly not visible 
-// to COM components.  If you need to access a type in this assembly from 
-=======
 // Setting ComVisible to false makes the types in this assembly not visible
 // to COM components.  If you need to access a type in this assembly from
->>>>>>> 260a47e0
 // COM, set the ComVisible attribute to true on that type.
 [assembly: ComVisible(false)]
 
@@ -67,16 +45,8 @@
 // Version information for an assembly consists of the following four values:
 //
 //      Major Version
-<<<<<<< HEAD
-//      Minor Version 
-//      Build Number
-//      Revision
-[assembly: AssemblyVersion("5.193.0")]
-[assembly: AssemblyFileVersion("5.193.0")]
-=======
 //      Minor Version
 //      Build Number
 //      Revision
 [assembly: AssemblyVersion("5.200.0")]
-[assembly: AssemblyFileVersion("5.200.0")]
->>>>>>> 260a47e0
+[assembly: AssemblyFileVersion("5.200.0")]