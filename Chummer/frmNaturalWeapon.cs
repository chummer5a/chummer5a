/*  This file is part of Chummer5a.
 *
 *  Chummer5a is free software: you can redistribute it and/or modify
 *  it under the terms of the GNU General Public License as published by
 *  the Free Software Foundation, either version 3 of the License, or
 *  (at your option) any later version.
 *
 *  Chummer5a is distributed in the hope that it will be useful,
 *  but WITHOUT ANY WARRANTY; without even the implied warranty of
 *  MERCHANTABILITY or FITNESS FOR A PARTICULAR PURPOSE.  See the
 *  GNU General Public License for more details.
 *
 *  You should have received a copy of the GNU General Public License
 *  along with Chummer5a.  If not, see <http://www.gnu.org/licenses/>.
 *
 *  You can obtain the full source code for Chummer5a at
 *  https://github.com/chummer5a/chummer5a
 */
 using System;
using System.Collections.Generic;
<<<<<<< HEAD
using System.Linq;
using System.Windows.Forms;
using System.Xml;
=======
 using System.Windows.Forms;
 using System.Xml.XPath;
>>>>>>> 260a47e0
 using Chummer.Backend.Equipment;

namespace Chummer
{
<<<<<<< HEAD
	public partial class frmNaturalWeapon : Form
	{
		private readonly XmlDocument _objXmlPowersDocument = new XmlDocument();
		private readonly XmlDocument _objXmlSkillsDocument = new XmlDocument();

		private readonly Character _objCharacter;
		private Weapon _objWeapon;

		#region Control Events
		public frmNaturalWeapon(Character objCharacter)
		{
			InitializeComponent();
			LanguageManager.Instance.Load(GlobalOptions.Instance.Language, this);
			_objCharacter = objCharacter;
			_objXmlPowersDocument = XmlManager.Instance.Load("critterpowers.xml");
			_objXmlSkillsDocument = XmlManager.Instance.Load("skills.xml");
			MoveControls();
		}

		private void frmNaturalWeapon_Load(object sender, EventArgs e)
		{
			// Load the list of Combat Active Skills and populate the Skills list.
			List<ListItem> lstSkills = new List<ListItem>();
			foreach (XmlNode objXmlSkill in _objXmlSkillsDocument.SelectNodes("/chummer/skills/skill[category = \"Combat Active\"]"))
			{
				ListItem objItem = new ListItem();
				objItem.Value = objXmlSkill["name"].InnerText;
				if (objXmlSkill.Attributes != null)
				{
					if (objXmlSkill["translate"] != null)
						objItem.Name = objXmlSkill["translate"].InnerText;
					else
						objItem.Name = objXmlSkill["name"].InnerText;
				}
				else
					objItem.Name = objXmlSkill["name"].InnerXml;
				lstSkills.Add(objItem);
			}

			List<ListItem> lstDVBase = new List<ListItem>();
			ListItem objHalfStrength = new ListItem();
			objHalfStrength.Value = "(STR/2)";
			objHalfStrength.Name = "(" + _objCharacter.STR.DisplayAbbrev + "/2)";
			lstDVBase.Add(objHalfStrength);
			ListItem objStrength = new ListItem();
			objStrength.Value = "(STR)";
			objStrength.Name = $"({_objCharacter.STR.DisplayAbbrev})";
			lstDVBase.Add(objStrength);
			for (int i = 1; i <= 20; i++)
			{
				ListItem objItem = new ListItem();
				objItem.Value = i.ToString();
				objItem.Name = i.ToString();
				lstDVBase.Add(objItem);
			}

			List<ListItem> lstDVType = new List<ListItem>();
			ListItem objDVPhysical = new ListItem();
			objDVPhysical.Value = "P";
			objDVPhysical.Name = LanguageManager.Instance.GetString("String_DamagePhysical");
			lstDVType.Add(objDVPhysical);

			ListItem objDVStun = new ListItem();
			objDVStun.Value = "S";
			objDVStun.Name = LanguageManager.Instance.GetString("String_DamageStun");
			lstDVType.Add(objDVStun);
=======
    public partial class frmNaturalWeapon : Form
    {
        private readonly XPathNavigator _objXmlPowersDocument;
        private readonly XPathNavigator _objXmlSkillsDocument;

        private readonly Character _objCharacter;
        private Weapon _objWeapon;

        #region Control Events
        public frmNaturalWeapon(Character objCharacter)
        {
            _objCharacter = objCharacter;
            _objXmlPowersDocument = XmlManager.Load("critterpowers.xml").GetFastNavigator().SelectSingleNode("/chummer");
            _objXmlSkillsDocument = XmlManager.Load("skills.xml").GetFastNavigator().SelectSingleNode("/chummer");

            InitializeComponent();
            LanguageManager.TranslateWinForm(GlobalOptions.Language, this);
            MoveControls();
        }

        private void frmNaturalWeapon_Load(object sender, EventArgs e)
        {
            // Load the list of Combat Active Skills and populate the Skills list.
            List<ListItem> lstSkills = new List<ListItem>();
            foreach (XPathNavigator objXmlSkill in _objXmlSkillsDocument.Select("skills/skill[category = \"Combat Active\"]"))
            {
                string strName = objXmlSkill.SelectSingleNode("name")?.Value;
                if (!string.IsNullOrEmpty(strName))
                    lstSkills.Add(new ListItem(strName, objXmlSkill.SelectSingleNode("translate")?.Value ?? strName));
            }

            List<ListItem> lstDVBase = new List<ListItem>
            {
                new ListItem("(STR/2)", '(' + _objCharacter.STR.DisplayAbbrev + "/2)"),
                new ListItem("(STR)", '(' + _objCharacter.STR.DisplayAbbrev + ')')
            };
            for (int i = 1; i <= 20; ++i)
            {
                lstDVBase.Add(new ListItem(i.ToString(), i.ToString()));
            }

            List<ListItem> lstDVType = new List<ListItem>
            {
                new ListItem("P", LanguageManager.GetString("String_DamagePhysical", GlobalOptions.Language)),
                new ListItem("S", LanguageManager.GetString("String_DamageStun", GlobalOptions.Language))
            };
>>>>>>> 260a47e0

            // Bind the Lists to the ComboBoxes.
            cboSkill.BeginUpdate();
            cboSkill.ValueMember = "Value";
<<<<<<< HEAD
			cboSkill.DisplayMember = "Name";
			cboSkill.DataSource = lstSkills;
			cboSkill.SelectedIndex = 0;
=======
            cboSkill.DisplayMember = "Name";
            cboSkill.DataSource = lstSkills;
            cboSkill.SelectedIndex = 0;
>>>>>>> 260a47e0
            cboSkill.EndUpdate();

            cboDVBase.BeginUpdate();
            cboDVBase.ValueMember = "Value";
<<<<<<< HEAD
			cboDVBase.DisplayMember = "Name";
			cboDVBase.DataSource = lstDVBase;
			cboDVBase.SelectedIndex = 0;
=======
            cboDVBase.DisplayMember = "Name";
            cboDVBase.DataSource = lstDVBase;
            cboDVBase.SelectedIndex = 0;
>>>>>>> 260a47e0
            cboDVBase.EndUpdate();

            cboDVType.BeginUpdate();
            cboDVType.ValueMember = "Value";
<<<<<<< HEAD
			cboDVType.DisplayMember = "Name";
			cboDVType.DataSource = lstDVType;
			cboDVType.SelectedIndex = 0;
            cboDVType.EndUpdate();
        }

		private void cmdCancel_Click(object sender, EventArgs e)
		{
			DialogResult = DialogResult.Cancel;
		}

		private void cmdOK_Click(object sender, EventArgs e)
		{
			AcceptForm();
		}
		#endregion

		#region Methods
		private void MoveControls()
		{
			int intWidth = Math.Max(lblName.Width, lblDV.Width);
			intWidth = Math.Max(intWidth, lblAP.Width);
			intWidth = Math.Max(intWidth, lblActiveSkill.Width);
			intWidth = Math.Max(intWidth, lblReach.Width);
			txtName.Left = lblName.Left + intWidth + 6;
			cboSkill.Left = lblActiveSkill.Left + intWidth + 6;
			cboDVBase.Left = lblDV.Left + intWidth + 6;
			lblDVPlus.Left = cboDVBase.Left + cboDVBase.Width + 6;
			nudDVMod.Left = lblDVPlus.Left + lblDVPlus.Width + 6;
			cboDVType.Left = nudDVMod.Left + nudDVMod.Width + 6;
			nudAP.Left = lblAP.Left + intWidth + 6;
			nudReach.Left = lblReach.Left + intWidth + 6;
		}

		private void AcceptForm()
		{
			// Assemble the DV from the fields.
			string strDamage = cboDVBase.SelectedValue.ToString();
			if (Convert.ToInt32(nudDVMod.Value) != 0)
			{
				if (nudDVMod.Value < 0)
					strDamage += nudDVMod.Value.ToString(GlobalOptions.InvariantCultureInfo);
				else
					strDamage += "+" + nudDVMod.Value.ToString(GlobalOptions.InvariantCultureInfo);
			}
			strDamage += cboDVType.SelectedValue.ToString();

			// Create the AP value.
			string strAP = string.Empty;
			if (nudAP.Value == 0)
				strAP = "0";
			else if (nudAP.Value > 0)
				strAP = "+" + nudAP.Value.ToString(GlobalOptions.InvariantCultureInfo);
			else
				strAP = nudAP.Value.ToString(GlobalOptions.InvariantCultureInfo);

			// Get the information for the Natural Weapon Critter Power.
			XmlNode objPower = _objXmlPowersDocument.SelectSingleNode("/chummer/powers/power[name = \"Natural Weapon\"]");

			// Create the Weapon.
			_objWeapon = new Weapon(_objCharacter);
			_objWeapon.Name = txtName.Text;
			_objWeapon.Category = LanguageManager.Instance.GetString("Tab_Critter");
			_objWeapon.WeaponType = "Melee";
			_objWeapon.Reach = Convert.ToInt32(nudReach.Value);
			_objWeapon.Damage = strDamage;
			_objWeapon.AP = strAP;
			_objWeapon.Mode = "0";
			_objWeapon.RC = "0";
			_objWeapon.Concealability = 0;
			_objWeapon.Avail = "0";
			_objWeapon.Cost = 0;
			_objWeapon.UseSkill = cboSkill.SelectedValue.ToString();
			_objWeapon.Source = objPower["source"].InnerText;
			_objWeapon.Page = objPower["page"].InnerText;

			DialogResult = DialogResult.OK;
		}
		#endregion

		#region Properties
		/// <summary>
		/// Weapon that was created as a result of the dialogue.
		/// </summary>
		public Weapon SelectedWeapon
		{
			get
			{
				return _objWeapon;
			}
		}
		#endregion
	}
=======
            cboDVType.DisplayMember = "Name";
            cboDVType.DataSource = lstDVType;
            cboDVType.SelectedIndex = 0;
            cboDVType.EndUpdate();
        }

        private void cmdCancel_Click(object sender, EventArgs e)
        {
            DialogResult = DialogResult.Cancel;
        }

        private void cmdOK_Click(object sender, EventArgs e)
        {
            AcceptForm();
        }
        #endregion

        #region Methods
        private void MoveControls()
        {
            int intWidth = Math.Max(lblName.Width, lblDV.Width);
            intWidth = Math.Max(intWidth, lblAP.Width);
            intWidth = Math.Max(intWidth, lblActiveSkill.Width);
            intWidth = Math.Max(intWidth, lblReach.Width);
            txtName.Left = lblName.Left + intWidth + 6;
            cboSkill.Left = lblActiveSkill.Left + intWidth + 6;
            cboDVBase.Left = lblDV.Left + intWidth + 6;
            lblDVPlus.Left = cboDVBase.Left + cboDVBase.Width + 6;
            nudDVMod.Left = lblDVPlus.Left + lblDVPlus.Width + 6;
            cboDVType.Left = nudDVMod.Left + nudDVMod.Width + 6;
            nudAP.Left = lblAP.Left + intWidth + 6;
            nudReach.Left = lblReach.Left + intWidth + 6;
        }

        private void AcceptForm()
        {
            // Assemble the DV from the fields.
            string strDamage = cboDVBase.SelectedValue.ToString();
            if (decimal.ToInt32(nudDVMod.Value) != 0)
            {
                if (nudDVMod.Value < 0)
                    strDamage += nudDVMod.Value.ToString(GlobalOptions.InvariantCultureInfo);
                else
                    strDamage += '+' + nudDVMod.Value.ToString(GlobalOptions.InvariantCultureInfo);
            }
            strDamage += cboDVType.SelectedValue.ToString();

            // Create the AP value.
            string strAP;
            if (nudAP.Value == 0)
                strAP = "0";
            else if (nudAP.Value > 0)
                strAP = '+' + nudAP.Value.ToString(GlobalOptions.InvariantCultureInfo);
            else
                strAP = nudAP.Value.ToString(GlobalOptions.InvariantCultureInfo);

            // Get the information for the Natural Weapon Critter Power.
            XPathNavigator objPower = _objXmlPowersDocument.SelectSingleNode("powers/power[name = \"Natural Weapon\"]");

            if (objPower != null)
            {
                // Create the Weapon.
                _objWeapon = new Weapon(_objCharacter)
                {
                    Name = txtName.Text,
                    Category = LanguageManager.GetString("Tab_Critter", GlobalOptions.Language),
                    WeaponType = "Melee",
                    Reach = decimal.ToInt32(nudReach.Value),
                    Damage = strDamage,
                    AP = strAP,
                    Mode = "0",
                    RC = "0",
                    Concealability = 0,
                    Avail = "0",
                    Cost = "0",
                    UseSkill = cboSkill.SelectedValue.ToString(),
                    Source = objPower.SelectSingleNode("source")?.Value,
                    Page = objPower.SelectSingleNode("page")?.Value
                };

                DialogResult = DialogResult.OK;
            }
        }
        #endregion

        #region Properties
        /// <summary>
        /// Weapon that was created as a result of the dialogue.
        /// </summary>
        public Weapon SelectedWeapon => _objWeapon;

        #endregion
    }
>>>>>>> 260a47e0
}<|MERGE_RESOLUTION|>--- conflicted
+++ resolved
@@ -18,86 +18,12 @@
  */
  using System;
 using System.Collections.Generic;
-<<<<<<< HEAD
-using System.Linq;
-using System.Windows.Forms;
-using System.Xml;
-=======
  using System.Windows.Forms;
  using System.Xml.XPath;
->>>>>>> 260a47e0
  using Chummer.Backend.Equipment;
 
 namespace Chummer
 {
-<<<<<<< HEAD
-	public partial class frmNaturalWeapon : Form
-	{
-		private readonly XmlDocument _objXmlPowersDocument = new XmlDocument();
-		private readonly XmlDocument _objXmlSkillsDocument = new XmlDocument();
-
-		private readonly Character _objCharacter;
-		private Weapon _objWeapon;
-
-		#region Control Events
-		public frmNaturalWeapon(Character objCharacter)
-		{
-			InitializeComponent();
-			LanguageManager.Instance.Load(GlobalOptions.Instance.Language, this);
-			_objCharacter = objCharacter;
-			_objXmlPowersDocument = XmlManager.Instance.Load("critterpowers.xml");
-			_objXmlSkillsDocument = XmlManager.Instance.Load("skills.xml");
-			MoveControls();
-		}
-
-		private void frmNaturalWeapon_Load(object sender, EventArgs e)
-		{
-			// Load the list of Combat Active Skills and populate the Skills list.
-			List<ListItem> lstSkills = new List<ListItem>();
-			foreach (XmlNode objXmlSkill in _objXmlSkillsDocument.SelectNodes("/chummer/skills/skill[category = \"Combat Active\"]"))
-			{
-				ListItem objItem = new ListItem();
-				objItem.Value = objXmlSkill["name"].InnerText;
-				if (objXmlSkill.Attributes != null)
-				{
-					if (objXmlSkill["translate"] != null)
-						objItem.Name = objXmlSkill["translate"].InnerText;
-					else
-						objItem.Name = objXmlSkill["name"].InnerText;
-				}
-				else
-					objItem.Name = objXmlSkill["name"].InnerXml;
-				lstSkills.Add(objItem);
-			}
-
-			List<ListItem> lstDVBase = new List<ListItem>();
-			ListItem objHalfStrength = new ListItem();
-			objHalfStrength.Value = "(STR/2)";
-			objHalfStrength.Name = "(" + _objCharacter.STR.DisplayAbbrev + "/2)";
-			lstDVBase.Add(objHalfStrength);
-			ListItem objStrength = new ListItem();
-			objStrength.Value = "(STR)";
-			objStrength.Name = $"({_objCharacter.STR.DisplayAbbrev})";
-			lstDVBase.Add(objStrength);
-			for (int i = 1; i <= 20; i++)
-			{
-				ListItem objItem = new ListItem();
-				objItem.Value = i.ToString();
-				objItem.Name = i.ToString();
-				lstDVBase.Add(objItem);
-			}
-
-			List<ListItem> lstDVType = new List<ListItem>();
-			ListItem objDVPhysical = new ListItem();
-			objDVPhysical.Value = "P";
-			objDVPhysical.Name = LanguageManager.Instance.GetString("String_DamagePhysical");
-			lstDVType.Add(objDVPhysical);
-
-			ListItem objDVStun = new ListItem();
-			objDVStun.Value = "S";
-			objDVStun.Name = LanguageManager.Instance.GetString("String_DamageStun");
-			lstDVType.Add(objDVStun);
-=======
     public partial class frmNaturalWeapon : Form
     {
         private readonly XPathNavigator _objXmlPowersDocument;
@@ -144,132 +70,24 @@
                 new ListItem("P", LanguageManager.GetString("String_DamagePhysical", GlobalOptions.Language)),
                 new ListItem("S", LanguageManager.GetString("String_DamageStun", GlobalOptions.Language))
             };
->>>>>>> 260a47e0
 
             // Bind the Lists to the ComboBoxes.
             cboSkill.BeginUpdate();
             cboSkill.ValueMember = "Value";
-<<<<<<< HEAD
-			cboSkill.DisplayMember = "Name";
-			cboSkill.DataSource = lstSkills;
-			cboSkill.SelectedIndex = 0;
-=======
             cboSkill.DisplayMember = "Name";
             cboSkill.DataSource = lstSkills;
             cboSkill.SelectedIndex = 0;
->>>>>>> 260a47e0
             cboSkill.EndUpdate();
 
             cboDVBase.BeginUpdate();
             cboDVBase.ValueMember = "Value";
-<<<<<<< HEAD
-			cboDVBase.DisplayMember = "Name";
-			cboDVBase.DataSource = lstDVBase;
-			cboDVBase.SelectedIndex = 0;
-=======
             cboDVBase.DisplayMember = "Name";
             cboDVBase.DataSource = lstDVBase;
             cboDVBase.SelectedIndex = 0;
->>>>>>> 260a47e0
             cboDVBase.EndUpdate();
 
             cboDVType.BeginUpdate();
             cboDVType.ValueMember = "Value";
-<<<<<<< HEAD
-			cboDVType.DisplayMember = "Name";
-			cboDVType.DataSource = lstDVType;
-			cboDVType.SelectedIndex = 0;
-            cboDVType.EndUpdate();
-        }
-
-		private void cmdCancel_Click(object sender, EventArgs e)
-		{
-			DialogResult = DialogResult.Cancel;
-		}
-
-		private void cmdOK_Click(object sender, EventArgs e)
-		{
-			AcceptForm();
-		}
-		#endregion
-
-		#region Methods
-		private void MoveControls()
-		{
-			int intWidth = Math.Max(lblName.Width, lblDV.Width);
-			intWidth = Math.Max(intWidth, lblAP.Width);
-			intWidth = Math.Max(intWidth, lblActiveSkill.Width);
-			intWidth = Math.Max(intWidth, lblReach.Width);
-			txtName.Left = lblName.Left + intWidth + 6;
-			cboSkill.Left = lblActiveSkill.Left + intWidth + 6;
-			cboDVBase.Left = lblDV.Left + intWidth + 6;
-			lblDVPlus.Left = cboDVBase.Left + cboDVBase.Width + 6;
-			nudDVMod.Left = lblDVPlus.Left + lblDVPlus.Width + 6;
-			cboDVType.Left = nudDVMod.Left + nudDVMod.Width + 6;
-			nudAP.Left = lblAP.Left + intWidth + 6;
-			nudReach.Left = lblReach.Left + intWidth + 6;
-		}
-
-		private void AcceptForm()
-		{
-			// Assemble the DV from the fields.
-			string strDamage = cboDVBase.SelectedValue.ToString();
-			if (Convert.ToInt32(nudDVMod.Value) != 0)
-			{
-				if (nudDVMod.Value < 0)
-					strDamage += nudDVMod.Value.ToString(GlobalOptions.InvariantCultureInfo);
-				else
-					strDamage += "+" + nudDVMod.Value.ToString(GlobalOptions.InvariantCultureInfo);
-			}
-			strDamage += cboDVType.SelectedValue.ToString();
-
-			// Create the AP value.
-			string strAP = string.Empty;
-			if (nudAP.Value == 0)
-				strAP = "0";
-			else if (nudAP.Value > 0)
-				strAP = "+" + nudAP.Value.ToString(GlobalOptions.InvariantCultureInfo);
-			else
-				strAP = nudAP.Value.ToString(GlobalOptions.InvariantCultureInfo);
-
-			// Get the information for the Natural Weapon Critter Power.
-			XmlNode objPower = _objXmlPowersDocument.SelectSingleNode("/chummer/powers/power[name = \"Natural Weapon\"]");
-
-			// Create the Weapon.
-			_objWeapon = new Weapon(_objCharacter);
-			_objWeapon.Name = txtName.Text;
-			_objWeapon.Category = LanguageManager.Instance.GetString("Tab_Critter");
-			_objWeapon.WeaponType = "Melee";
-			_objWeapon.Reach = Convert.ToInt32(nudReach.Value);
-			_objWeapon.Damage = strDamage;
-			_objWeapon.AP = strAP;
-			_objWeapon.Mode = "0";
-			_objWeapon.RC = "0";
-			_objWeapon.Concealability = 0;
-			_objWeapon.Avail = "0";
-			_objWeapon.Cost = 0;
-			_objWeapon.UseSkill = cboSkill.SelectedValue.ToString();
-			_objWeapon.Source = objPower["source"].InnerText;
-			_objWeapon.Page = objPower["page"].InnerText;
-
-			DialogResult = DialogResult.OK;
-		}
-		#endregion
-
-		#region Properties
-		/// <summary>
-		/// Weapon that was created as a result of the dialogue.
-		/// </summary>
-		public Weapon SelectedWeapon
-		{
-			get
-			{
-				return _objWeapon;
-			}
-		}
-		#endregion
-	}
-=======
             cboDVType.DisplayMember = "Name";
             cboDVType.DataSource = lstDVType;
             cboDVType.SelectedIndex = 0;
@@ -363,5 +181,4 @@
 
         #endregion
     }
->>>>>>> 260a47e0
 }