<<<<<<< HEAD
﻿<?xml version="1.0" encoding="utf-8"?>
<Project ToolsVersion="12.0" DefaultTargets="Build" xmlns="http://schemas.microsoft.com/developer/msbuild/2003">
  <PropertyGroup>
    <Configuration Condition=" '$(Configuration)' == '' ">Debug</Configuration>
    <Platform Condition=" '$(Platform)' == '' ">x86</Platform>
    <ProductVersion>8.0.30703</ProductVersion>
    <SchemaVersion>2.0</SchemaVersion>
    <ProjectGuid>{95279469-5A3E-42E6-993C-6A403586C86E}</ProjectGuid>
    <OutputType>WinExe</OutputType>
    <AppDesignerFolder>Properties</AppDesignerFolder>
    <RootNamespace>Chummer</RootNamespace>
    <AssemblyName>Chummer5</AssemblyName>
    <TargetFrameworkVersion>v4.5.2</TargetFrameworkVersion>
    <TargetFrameworkProfile>
    </TargetFrameworkProfile>
    <FileAlignment>512</FileAlignment>
    <IsWebBootstrapper>false</IsWebBootstrapper>
    <TransformOnBuild>True</TransformOnBuild>
    <PublishUrl>M:\Chummer 5\</PublishUrl>
    <Install>false</Install>
    <InstallFrom>Disk</InstallFrom>
    <UpdateEnabled>false</UpdateEnabled>
    <UpdateMode>Foreground</UpdateMode>
    <UpdateInterval>7</UpdateInterval>
    <UpdateIntervalUnits>Days</UpdateIntervalUnits>
    <UpdatePeriodically>false</UpdatePeriodically>
    <UpdateRequired>false</UpdateRequired>
    <MapFileExtensions>true</MapFileExtensions>
    <AutorunEnabled>true</AutorunEnabled>
    <ApplicationRevision>2</ApplicationRevision>
    <ApplicationVersion>1.0.0.%2a</ApplicationVersion>
    <UseApplicationTrust>false</UseApplicationTrust>
    <PublishWizardCompleted>true</PublishWizardCompleted>
    <BootstrapperEnabled>true</BootstrapperEnabled>
    <NuGetPackageImportStamp>
    </NuGetPackageImportStamp>
  </PropertyGroup>
  <PropertyGroup Condition=" '$(Configuration)|$(Platform)' == 'Debug|x86' ">
    <PlatformTarget>x86</PlatformTarget>
    <DebugSymbols>true</DebugSymbols>
    <DebugType>full</DebugType>
    <Optimize>false</Optimize>
    <TransformOnBuild>True</TransformOnBuild>
    <OutputPath>bin\Debug\</OutputPath>
    <DefineConstants>DEBUG;TRACE</DefineConstants>
    <ErrorReport>prompt</ErrorReport>
    <WarningLevel>4</WarningLevel>
    <Prefer32Bit>false</Prefer32Bit>
    <LangVersion>default</LangVersion>
    <RunCodeAnalysis>false</RunCodeAnalysis>
    <AllowUnsafeBlocks>false</AllowUnsafeBlocks>
  </PropertyGroup>
  <PropertyGroup Condition=" '$(Configuration)|$(Platform)' == 'Release|x86' ">
    <PlatformTarget>x86</PlatformTarget>
    <DebugType>pdbonly</DebugType>
    <Optimize>true</Optimize>
    <TransformOnBuild>True</TransformOnBuild>
    <OutputPath>bin\Release\</OutputPath>
    <DefineConstants>TRACE</DefineConstants>
    <ErrorReport>prompt</ErrorReport>
    <WarningLevel>4</WarningLevel>
    <UseVSHostingProcess>false</UseVSHostingProcess>
    <DebugSymbols>true</DebugSymbols>
    <Prefer32Bit>false</Prefer32Bit>
    <AllowUnsafeBlocks>false</AllowUnsafeBlocks>
  </PropertyGroup>
  <PropertyGroup>
    <StartupObject>
    </StartupObject>
  </PropertyGroup>
  <PropertyGroup>
    <ApplicationIcon>chummer.ico</ApplicationIcon>
  </PropertyGroup>
  <PropertyGroup>
    <ManifestCertificateThumbprint>B9A872C2F9A1FF42B075A9C706E2471AD97D2F81</ManifestCertificateThumbprint>
  </PropertyGroup>
  <PropertyGroup>
    <ManifestKeyFile>Chummer_TemporaryKey.pfx</ManifestKeyFile>
  </PropertyGroup>
  <PropertyGroup>
    <GenerateManifests>false</GenerateManifests>
  </PropertyGroup>
  <PropertyGroup>
    <SignManifests>false</SignManifests>
  </PropertyGroup>
  <PropertyGroup />
  <PropertyGroup>
    <TargetZone>LocalIntranet</TargetZone>
  </PropertyGroup>
  <PropertyGroup />
  <PropertyGroup />
  <ItemGroup>
    <Reference Include="HtmlRenderer, Version=1.5.1.0, Culture=neutral, processorArchitecture=MSIL">
      <HintPath>..\packages\HtmlRenderer.Core.1.5.1-beta1\lib\net45\HtmlRenderer.dll</HintPath>
      <Private>True</Private>
    </Reference>
    <Reference Include="HtmlRenderer.PdfSharp, Version=1.5.1.0, Culture=neutral, processorArchitecture=MSIL">
      <HintPath>..\packages\HtmlRenderer.PdfSharp.1.5.1-beta1\lib\net45\HtmlRenderer.PdfSharp.dll</HintPath>
      <Private>True</Private>
    </Reference>
    <Reference Include="HtmlRenderer.WinForms, Version=1.5.1.0, Culture=neutral, processorArchitecture=MSIL">
      <HintPath>..\packages\HtmlRenderer.WinForms.1.5.1-beta1\lib\net45\HtmlRenderer.WinForms.dll</HintPath>
      <Private>True</Private>
    </Reference>
    <Reference Include="MersenneTwister, Version=1.0.6146.4688, Culture=neutral, PublicKeyToken=9c84633ec57842f3, processorArchitecture=MSIL">
      <HintPath>..\packages\MersenneTwister.1.0.5\lib\portable-net45+netcore45+win8+wp8\MersenneTwister.dll</HintPath>
    </Reference>
    <Reference Include="Newtonsoft.Json, Version=10.0.0.0, Culture=neutral, PublicKeyToken=30ad4fe6b2a6aeed, processorArchitecture=MSIL">
      <HintPath>..\packages\Newtonsoft.Json.10.0.3\lib\net45\Newtonsoft.Json.dll</HintPath>
    </Reference>
    <Reference Include="PdfSharp, Version=1.50.4619.0, Culture=neutral, PublicKeyToken=f94615aa0424f9eb, processorArchitecture=MSIL">
      <HintPath>..\packages\PDFsharp.1.50.4619-beta4c\lib\net20\PdfSharp.dll</HintPath>
    </Reference>
    <Reference Include="PdfSharp.Charting, Version=1.50.4619.0, Culture=neutral, PublicKeyToken=f94615aa0424f9eb, processorArchitecture=MSIL">
      <HintPath>..\packages\PDFsharp.1.50.4619-beta4c\lib\net20\PdfSharp.Charting.dll</HintPath>
    </Reference>
    <Reference Include="PresentationCore" />
    <Reference Include="PresentationFramework" />
    <Reference Include="System" />
    <Reference Include="System.Configuration" />
    <Reference Include="System.Core" />
    <Reference Include="System.Data.DataSetExtensions" />
    <Reference Include="System.IO.Compression" />
    <Reference Include="System.IO.Compression.FileSystem" />
    <Reference Include="System.Net.Http" />
    <Reference Include="System.Runtime.Serialization" />
    <Reference Include="System.ServiceModel" />
    <Reference Include="System.Web.Extensions" />
    <Reference Include="System.Windows.Forms.DataVisualization" />
    <Reference Include="System.Xml.Linq" />
    <Reference Include="Microsoft.CSharp" />
    <Reference Include="System.Data" />
    <Reference Include="System.Drawing" />
    <Reference Include="System.Windows.Forms" />
    <Reference Include="System.Xml" />
    <Reference Include="WindowsBase" />
  </ItemGroup>
  <ItemGroup>
    <Compile Include="Backend\Attributes\AttributeSection.cs" />
    <Compile Include="Backend\Equipment\WeaponMount.cs" />
    <Compile Include="Backend\Extensions\LinqExtensions.cs" />
    <Compile Include="Backend\Extensions\StringExtensions.cs" />
    <Compile Include="Backend\Shared Methods\CharacterShared.cs" />
    <Compile Include="Backend\Datastructures\ReverseTree.cs" />
    <Compile Include="Backend\Datastructures\TranslatedField.cs" />
    <Compile Include="Backend\Debugging\CrashHandler.cs" />
    <Compile Include="Backend\Debugging\ExceptionHeatMap.cs" />
    <Compile Include="Backend\Equipment\Armor.cs" />
    <Compile Include="Backend\Equipment\CapacityStyle.cs" />
    <Compile Include="Backend\Equipment\Commlink.cs" />
    <Compile Include="Backend\Equipment\Cyberware.cs" />
    <Compile Include="Backend\Equipment\Equipment.cs" />
    <Compile Include="Backend\Equipment\Gear.cs" />
    <Compile Include="Backend\Equipment\Grade.cs" />
    <Compile Include="Backend\Equipment\GradeList.cs" />
    <Compile Include="Backend\Equipment\Lifestyle.cs" />
    <Compile Include="Backend\Equipment\LifestyleQuality.cs" />
    <Compile Include="Backend\Equipment\LifestyleType.cs" />
    <Compile Include="Backend\Equipment\Vehicle.cs" />
    <Compile Include="Backend\Equipment\VehicleMod.cs" />
    <Compile Include="Backend\Equipment\Weapon.cs" />
    <Compile Include="Backend\Equipment\WeaponAccessory.cs" />
    <Compile Include="Backend\Extensions\BindingListExtensions.cs" />
    <Compile Include="Backend\Extensions\BitArrayExtensions.cs" />
    <Compile Include="Backend\Extensions\IEnumerableExtensions.cs" />
    <Compile Include="Backend\Debugging\PerformanceDebugUtils.cs" />
    <Compile Include="Backend\Shared Methods\SelectionShared.cs" />
    <Compile Include="Backend\Powers\PowerSorters.cs" />
    <Compile Include="Backend\Skills\ExoticSkill.cs" />
    <Compile Include="Backend\Skills\KnowledgeSkill.cs" />
    <Compile Include="Backend\Skills\Skill.core.cs" />
    <Compile Include="Backend\Skills\Skill.cs" />
    <Compile Include="Backend\Skills\SkillExtensions.cs" />
    <Compile Include="Backend\Skills\SkillGroup.cs" />
    <Compile Include="Backend\Skills\SkillSorters.cs" />
    <Compile Include="Backend\Skills\SkillsSection.cs" />
    <Compile Include="Character Creation\frmSelectLifeModule.cs">
      <SubType>Form</SubType>
    </Compile>
    <Compile Include="Character Creation\frmSelectLifeModule.Designer.cs">
      <DependentUpon>frmSelectLifeModule.cs</DependentUpon>
    </Compile>
    <Compile Include="Classes\AddImprovementCollection.cs">
      <DependentUpon>clsImprovement.cs</DependentUpon>
    </Compile>
    <Compile Include="Classes\CharacterOptions.cs" />
    <Compile Include="Classes\clsCommon.cs" />
    <Compile Include="Classes\clsCrashreport.cs" />
    <Compile Include="Backend\Equipment\ArmorMod.cs" />
    <Compile Include="Classes\clsCharacter.cs" />
    <Compile Include="Classes\clsHoverDisplayCordinator.cs" />
    <Compile Include="Classes\clsImprovement.cs" />
    <Compile Include="Classes\clsExpenses.cs" />
    <Compile Include="Classes\clsLanguageManager.cs" />
    <Compile Include="Classes\clsListItems.cs" />
    <Compile Include="Classes\clsLog.cs" />
    <Compile Include="Classes\clsOmaeHelper.cs" />
    <Compile Include="Classes\clsOptions.cs" />
    <Compile Include="Classes\clsParameterAttribute.cs" />
    <Compile Include="Classes\clsStoryBuilder.cs" />
    <Compile Include="Classes\clsTimekeeper.cs" />
    <Compile Include="Classes\clsUnique.cs" />
    <Compile Include="Classes\clsUtils.cs" />
    <Compile Include="Classes\clsXmlExtensions.cs" />
    <Compile Include="Classes\clsXmlManager.cs" />
    <Compile Include="Backend\Skills\SkillSpecialization.cs" />
    <Compile Include="Backend\Powers\Power.cs" />
    <Compile Include="Classes\RemoveImprovementCollection.cs">
      <DependentUpon>clsImprovement.cs</DependentUpon>
    </Compile>
    <Compile Include="Controls\RichTextBoxExtended.cs">
      <SubType>UserControl</SubType>
    </Compile>
    <Compile Include="frmCharacterRoster.cs">
      <SubType>Form</SubType>
    </Compile>
    <Compile Include="frmCharacterRoster.Designer.cs">
      <DependentUpon>frmCharacterRoster.cs</DependentUpon>
    </Compile>
    <Compile Include="frmCreateWeaponMount.cs">
      <SubType>Form</SubType>
    </Compile>
    <Compile Include="frmCreateWeaponMount.Designer.cs">
      <DependentUpon>frmCreateWeaponMount.cs</DependentUpon>
    </Compile>
    <Compile Include="helpers\Button.cs">
      <SubType>Component</SubType>
    </Compile>
    <Compile Include="helpers\Guid.cs" />
    <Compile Include="helpers\Label.cs">
      <SubType>Component</SubType>
    </Compile>
    <Compile Include="helpers\NumericUpDownEx.cs">
      <SubType>Component</SubType>
    </Compile>
    <Compile Include="Interfaces\INamedItemWithGuid.cs" />
    <Compile Include="lang\language.cs">
      <DependentUpon>language.xsd</DependentUpon>
    </Compile>
    <Compile Include="PdfConvert.cs" />
    <Compile Include="Properties\Contributors.cs">
      <AutoGen>True</AutoGen>
      <DesignTime>True</DesignTime>
      <DependentUpon>Contributors.tt</DependentUpon>
    </Compile>
    <Compile Include="Controls\ConditionMonitorUserControl.cs">
      <SubType>UserControl</SubType>
    </Compile>
    <Compile Include="Controls\ConditionMonitorUserControl.Designer.cs">
      <DependentUpon>ConditionMonitorUserControl.cs</DependentUpon>
    </Compile>
    <Compile Include="Controls\ContactControl.cs">
      <SubType>UserControl</SubType>
    </Compile>
    <Compile Include="Controls\ContactControl.Designer.cs">
      <DependentUpon>ContactControl.cs</DependentUpon>
    </Compile>
    <Compile Include="controllers\clsDashboardController.cs" />
    <Compile Include="Controls\DiceRollerControl.cs">
      <SubType>UserControl</SubType>
    </Compile>
    <Compile Include="Controls\DiceRollerControl.Designer.cs">
      <DependentUpon>DiceRollerControl.cs</DependentUpon>
    </Compile>
    <Compile Include="frmAddToken.cs">
      <SubType>Form</SubType>
    </Compile>
    <Compile Include="frmAddToken.Designer.cs">
      <DependentUpon>frmAddToken.cs</DependentUpon>
    </Compile>
    <Compile Include="frmCareer.cs">
      <SubType>Form</SubType>
    </Compile>
    <Compile Include="frmCareer.Designer.cs">
      <DependentUpon>frmCareer.cs</DependentUpon>
    </Compile>
    <Compile Include="frmAbout.cs">
      <SubType>Form</SubType>
    </Compile>
    <Compile Include="frmAbout.Designer.cs">
      <DependentUpon>frmAbout.cs</DependentUpon>
    </Compile>
    <Compile Include="frmCreateCyberwareSuite.cs">
      <SubType>Form</SubType>
    </Compile>
    <Compile Include="frmCreateCyberwareSuite.Designer.cs">
      <DependentUpon>frmCreateCyberwareSuite.cs</DependentUpon>
    </Compile>
    <Compile Include="frmCreateImprovement.cs">
      <SubType>Form</SubType>
    </Compile>
    <Compile Include="frmCreateImprovement.Designer.cs">
      <DependentUpon>frmCreateImprovement.cs</DependentUpon>
    </Compile>
    <Compile Include="frmCreatePACKSKit.cs">
      <SubType>Form</SubType>
    </Compile>
    <Compile Include="frmCreatePACKSKit.Designer.cs">
      <DependentUpon>frmCreatePACKSKit.cs</DependentUpon>
    </Compile>
    <Compile Include="frmCreateSpell.cs">
      <SubType>Form</SubType>
    </Compile>
    <Compile Include="frmCreateSpell.Designer.cs">
      <DependentUpon>frmCreateSpell.cs</DependentUpon>
    </Compile>
    <Compile Include="frmGMDashboard.cs">
      <SubType>Form</SubType>
    </Compile>
    <Compile Include="frmGMDashboard.Designer.cs">
      <DependentUpon>frmGMDashboard.cs</DependentUpon>
    </Compile>
    <Compile Include="helpers\ComboBox.cs">
      <SubType>Component</SubType>
    </Compile>
    <Compile Include="helpers\TreeView.cs">
      <SubType>Component</SubType>
    </Compile>
    <Compile Include="Selection Forms\frmSelectOptionalPower.cs">
      <SubType>Form</SubType>
    </Compile>
    <Compile Include="Selection Forms\frmSelectOptionalPower.Designer.cs">
      <DependentUpon>frmSelectOptionalPower.cs</DependentUpon>
    </Compile>
    <Compile Include="Selection Forms\frmSelectLifestyleAdvanced.cs">
      <SubType>Form</SubType>
    </Compile>
    <Compile Include="Selection Forms\frmSelectLifestyleAdvanced.Designer.cs">
      <DependentUpon>frmSelectLifestyleAdvanced.cs</DependentUpon>
    </Compile>
    <Compile Include="Selection Forms\frmSelectLifestyleQuality.cs">
      <SubType>Form</SubType>
    </Compile>
    <Compile Include="Selection Forms\frmSelectLifestyleQuality.Designer.cs">
      <DependentUpon>frmSelectLifestyleQuality.cs</DependentUpon>
    </Compile>
    <Compile Include="lang\language.Designer.cs">
      <AutoGen>True</AutoGen>
      <DesignTime>True</DesignTime>
      <DependentUpon>language.xsd</DependentUpon>
      <CopyToOutputDirectory>PreserveNewest</CopyToOutputDirectory>
    </Compile>
    <Compile Include="Properties\Annotations.cs" />
    <Compile Include="Selection Forms\frmSelectAIProgram.cs">
      <SubType>Form</SubType>
    </Compile>
    <Compile Include="Selection Forms\frmSelectAIProgram.Designer.cs">
      <DependentUpon>frmSelectAIProgram.cs</DependentUpon>
    </Compile>
    <Compile Include="Selection Forms\frmSelectSkillSpec.cs">
      <SubType>Form</SubType>
    </Compile>
    <Compile Include="Selection Forms\frmSelectSkillSpec.Designer.cs">
      <DependentUpon>frmSelectSkillSpec.cs</DependentUpon>
    </Compile>
    <Compile Include="UI\Attributes\AttributeControl.cs">
      <SubType>UserControl</SubType>
    </Compile>
    <Compile Include="UI\Attributes\AttributeControl.Designer.cs">
      <DependentUpon>AttributeControl.cs</DependentUpon>
    </Compile>
    <Compile Include="UI\Skills\KnowledgeSkillControl.cs">
      <SubType>UserControl</SubType>
    </Compile>
    <Compile Include="UI\Skills\KnowledgeSkillControl.Designer.cs">
      <DependentUpon>KnowledgeSkillControl.cs</DependentUpon>
    </Compile>
    <Compile Include="UI\Skills\SkillControl2.cs">
      <SubType>UserControl</SubType>
    </Compile>
    <Compile Include="UI\Skills\SkillControl2.Designer.cs">
      <DependentUpon>SkillControl2.cs</DependentUpon>
    </Compile>
    <Compile Include="UI\Skills\SkillGroupControl.cs">
      <SubType>UserControl</SubType>
    </Compile>
    <Compile Include="UI\Skills\SkillGroupControl.Designer.cs">
      <DependentUpon>SkillGroupControl.cs</DependentUpon>
    </Compile>
    <Compile Include="UI\Shared\BindingListDisplay.cs">
      <SubType>UserControl</SubType>
    </Compile>
    <Compile Include="UI\Shared\BindingListDisplay.Designer.cs">
      <DependentUpon>BindingListDisplay.cs</DependentUpon>
    </Compile>
    <Compile Include="UI\Powers\PowersTabUserControl.cs">
      <SubType>UserControl</SubType>
    </Compile>
    <Compile Include="UI\Powers\PowersTabUserControl.Designer.cs">
      <DependentUpon>PowersTabUserControl.cs</DependentUpon>
    </Compile>
    <Compile Include="UI\Skills\SkillsTabUserControl.cs">
      <SubType>UserControl</SubType>
    </Compile>
    <Compile Include="UI\Skills\SkillsTabUserControl.Designer.cs">
      <DependentUpon>SkillsTabUserControl.cs</DependentUpon>
    </Compile>
    <Compile Include="Utilities\frmDiceHits.cs">
      <SubType>Form</SubType>
    </Compile>
    <Compile Include="Utilities\frmDiceHits.Designer.cs">
      <DependentUpon>frmDiceHits.cs</DependentUpon>
    </Compile>
    <Compile Include="Utilities\frmDiceRoller.cs">
      <SubType>Form</SubType>
    </Compile>
    <Compile Include="Utilities\frmDiceRoller.Designer.cs">
      <DependentUpon>frmDiceRoller.cs</DependentUpon>
    </Compile>
    <Compile Include="frmExpense.cs">
      <SubType>Form</SubType>
    </Compile>
    <Compile Include="frmExpense.Designer.cs">
      <DependentUpon>frmExpense.cs</DependentUpon>
    </Compile>
    <Compile Include="frmExport.cs">
      <SubType>Form</SubType>
    </Compile>
    <Compile Include="frmExport.Designer.cs">
      <DependentUpon>frmExport.cs</DependentUpon>
    </Compile>
    <Compile Include="frmHistory.cs">
      <SubType>Form</SubType>
    </Compile>
    <Compile Include="frmHistory.Designer.cs">
      <DependentUpon>frmHistory.cs</DependentUpon>
    </Compile>
    <Compile Include="Utilities\frmInitiative.cs">
      <SubType>Form</SubType>
    </Compile>
    <Compile Include="Utilities\frmInitiative.Designer.cs">
      <DependentUpon>frmInitiative.cs</DependentUpon>
    </Compile>
    <Compile Include="Utilities\frmInitRoller.cs">
      <SubType>Form</SubType>
    </Compile>
    <Compile Include="Utilities\frmInitRoller.Designer.cs">
      <DependentUpon>frmInitRoller.cs</DependentUpon>
    </Compile>
    <Compile Include="frmLifestyleNuyen.cs">
      <SubType>Form</SubType>
    </Compile>
    <Compile Include="frmLifestyleNuyen.Designer.cs">
      <DependentUpon>frmLifestyleNuyen.cs</DependentUpon>
    </Compile>
    <Compile Include="frmNaturalWeapon.cs">
      <SubType>Form</SubType>
    </Compile>
    <Compile Include="frmNaturalWeapon.Designer.cs">
      <DependentUpon>frmNaturalWeapon.cs</DependentUpon>
    </Compile>
    <Compile Include="frmNotes.cs">
      <SubType>Form</SubType>
    </Compile>
    <Compile Include="frmNotes.Designer.cs">
      <DependentUpon>frmNotes.cs</DependentUpon>
    </Compile>
    <Compile Include="Omae\frmOmae.cs">
      <SubType>Form</SubType>
    </Compile>
    <Compile Include="Omae\frmOmae.Designer.cs">
      <DependentUpon>frmOmae.cs</DependentUpon>
    </Compile>
    <Compile Include="Omae\frmOmaeAccount.cs">
      <SubType>Form</SubType>
    </Compile>
    <Compile Include="Omae\frmOmaeAccount.Designer.cs">
      <DependentUpon>frmOmaeAccount.cs</DependentUpon>
    </Compile>
    <Compile Include="Omae\frmOmaeCompress.cs">
      <SubType>Form</SubType>
    </Compile>
    <Compile Include="Omae\frmOmaeCompress.Designer.cs">
      <DependentUpon>frmOmaeCompress.cs</DependentUpon>
    </Compile>
    <Compile Include="Omae\frmOmaeUpload.cs">
      <SubType>Form</SubType>
    </Compile>
    <Compile Include="Omae\frmOmaeUpload.Designer.cs">
      <DependentUpon>frmOmaeUpload.cs</DependentUpon>
    </Compile>
    <Compile Include="Omae\frmOmaeUploadData.cs">
      <SubType>Form</SubType>
    </Compile>
    <Compile Include="Omae\frmOmaeUploadData.Designer.cs">
      <DependentUpon>frmOmaeUploadData.cs</DependentUpon>
    </Compile>
    <Compile Include="Omae\frmOmaeUploadLanguage.cs">
      <SubType>Form</SubType>
    </Compile>
    <Compile Include="Omae\frmOmaeUploadLanguage.Designer.cs">
      <DependentUpon>frmOmaeUploadLanguage.cs</DependentUpon>
    </Compile>
    <Compile Include="Omae\frmOmaeUploadSheet.cs">
      <SubType>Form</SubType>
    </Compile>
    <Compile Include="Omae\frmOmaeUploadSheet.Designer.cs">
      <DependentUpon>frmOmaeUploadSheet.cs</DependentUpon>
    </Compile>
    <Compile Include="frmPlayerDashboard.cs">
      <SubType>Form</SubType>
    </Compile>
    <Compile Include="frmPlayerDashboard.Designer.cs">
      <DependentUpon>frmPlayerDashboard.cs</DependentUpon>
    </Compile>
    <Compile Include="frmPrintMultiple.cs">
      <SubType>Form</SubType>
    </Compile>
    <Compile Include="frmPrintMultiple.Designer.cs">
      <DependentUpon>frmPrintMultiple.cs</DependentUpon>
    </Compile>
    <Compile Include="Character Creation\frmPriorityMetatype.cs">
      <SubType>Form</SubType>
    </Compile>
    <Compile Include="Character Creation\frmPriorityMetatype.Designer.cs">
      <DependentUpon>frmPriorityMetatype.cs</DependentUpon>
    </Compile>
    <Compile Include="frmReload.cs">
      <SubType>Form</SubType>
    </Compile>
    <Compile Include="frmReload.Designer.cs">
      <DependentUpon>frmReload.cs</DependentUpon>
    </Compile>
    <Compile Include="Selection Forms\frmSelectLifestyle.cs">
      <SubType>Form</SubType>
    </Compile>
    <Compile Include="Selection Forms\frmSelectLifestyle.Designer.cs">
      <DependentUpon>frmSelectLifestyle.cs</DependentUpon>
    </Compile>
    <Compile Include="Selection Forms\frmSelectArmorMod.cs">
      <SubType>Form</SubType>
    </Compile>
    <Compile Include="Selection Forms\frmSelectArmorMod.Designer.cs">
      <DependentUpon>frmSelectArmorMod.cs</DependentUpon>
    </Compile>
    <Compile Include="Selection Forms\frmSelectArt.cs">
      <SubType>Form</SubType>
    </Compile>
    <Compile Include="Selection Forms\frmSelectArt.Designer.cs">
      <DependentUpon>frmSelectArt.cs</DependentUpon>
    </Compile>
    <Compile Include="Selection Forms\frmSelectCalendarStart.cs">
      <SubType>Form</SubType>
    </Compile>
    <Compile Include="Selection Forms\frmSelectCalendarStart.Designer.cs">
      <DependentUpon>frmSelectCalendarStart.cs</DependentUpon>
    </Compile>
    <Compile Include="Selection Forms\frmSelectContactConnection.cs">
      <SubType>Form</SubType>
    </Compile>
    <Compile Include="Selection Forms\frmSelectContactConnection.Designer.cs">
      <DependentUpon>frmSelectContactConnection.cs</DependentUpon>
    </Compile>
    <Compile Include="Selection Forms\frmSelectCritterPower.cs">
      <SubType>Form</SubType>
    </Compile>
    <Compile Include="Selection Forms\frmSelectCritterPower.Designer.cs">
      <DependentUpon>frmSelectCritterPower.cs</DependentUpon>
    </Compile>
    <Compile Include="Selection Forms\frmSelectCyberwareSuite.cs">
      <SubType>Form</SubType>
    </Compile>
    <Compile Include="Selection Forms\frmSelectCyberwareSuite.Designer.cs">
      <DependentUpon>frmSelectCyberwareSuite.cs</DependentUpon>
    </Compile>
    <Compile Include="Selection Forms\frmSelectExoticSkill.cs">
      <SubType>Form</SubType>
    </Compile>
    <Compile Include="Selection Forms\frmSelectExoticSkill.Designer.cs">
      <DependentUpon>frmSelectExoticSkill.cs</DependentUpon>
    </Compile>
    <Compile Include="Selection Forms\frmSelectGear.cs">
      <SubType>Form</SubType>
    </Compile>
    <Compile Include="Selection Forms\frmSelectGear.Designer.cs">
      <DependentUpon>frmSelectGear.cs</DependentUpon>
    </Compile>
    <Compile Include="Selection Forms\frmSelectItem.cs">
      <SubType>Form</SubType>
    </Compile>
    <Compile Include="Selection Forms\frmSelectItem.Designer.cs">
      <DependentUpon>frmSelectItem.cs</DependentUpon>
    </Compile>
    <Compile Include="Selection Forms\frmSelectLimit.cs">
      <SubType>Form</SubType>
    </Compile>
    <Compile Include="Selection Forms\frmSelectLimit.Designer.cs">
      <DependentUpon>frmSelectLimit.cs</DependentUpon>
    </Compile>
    <Compile Include="Selection Forms\frmSelectLimitModifier.cs">
      <SubType>Form</SubType>
    </Compile>
    <Compile Include="Selection Forms\frmSelectLimitModifier.Designer.cs">
      <DependentUpon>frmSelectLimitModifier.cs</DependentUpon>
    </Compile>
    <Compile Include="Selection Forms\frmSelectMartialArt.cs">
      <SubType>Form</SubType>
    </Compile>
    <Compile Include="Selection Forms\frmSelectMartialArt.Designer.cs">
      <DependentUpon>frmSelectMartialArt.cs</DependentUpon>
    </Compile>
    <Compile Include="Selection Forms\frmSelectMartialArtAdvantage.cs">
      <SubType>Form</SubType>
    </Compile>
    <Compile Include="Selection Forms\frmSelectMartialArtAdvantage.Designer.cs">
      <DependentUpon>frmSelectMartialArtAdvantage.cs</DependentUpon>
    </Compile>
    <Compile Include="Selection Forms\frmSelectMartialArtManeuver.cs">
      <SubType>Form</SubType>
    </Compile>
    <Compile Include="Selection Forms\frmSelectMartialArtManeuver.Designer.cs">
      <DependentUpon>frmSelectMartialArtManeuver.cs</DependentUpon>
    </Compile>
    <Compile Include="Selection Forms\frmSelectMentorSpirit.cs">
      <SubType>Form</SubType>
    </Compile>
    <Compile Include="Selection Forms\frmSelectMentorSpirit.Designer.cs">
      <DependentUpon>frmSelectMentorSpirit.cs</DependentUpon>
    </Compile>
    <Compile Include="Selection Forms\frmSelectMetamagic.cs">
      <SubType>Form</SubType>
    </Compile>
    <Compile Include="Selection Forms\frmSelectMetamagic.Designer.cs">
      <DependentUpon>frmSelectMetamagic.cs</DependentUpon>
    </Compile>
    <Compile Include="Selection Forms\frmSelectNexus.cs">
      <SubType>Form</SubType>
    </Compile>
    <Compile Include="Selection Forms\frmSelectNexus.Designer.cs">
      <DependentUpon>frmSelectNexus.cs</DependentUpon>
    </Compile>
    <Compile Include="Selection Forms\frmSelectNumber.cs">
      <SubType>Form</SubType>
    </Compile>
    <Compile Include="Selection Forms\frmSelectNumber.Designer.cs">
      <DependentUpon>frmSelectNumber.cs</DependentUpon>
    </Compile>
    <Compile Include="Selection Forms\frmSelectPACKSKit.cs">
      <SubType>Form</SubType>
    </Compile>
    <Compile Include="Selection Forms\frmSelectPACKSKit.Designer.cs">
      <DependentUpon>frmSelectPACKSKit.cs</DependentUpon>
    </Compile>
    <Compile Include="Selection Forms\frmSelectProgramOption.cs">
      <SubType>Form</SubType>
    </Compile>
    <Compile Include="Selection Forms\frmSelectProgramOption.Designer.cs">
      <DependentUpon>frmSelectProgramOption.cs</DependentUpon>
    </Compile>
    <Compile Include="Selection Forms\frmSelectQuality.cs">
      <SubType>Form</SubType>
    </Compile>
    <Compile Include="Selection Forms\frmSelectQuality.Designer.cs">
      <DependentUpon>frmSelectQuality.cs</DependentUpon>
    </Compile>
    <Compile Include="Selection Forms\frmSelectSetting.cs">
      <SubType>Form</SubType>
    </Compile>
    <Compile Include="Selection Forms\frmSelectSetting.Designer.cs">
      <DependentUpon>frmSelectSetting.cs</DependentUpon>
    </Compile>
    <Compile Include="Selection Forms\frmSelectSide.cs">
      <SubType>Form</SubType>
    </Compile>
    <Compile Include="Selection Forms\frmSelectSide.Designer.cs">
      <DependentUpon>frmSelectSide.cs</DependentUpon>
    </Compile>
    <Compile Include="Selection Forms\frmSelectSkillCategory.cs">
      <SubType>Form</SubType>
    </Compile>
    <Compile Include="Selection Forms\frmSelectSkillCategory.Designer.cs">
      <DependentUpon>frmSelectSkillCategory.cs</DependentUpon>
    </Compile>
    <Compile Include="Selection Forms\frmSelectSpellCategory.cs">
      <SubType>Form</SubType>
    </Compile>
    <Compile Include="Selection Forms\frmSelectSpellCategory.Designer.cs">
      <DependentUpon>frmSelectSpellCategory.cs</DependentUpon>
    </Compile>
    <Compile Include="Selection Forms\frmSelectVehicle.cs">
      <SubType>Form</SubType>
    </Compile>
    <Compile Include="Selection Forms\frmSelectVehicle.Designer.cs">
      <DependentUpon>frmSelectVehicle.cs</DependentUpon>
    </Compile>
    <Compile Include="Selection Forms\frmSelectVehicleMod.cs">
      <SubType>Form</SubType>
    </Compile>
    <Compile Include="Selection Forms\frmSelectVehicleMod.Designer.cs">
      <DependentUpon>frmSelectVehicleMod.cs</DependentUpon>
    </Compile>
    <Compile Include="Selection Forms\frmSelectWeapon.cs">
      <SubType>Form</SubType>
    </Compile>
    <Compile Include="Selection Forms\frmSelectWeapon.Designer.cs">
      <DependentUpon>frmSelectWeapon.cs</DependentUpon>
    </Compile>
    <Compile Include="Selection Forms\frmSelectSkillGroup.cs">
      <SubType>Form</SubType>
    </Compile>
    <Compile Include="Selection Forms\frmSelectSkillGroup.Designer.cs">
      <DependentUpon>frmSelectSkillGroup.cs</DependentUpon>
    </Compile>
    <Compile Include="frmOptions.cs">
      <SubType>Form</SubType>
    </Compile>
    <Compile Include="frmOptions.Designer.cs">
      <DependentUpon>frmOptions.cs</DependentUpon>
    </Compile>
    <Compile Include="Selection Forms\frmSelectArmor.cs">
      <SubType>Form</SubType>
    </Compile>
    <Compile Include="Selection Forms\frmSelectArmor.Designer.cs">
      <DependentUpon>frmSelectArmor.cs</DependentUpon>
    </Compile>
    <Compile Include="Character Creation\frmSelectBuildMethod.cs">
      <SubType>Form</SubType>
    </Compile>
    <Compile Include="Character Creation\frmSelectBuildMethod.Designer.cs">
      <DependentUpon>frmSelectBuildMethod.cs</DependentUpon>
    </Compile>
    <Compile Include="Selection Forms\frmSelectCyberware.cs">
      <SubType>Form</SubType>
    </Compile>
    <Compile Include="Selection Forms\frmSelectCyberware.Designer.cs">
      <DependentUpon>frmSelectCyberware.cs</DependentUpon>
    </Compile>
    <Compile Include="Selection Forms\frmSelectPower.cs">
      <SubType>Form</SubType>
    </Compile>
    <Compile Include="Selection Forms\frmSelectPower.Designer.cs">
      <DependentUpon>frmSelectPower.cs</DependentUpon>
    </Compile>
    <Compile Include="Selection Forms\frmSelectProgram.cs">
      <SubType>Form</SubType>
    </Compile>
    <Compile Include="Selection Forms\frmSelectProgram.Designer.cs">
      <DependentUpon>frmSelectProgram.cs</DependentUpon>
    </Compile>
    <Compile Include="Selection Forms\frmSelectSpell.cs">
      <SubType>Form</SubType>
    </Compile>
    <Compile Include="Selection Forms\frmSelectSpell.Designer.cs">
      <DependentUpon>frmSelectSpell.cs</DependentUpon>
    </Compile>
    <Compile Include="Selection Forms\frmSelectText.cs">
      <SubType>Form</SubType>
    </Compile>
    <Compile Include="Selection Forms\frmSelectText.Designer.cs">
      <DependentUpon>frmSelectText.cs</DependentUpon>
    </Compile>
    <Compile Include="frmMain.cs">
      <SubType>Form</SubType>
    </Compile>
    <Compile Include="frmMain.Designer.cs">
      <DependentUpon>frmMain.cs</DependentUpon>
    </Compile>
    <Compile Include="Selection Forms\frmSelectWeaponAccessory.cs">
      <SubType>Form</SubType>
    </Compile>
    <Compile Include="Selection Forms\frmSelectWeaponAccessory.Designer.cs">
      <DependentUpon>frmSelectWeaponAccessory.cs</DependentUpon>
    </Compile>
    <Compile Include="Selection Forms\frmSelectWeaponCategory.cs">
      <SubType>Form</SubType>
    </Compile>
    <Compile Include="Selection Forms\frmSelectWeaponCategory.Designer.cs">
      <DependentUpon>frmSelectWeaponCategory.cs</DependentUpon>
    </Compile>
    <Compile Include="frmSellItem.cs">
      <SubType>Form</SubType>
    </Compile>
    <Compile Include="frmSellItem.Designer.cs">
      <DependentUpon>frmSellItem.cs</DependentUpon>
    </Compile>
    <Compile Include="frmTest.cs">
      <SubType>Form</SubType>
    </Compile>
    <Compile Include="frmTest.Designer.cs">
      <DependentUpon>frmTest.cs</DependentUpon>
    </Compile>
    <Compile Include="Utilities\frmUpdate.cs">
      <SubType>Form</SubType>
    </Compile>
    <Compile Include="Utilities\frmUpdate.Designer.cs">
      <DependentUpon>frmUpdate.cs</DependentUpon>
    </Compile>
    <Compile Include="frmViewer.cs">
      <SubType>Form</SubType>
    </Compile>
    <Compile Include="frmViewer.Designer.cs">
      <DependentUpon>frmViewer.cs</DependentUpon>
    </Compile>
    <Compile Include="Controls\InitiativeUserControl.cs">
      <SubType>UserControl</SubType>
    </Compile>
    <Compile Include="Controls\InitiativeUserControl.Designer.cs">
      <DependentUpon>InitiativeUserControl.cs</DependentUpon>
    </Compile>
    <Compile Include="Omae\OmaeRecord.cs">
      <SubType>UserControl</SubType>
    </Compile>
    <Compile Include="Omae\OmaeRecord.Designer.cs">
      <DependentUpon>OmaeRecord.cs</DependentUpon>
    </Compile>
    <Compile Include="Controls\PetControl.cs">
      <SubType>UserControl</SubType>
    </Compile>
    <Compile Include="Controls\PetControl.Designer.cs">
      <DependentUpon>PetControl.cs</DependentUpon>
    </Compile>
    <Compile Include="UI\Powers\PowerControl.cs">
      <SubType>UserControl</SubType>
    </Compile>
    <Compile Include="UI\Powers\PowerControl.Designer.cs">
      <DependentUpon>PowerControl.cs</DependentUpon>
    </Compile>
    <Compile Include="Service References\OmaeService\Reference.cs">
      <AutoGen>True</AutoGen>
      <DesignTime>True</DesignTime>
      <DependentUpon>Reference.svcmap</DependentUpon>
    </Compile>
    <Compile Include="Service References\TranslationService\Reference.cs">
      <AutoGen>True</AutoGen>
      <DesignTime>True</DesignTime>
      <DependentUpon>Reference.svcmap</DependentUpon>
    </Compile>
    <Compile Include="Settings.cs" />
    <Compile Include="Character Creation\frmCreate.cs">
      <SubType>Form</SubType>
    </Compile>
    <Compile Include="Character Creation\frmCreate.Designer.cs">
      <DependentUpon>frmCreate.cs</DependentUpon>
    </Compile>
    <Compile Include="Character Creation\frmKarmaMetatype.cs">
      <SubType>Form</SubType>
    </Compile>
    <Compile Include="Character Creation\frmKarmaMetatype.Designer.cs">
      <DependentUpon>frmKarmaMetatype.cs</DependentUpon>
    </Compile>
    <Compile Include="Selection Forms\frmSelectAttribute.cs">
      <SubType>Form</SubType>
    </Compile>
    <Compile Include="Selection Forms\frmSelectAttribute.Designer.cs">
      <DependentUpon>frmSelectAttribute.cs</DependentUpon>
    </Compile>
    <Compile Include="Selection Forms\frmSelectSkill.cs">
      <SubType>Form</SubType>
    </Compile>
    <Compile Include="Selection Forms\frmSelectSkill.Designer.cs">
      <DependentUpon>frmSelectSkill.cs</DependentUpon>
    </Compile>
    <Compile Include="Program.cs" />
    <Compile Include="Properties\AssemblyInfo.cs" />
    <Compile Include="Controls\SpiritControl.cs">
      <SubType>UserControl</SubType>
    </Compile>
    <Compile Include="Controls\SpiritControl.Designer.cs">
      <DependentUpon>SpiritControl.cs</DependentUpon>
    </Compile>
    <Compile Include="SplitButton.cs">
      <SubType>Component</SubType>
    </Compile>
    <EmbeddedResource Include="Character Creation\frmSelectLifeModule.resx">
      <DependentUpon>frmSelectLifeModule.cs</DependentUpon>
    </EmbeddedResource>
    <EmbeddedResource Include="Controls\ConditionMonitorUserControl.resx">
      <DependentUpon>ConditionMonitorUserControl.cs</DependentUpon>
    </EmbeddedResource>
    <EmbeddedResource Include="Controls\ContactControl.resx">
      <DependentUpon>ContactControl.cs</DependentUpon>
      <SubType>Designer</SubType>
    </EmbeddedResource>
    <EmbeddedResource Include="Controls\DiceRollerControl.resx">
      <DependentUpon>DiceRollerControl.cs</DependentUpon>
    </EmbeddedResource>
    <EmbeddedResource Include="Controls\RichTextBoxExtended.resx">
      <DependentUpon>RichTextBoxExtended.cs</DependentUpon>
    </EmbeddedResource>
    <EmbeddedResource Include="frmCharacterRoster.resx">
      <DependentUpon>frmCharacterRoster.cs</DependentUpon>
    </EmbeddedResource>
    <EmbeddedResource Include="frmAddToken.resx">
      <DependentUpon>frmAddToken.cs</DependentUpon>
      <SubType>Designer</SubType>
    </EmbeddedResource>
    <EmbeddedResource Include="frmCareer.resx">
      <DependentUpon>frmCareer.cs</DependentUpon>
      <SubType>Designer</SubType>
    </EmbeddedResource>
    <EmbeddedResource Include="frmAbout.resx">
      <DependentUpon>frmAbout.cs</DependentUpon>
      <SubType>Designer</SubType>
    </EmbeddedResource>
    <EmbeddedResource Include="frmCreateCyberwareSuite.resx">
      <DependentUpon>frmCreateCyberwareSuite.cs</DependentUpon>
    </EmbeddedResource>
    <EmbeddedResource Include="frmCreateImprovement.resx">
      <DependentUpon>frmCreateImprovement.cs</DependentUpon>
    </EmbeddedResource>
    <EmbeddedResource Include="frmCreatePACKSKit.resx">
      <DependentUpon>frmCreatePACKSKit.cs</DependentUpon>
    </EmbeddedResource>
    <EmbeddedResource Include="frmCreateSpell.resx">
      <DependentUpon>frmCreateSpell.cs</DependentUpon>
    </EmbeddedResource>
    <EmbeddedResource Include="frmCreateWeaponMount.resx">
      <DependentUpon>frmCreateWeaponMount.cs</DependentUpon>
    </EmbeddedResource>
    <EmbeddedResource Include="frmGMDashboard.resx">
      <DependentUpon>frmGMDashboard.cs</DependentUpon>
    </EmbeddedResource>
    <EmbeddedResource Include="Selection Forms\frmSelectOptionalPower.resx">
      <DependentUpon>frmSelectOptionalPower.cs</DependentUpon>
    </EmbeddedResource>
    <EmbeddedResource Include="Selection Forms\frmSelectLifestyleAdvanced.resx">
      <DependentUpon>frmSelectLifestyleAdvanced.cs</DependentUpon>
    </EmbeddedResource>
    <EmbeddedResource Include="Selection Forms\frmSelectLifestyleQuality.resx">
      <DependentUpon>frmSelectLifestyleQuality.cs</DependentUpon>
    </EmbeddedResource>
    <EmbeddedResource Include="Selection Forms\frmSelectAIProgram.resx">
      <DependentUpon>frmSelectAIProgram.cs</DependentUpon>
    </EmbeddedResource>
    <EmbeddedResource Include="Selection Forms\frmSelectSkillSpec.resx">
      <DependentUpon>frmSelectSkillSpec.cs</DependentUpon>
    </EmbeddedResource>
    <EmbeddedResource Include="UI\Attributes\AttributeControl.resx">
      <DependentUpon>AttributeControl.cs</DependentUpon>
    </EmbeddedResource>
    <EmbeddedResource Include="UI\Skills\KnowledgeSkillControl.resx">
      <DependentUpon>KnowledgeSkillControl.cs</DependentUpon>
    </EmbeddedResource>
    <EmbeddedResource Include="UI\Skills\SkillControl2.resx">
      <DependentUpon>SkillControl2.cs</DependentUpon>
    </EmbeddedResource>
    <EmbeddedResource Include="UI\Skills\SkillGroupControl.resx">
      <DependentUpon>SkillGroupControl.cs</DependentUpon>
    </EmbeddedResource>
    <EmbeddedResource Include="UI\Shared\BindingListDisplay.resx">
      <DependentUpon>BindingListDisplay.cs</DependentUpon>
    </EmbeddedResource>
    <EmbeddedResource Include="UI\Powers\PowersTabUserControl.resx">
      <DependentUpon>PowersTabUserControl.cs</DependentUpon>
    </EmbeddedResource>
    <EmbeddedResource Include="UI\Skills\SkillsTabUserControl.resx">
      <DependentUpon>SkillsTabUserControl.cs</DependentUpon>
    </EmbeddedResource>
    <EmbeddedResource Include="Utilities\frmDiceHits.resx">
      <DependentUpon>frmDiceHits.cs</DependentUpon>
    </EmbeddedResource>
    <EmbeddedResource Include="Utilities\frmDiceRoller.resx">
      <DependentUpon>frmDiceRoller.cs</DependentUpon>
      <SubType>Designer</SubType>
    </EmbeddedResource>
    <EmbeddedResource Include="frmExpense.resx">
      <DependentUpon>frmExpense.cs</DependentUpon>
    </EmbeddedResource>
    <EmbeddedResource Include="frmExport.resx">
      <DependentUpon>frmExport.cs</DependentUpon>
    </EmbeddedResource>
    <EmbeddedResource Include="frmHistory.resx">
      <DependentUpon>frmHistory.cs</DependentUpon>
    </EmbeddedResource>
    <EmbeddedResource Include="Utilities\frmInitiative.resx">
      <DependentUpon>frmInitiative.cs</DependentUpon>
    </EmbeddedResource>
    <EmbeddedResource Include="Utilities\frmInitRoller.resx">
      <DependentUpon>frmInitRoller.cs</DependentUpon>
    </EmbeddedResource>
    <EmbeddedResource Include="frmLifestyleNuyen.resx">
      <DependentUpon>frmLifestyleNuyen.cs</DependentUpon>
    </EmbeddedResource>
    <EmbeddedResource Include="frmNaturalWeapon.resx">
      <DependentUpon>frmNaturalWeapon.cs</DependentUpon>
    </EmbeddedResource>
    <EmbeddedResource Include="frmNotes.resx">
      <DependentUpon>frmNotes.cs</DependentUpon>
    </EmbeddedResource>
    <EmbeddedResource Include="Omae\frmOmae.resx">
      <DependentUpon>frmOmae.cs</DependentUpon>
    </EmbeddedResource>
    <EmbeddedResource Include="Omae\frmOmaeAccount.resx">
      <DependentUpon>frmOmaeAccount.cs</DependentUpon>
    </EmbeddedResource>
    <EmbeddedResource Include="Omae\frmOmaeCompress.resx">
      <DependentUpon>frmOmaeCompress.cs</DependentUpon>
    </EmbeddedResource>
    <EmbeddedResource Include="Omae\frmOmaeUpload.resx">
      <DependentUpon>frmOmaeUpload.cs</DependentUpon>
    </EmbeddedResource>
    <EmbeddedResource Include="Omae\frmOmaeUploadData.resx">
      <DependentUpon>frmOmaeUploadData.cs</DependentUpon>
      <SubType>Designer</SubType>
    </EmbeddedResource>
    <EmbeddedResource Include="Omae\frmOmaeUploadLanguage.resx">
      <DependentUpon>frmOmaeUploadLanguage.cs</DependentUpon>
    </EmbeddedResource>
    <EmbeddedResource Include="Omae\frmOmaeUploadSheet.resx">
      <DependentUpon>frmOmaeUploadSheet.cs</DependentUpon>
    </EmbeddedResource>
    <EmbeddedResource Include="frmPlayerDashboard.resx">
      <DependentUpon>frmPlayerDashboard.cs</DependentUpon>
    </EmbeddedResource>
    <EmbeddedResource Include="frmPrintMultiple.resx">
      <DependentUpon>frmPrintMultiple.cs</DependentUpon>
    </EmbeddedResource>
    <EmbeddedResource Include="Character Creation\frmPriorityMetatype.resx">
      <DependentUpon>frmPriorityMetatype.cs</DependentUpon>
    </EmbeddedResource>
    <EmbeddedResource Include="frmReload.resx">
      <DependentUpon>frmReload.cs</DependentUpon>
    </EmbeddedResource>
    <EmbeddedResource Include="Selection Forms\frmSelectLifestyle.resx">
      <DependentUpon>frmSelectLifestyle.cs</DependentUpon>
    </EmbeddedResource>
    <EmbeddedResource Include="Selection Forms\frmSelectArmorMod.resx">
      <DependentUpon>frmSelectArmorMod.cs</DependentUpon>
    </EmbeddedResource>
    <EmbeddedResource Include="Selection Forms\frmSelectArt.resx">
      <DependentUpon>frmSelectArt.cs</DependentUpon>
    </EmbeddedResource>
    <EmbeddedResource Include="Selection Forms\frmSelectCalendarStart.resx">
      <DependentUpon>frmSelectCalendarStart.cs</DependentUpon>
    </EmbeddedResource>
    <EmbeddedResource Include="Selection Forms\frmSelectContactConnection.resx">
      <DependentUpon>frmSelectContactConnection.cs</DependentUpon>
    </EmbeddedResource>
    <EmbeddedResource Include="Selection Forms\frmSelectCritterPower.resx">
      <DependentUpon>frmSelectCritterPower.cs</DependentUpon>
    </EmbeddedResource>
    <EmbeddedResource Include="Selection Forms\frmSelectCyberwareSuite.resx">
      <DependentUpon>frmSelectCyberwareSuite.cs</DependentUpon>
    </EmbeddedResource>
    <EmbeddedResource Include="Selection Forms\frmSelectExoticSkill.resx">
      <DependentUpon>frmSelectExoticSkill.cs</DependentUpon>
    </EmbeddedResource>
    <EmbeddedResource Include="Selection Forms\frmSelectGear.resx">
      <DependentUpon>frmSelectGear.cs</DependentUpon>
    </EmbeddedResource>
    <EmbeddedResource Include="Selection Forms\frmSelectItem.resx">
      <DependentUpon>frmSelectItem.cs</DependentUpon>
    </EmbeddedResource>
    <EmbeddedResource Include="Selection Forms\frmSelectLimit.resx">
      <DependentUpon>frmSelectLimit.cs</DependentUpon>
    </EmbeddedResource>
    <EmbeddedResource Include="Selection Forms\frmSelectLimitModifier.resx">
      <DependentUpon>frmSelectLimitModifier.cs</DependentUpon>
    </EmbeddedResource>
    <EmbeddedResource Include="Selection Forms\frmSelectMartialArt.resx">
      <DependentUpon>frmSelectMartialArt.cs</DependentUpon>
    </EmbeddedResource>
    <EmbeddedResource Include="Selection Forms\frmSelectMartialArtAdvantage.resx">
      <DependentUpon>frmSelectMartialArtAdvantage.cs</DependentUpon>
    </EmbeddedResource>
    <EmbeddedResource Include="Selection Forms\frmSelectMartialArtManeuver.resx">
      <DependentUpon>frmSelectMartialArtManeuver.cs</DependentUpon>
    </EmbeddedResource>
    <EmbeddedResource Include="Selection Forms\frmSelectMentorSpirit.resx">
      <DependentUpon>frmSelectMentorSpirit.cs</DependentUpon>
    </EmbeddedResource>
    <EmbeddedResource Include="Selection Forms\frmSelectMetamagic.resx">
      <DependentUpon>frmSelectMetamagic.cs</DependentUpon>
    </EmbeddedResource>
    <EmbeddedResource Include="Selection Forms\frmSelectNexus.resx">
      <DependentUpon>frmSelectNexus.cs</DependentUpon>
    </EmbeddedResource>
    <EmbeddedResource Include="Selection Forms\frmSelectNumber.resx">
      <DependentUpon>frmSelectNumber.cs</DependentUpon>
    </EmbeddedResource>
    <EmbeddedResource Include="Selection Forms\frmSelectPACKSKit.resx">
      <DependentUpon>frmSelectPACKSKit.cs</DependentUpon>
    </EmbeddedResource>
    <EmbeddedResource Include="Selection Forms\frmSelectProgramOption.resx">
      <DependentUpon>frmSelectProgramOption.cs</DependentUpon>
    </EmbeddedResource>
    <EmbeddedResource Include="Selection Forms\frmSelectQuality.resx">
      <DependentUpon>frmSelectQuality.cs</DependentUpon>
    </EmbeddedResource>
    <EmbeddedResource Include="Selection Forms\frmSelectSetting.resx">
      <DependentUpon>frmSelectSetting.cs</DependentUpon>
    </EmbeddedResource>
    <EmbeddedResource Include="Selection Forms\frmSelectSide.resx">
      <DependentUpon>frmSelectSide.cs</DependentUpon>
    </EmbeddedResource>
    <EmbeddedResource Include="Selection Forms\frmSelectSkillCategory.resx">
      <DependentUpon>frmSelectSkillCategory.cs</DependentUpon>
    </EmbeddedResource>
    <EmbeddedResource Include="Selection Forms\frmSelectSpellCategory.resx">
      <DependentUpon>frmSelectSpellCategory.cs</DependentUpon>
    </EmbeddedResource>
    <EmbeddedResource Include="Selection Forms\frmSelectVehicle.resx">
      <DependentUpon>frmSelectVehicle.cs</DependentUpon>
    </EmbeddedResource>
    <EmbeddedResource Include="Selection Forms\frmSelectVehicleMod.resx">
      <DependentUpon>frmSelectVehicleMod.cs</DependentUpon>
    </EmbeddedResource>
    <EmbeddedResource Include="Selection Forms\frmSelectWeapon.resx">
      <DependentUpon>frmSelectWeapon.cs</DependentUpon>
    </EmbeddedResource>
    <EmbeddedResource Include="Selection Forms\frmSelectSkillGroup.resx">
      <DependentUpon>frmSelectSkillGroup.cs</DependentUpon>
    </EmbeddedResource>
    <EmbeddedResource Include="frmOptions.resx">
      <DependentUpon>frmOptions.cs</DependentUpon>
    </EmbeddedResource>
    <EmbeddedResource Include="Selection Forms\frmSelectArmor.resx">
      <DependentUpon>frmSelectArmor.cs</DependentUpon>
    </EmbeddedResource>
    <EmbeddedResource Include="Character Creation\frmSelectBuildMethod.resx">
      <DependentUpon>frmSelectBuildMethod.cs</DependentUpon>
    </EmbeddedResource>
    <EmbeddedResource Include="Selection Forms\frmSelectCyberware.resx">
      <DependentUpon>frmSelectCyberware.cs</DependentUpon>
    </EmbeddedResource>
    <EmbeddedResource Include="Selection Forms\frmSelectPower.resx">
      <DependentUpon>frmSelectPower.cs</DependentUpon>
    </EmbeddedResource>
    <EmbeddedResource Include="Selection Forms\frmSelectProgram.resx">
      <DependentUpon>frmSelectProgram.cs</DependentUpon>
    </EmbeddedResource>
    <EmbeddedResource Include="Selection Forms\frmSelectSpell.resx">
      <DependentUpon>frmSelectSpell.cs</DependentUpon>
    </EmbeddedResource>
    <EmbeddedResource Include="Selection Forms\frmSelectText.resx">
      <DependentUpon>frmSelectText.cs</DependentUpon>
    </EmbeddedResource>
    <EmbeddedResource Include="frmMain.resx">
      <DependentUpon>frmMain.cs</DependentUpon>
      <SubType>Designer</SubType>
    </EmbeddedResource>
    <EmbeddedResource Include="Selection Forms\frmSelectWeaponAccessory.resx">
      <DependentUpon>frmSelectWeaponAccessory.cs</DependentUpon>
    </EmbeddedResource>
    <EmbeddedResource Include="Selection Forms\frmSelectWeaponCategory.resx">
      <DependentUpon>frmSelectWeaponCategory.cs</DependentUpon>
    </EmbeddedResource>
    <EmbeddedResource Include="frmSellItem.resx">
      <DependentUpon>frmSellItem.cs</DependentUpon>
    </EmbeddedResource>
    <EmbeddedResource Include="frmTest.resx">
      <DependentUpon>frmTest.cs</DependentUpon>
    </EmbeddedResource>
    <EmbeddedResource Include="Utilities\frmUpdate.resx">
      <DependentUpon>frmUpdate.cs</DependentUpon>
    </EmbeddedResource>
    <EmbeddedResource Include="frmViewer.resx">
      <DependentUpon>frmViewer.cs</DependentUpon>
    </EmbeddedResource>
    <EmbeddedResource Include="Controls\InitiativeUserControl.resx">
      <DependentUpon>InitiativeUserControl.cs</DependentUpon>
    </EmbeddedResource>
    <EmbeddedResource Include="Omae\OmaeRecord.resx">
      <DependentUpon>OmaeRecord.cs</DependentUpon>
    </EmbeddedResource>
    <EmbeddedResource Include="Controls\PetControl.resx">
      <DependentUpon>PetControl.cs</DependentUpon>
    </EmbeddedResource>
    <EmbeddedResource Include="UI\Powers\PowerControl.resx">
      <DependentUpon>PowerControl.cs</DependentUpon>
    </EmbeddedResource>
    <EmbeddedResource Include="Character Creation\frmCreate.resx">
      <DependentUpon>frmCreate.cs</DependentUpon>
      <SubType>Designer</SubType>
    </EmbeddedResource>
    <EmbeddedResource Include="Character Creation\frmKarmaMetatype.resx">
      <DependentUpon>frmKarmaMetatype.cs</DependentUpon>
    </EmbeddedResource>
    <EmbeddedResource Include="Selection Forms\frmSelectAttribute.resx">
      <DependentUpon>frmSelectAttribute.cs</DependentUpon>
    </EmbeddedResource>
    <EmbeddedResource Include="Selection Forms\frmSelectSkill.resx">
      <DependentUpon>frmSelectSkill.cs</DependentUpon>
    </EmbeddedResource>
    <EmbeddedResource Include="Properties\Resources.resx">
      <Generator>ResXFileCodeGenerator</Generator>
      <LastGenOutput>Resources.Designer.cs</LastGenOutput>
      <SubType>Designer</SubType>
    </EmbeddedResource>
    <Compile Include="Properties\Resources.Designer.cs">
      <AutoGen>True</AutoGen>
      <DependentUpon>Resources.resx</DependentUpon>
      <DesignTime>True</DesignTime>
    </Compile>
    <EmbeddedResource Include="Controls\SpiritControl.resx">
      <DependentUpon>SpiritControl.cs</DependentUpon>
    </EmbeddedResource>
    <None Include="app.config" />
    <Compile Include="Backend\Attributes\Attribute.Core.cs" />
    <None Include="app.config">
      <SubType>Designer</SubType>
    </None>
    <None Include="Chummer_TemporaryKey.pfx" />
    <None Include="data\armor.xsd">
      <CopyToOutputDirectory>Always</CopyToOutputDirectory>
    </None>
    <None Include="data\bioware.xsd">
      <CopyToOutputDirectory>Always</CopyToOutputDirectory>
    </None>
    <None Include="data\bonuses.xsd">
      <SubType>Designer</SubType>
    </None>
    <None Include="data\books.xsc">
      <DependentUpon>books.xsd</DependentUpon>
      <CopyToOutputDirectory>Always</CopyToOutputDirectory>
    </None>
    <None Include="data\books.xsd">
      <CopyToOutputDirectory>Always</CopyToOutputDirectory>
    </None>
    <None Include="data\books.xss">
      <DependentUpon>books.xsd</DependentUpon>
      <CopyToOutputDirectory>Always</CopyToOutputDirectory>
    </None>
    <None Include="data\character.xsd">
      <SubType>Designer</SubType>
      <CopyToOutputDirectory>Always</CopyToOutputDirectory>
    </None>
    <None Include="data\complexforms.xsd" />
    <None Include="data\critterpowers.xsd">
      <CopyToOutputDirectory>Always</CopyToOutputDirectory>
    </None>
    <None Include="data\critters.xsd">
      <CopyToOutputDirectory>Always</CopyToOutputDirectory>
    </None>
    <None Include="data\cyberware.xsd">
      <CopyToOutputDirectory>Always</CopyToOutputDirectory>
    </None>
    <None Include="data\echoes.xsd">
      <CopyToOutputDirectory>Always</CopyToOutputDirectory>
    </None>
    <None Include="data\gear.xsd">
      <CopyToOutputDirectory>Always</CopyToOutputDirectory>
    </None>
    <None Include="data\lifestyles.xsc">
      <DependentUpon>lifestyles.xsd</DependentUpon>
    </None>
    <None Include="data\lifestyles.xsd">
      <CopyToOutputDirectory>Always</CopyToOutputDirectory>
    </None>
    <None Include="data\lifestyles.xss">
      <DependentUpon>lifestyles.xsd</DependentUpon>
    </None>
    <None Include="data\martialarts.xsd">
      <CopyToOutputDirectory>Always</CopyToOutputDirectory>
    </None>
    <None Include="data\mentors.xsd">
      <CopyToOutputDirectory>Always</CopyToOutputDirectory>
    </None>
    <None Include="data\metamagic.xsd">
      <CopyToOutputDirectory>Always</CopyToOutputDirectory>
    </None>
    <None Include="data\metatypes.xsd">
      <CopyToOutputDirectory>Always</CopyToOutputDirectory>
    </None>
    <None Include="data\packs.xsd">
      <CopyToOutputDirectory>Always</CopyToOutputDirectory>
    </None>
    <None Include="data\paragons.xsd">
      <CopyToOutputDirectory>Always</CopyToOutputDirectory>
    </None>
    <None Include="data\powers.xsd">
      <CopyToOutputDirectory>Always</CopyToOutputDirectory>
    </None>
    <None Include="data\programs.xsd">
      <CopyToOutputDirectory>Always</CopyToOutputDirectory>
    </None>
    <None Include="data\qualities.xsd">
      <SubType>Designer</SubType>
      <CopyToOutputDirectory>Always</CopyToOutputDirectory>
    </None>
    <None Include="data\ranges.xsc">
      <DependentUpon>ranges.xsd</DependentUpon>
    </None>
    <None Include="data\ranges.xsd">
      <CopyToOutputDirectory>Always</CopyToOutputDirectory>
    </None>
    <None Include="data\conditions.xsd">
      <SubType>Designer</SubType>
    </None>
    <None Include="data\ranges.xss">
      <DependentUpon>ranges.xsd</DependentUpon>
    </None>
    <None Include="data\skills.xsc">
      <DependentUpon>skills.xsd</DependentUpon>
    </None>
    <None Include="data\skills.xsd">
      <CopyToOutputDirectory>Always</CopyToOutputDirectory>
    </None>
    <None Include="data\skills.xss">
      <DependentUpon>skills.xsd</DependentUpon>
    </None>
    <None Include="data\spells.xsd">
      <CopyToOutputDirectory>Always</CopyToOutputDirectory>
    </None>
    <None Include="data\streams.xsc">
      <DependentUpon>streams.xsd</DependentUpon>
    </None>
    <None Include="data\streams.xsd">
      <CopyToOutputDirectory>Always</CopyToOutputDirectory>
    </None>
    <None Include="data\streams.xss">
      <DependentUpon>streams.xsd</DependentUpon>
    </None>
    <None Include="data\traditions.xsc">
      <DependentUpon>traditions.xsd</DependentUpon>
    </None>
    <None Include="data\traditions.xsd">
      <CopyToOutputDirectory>Always</CopyToOutputDirectory>
    </None>
    <None Include="data\traditions.xss">
      <DependentUpon>traditions.xsd</DependentUpon>
    </None>
    <None Include="data\vehicles.xsc">
      <DependentUpon>vehicles.xsd</DependentUpon>
    </None>
    <None Include="data\vehicles.xsd">
      <CopyToOutputDirectory>Always</CopyToOutputDirectory>
    </None>
    <None Include="data\vehicles.xss">
      <DependentUpon>vehicles.xsd</DependentUpon>
    </None>
    <None Include="data\vessels.xsd">
      <CopyToOutputDirectory>Always</CopyToOutputDirectory>
    </None>
    <None Include="data\weapons.xsc">
      <DependentUpon>weapons.xsd</DependentUpon>
      <CopyToOutputDirectory>Always</CopyToOutputDirectory>
    </None>
    <None Include="data\weapons.xsd">
      <CopyToOutputDirectory>Always</CopyToOutputDirectory>
    </None>
    <None Include="data\weapons.xss">
      <DependentUpon>weapons.xsd</DependentUpon>
      <CopyToOutputDirectory>Always</CopyToOutputDirectory>
    </None>
    <None Include="Documentation\Lifemodule.md" />
    <None Include="lang\language.xsc">
      <DependentUpon>language.xsd</DependentUpon>
      <CopyToOutputDirectory>PreserveNewest</CopyToOutputDirectory>
    </None>
    <None Include="lang\language.xsd">
      <Generator>MSDataSetGenerator</Generator>
      <LastGenOutput>language.Designer.cs</LastGenOutput>
      <SubType>Designer</SubType>
      <CopyToOutputDirectory>PreserveNewest</CopyToOutputDirectory>
    </None>
    <None Include="lang\language.xss">
      <DependentUpon>language.xsd</DependentUpon>
      <CopyToOutputDirectory>PreserveNewest</CopyToOutputDirectory>
    </None>
    <None Include="nuget.config">
      <SubType>Designer</SubType>
    </None>
    <None Include="packages.config">
      <SubType>Designer</SubType>
    </None>
    <None Include="Properties\app.manifest" />
    <None Include="Properties\DataSources\System.Xml.Linq.XElement.datasource" />
    <None Include="Properties\Settings.settings">
      <Generator>SettingsSingleFileGenerator</Generator>
      <LastGenOutput>Settings.Designer.cs</LastGenOutput>
    </None>
    <Compile Include="Properties\Settings.Designer.cs">
      <AutoGen>True</AutoGen>
      <DependentUpon>Settings.settings</DependentUpon>
      <DesignTimeSharedInput>True</DesignTimeSharedInput>
    </Compile>
    <None Include="Service References\OmaeService\omae.wsdl" />
    <None Include="Service References\TranslationService\translation.wsdl" />
  </ItemGroup>
  <ItemGroup>
    <BootstrapperPackage Include=".NETFramework,Version=v4.0,Profile=Client">
      <Visible>False</Visible>
      <ProductName>Microsoft .NET Framework 4 Client Profile %28x86 and x64%29</ProductName>
      <Install>true</Install>
    </BootstrapperPackage>
    <BootstrapperPackage Include="Microsoft.Net.Client.3.5">
      <Visible>False</Visible>
      <ProductName>.NET Framework 3.5 SP1 Client Profile</ProductName>
      <Install>false</Install>
    </BootstrapperPackage>
    <BootstrapperPackage Include="Microsoft.Net.Framework.3.5.SP1">
      <Visible>False</Visible>
      <ProductName>.NET Framework 3.5 SP1</ProductName>
      <Install>false</Install>
    </BootstrapperPackage>
    <BootstrapperPackage Include="Microsoft.Windows.Installer.3.1">
      <Visible>False</Visible>
      <ProductName>Windows Installer 3.1</ProductName>
      <Install>true</Install>
    </BootstrapperPackage>
  </ItemGroup>
  <ItemGroup>
    <None Include="chummer.ico" />
  </ItemGroup>
  <ItemGroup>
    <None Include="icons\disk.png" />
  </ItemGroup>
  <ItemGroup>
    <None Include="icons\page.png" />
  </ItemGroup>
  <ItemGroup>
    <None Include="icons\folder_page.png" />
  </ItemGroup>
  <ItemGroup>
    <None Include="icons\printer.png" />
  </ItemGroup>
  <ItemGroup>
    <None Include="icons\link.png" />
  </ItemGroup>
  <ItemGroup>
    <None Include="icons\link_go.png" />
  </ItemGroup>
  <ItemGroup>
    <None Include="icons\link_delete.png" />
  </ItemGroup>
  <ItemGroup>
    <None Include="icons\link_add.png" />
  </ItemGroup>
  <ItemGroup>
    <None Include="icons\car_add.png" />
  </ItemGroup>
  <ItemGroup>
    <None Include="icons\brick_add.png" />
  </ItemGroup>
  <ItemGroup>
    <None Include="icons\award_star_add.png" />
  </ItemGroup>
  <ItemGroup>
    <None Include="icons\medal_gold_add.png" />
  </ItemGroup>
  <ItemGroup>
    <None Include="icons\shield_add.png" />
  </ItemGroup>
  <ItemGroup>
    <None Include="icons\camera_add.png" />
  </ItemGroup>
  <ItemGroup>
    <None Include="icons\briefcase_add.png" />
  </ItemGroup>
  <ItemGroup>
    <None Include="icons\basket_add.png" />
  </ItemGroup>
  <ItemGroup>
    <None Include="icons\delete.png" />
  </ItemGroup>
  <ItemGroup>
    <None Include="icons\add.png" />
  </ItemGroup>
  <ItemGroup>
    <None Include="icons\brick_delete.png" />
  </ItemGroup>
  <ItemGroup>
    <None Include="icons\house.png" />
  </ItemGroup>
  <ItemGroup>
    <None Include="icons\asterisk_orange.png" />
  </ItemGroup>
  <ItemGroup>
    <None Include="icons\user_go.png" />
  </ItemGroup>
  <ItemGroup>
    <None Include="icons\computer_add.png" />
  </ItemGroup>
  <ItemGroup>
    <None Include="icons\basket_edit.png" />
  </ItemGroup>
  <ItemGroup>
    <None Include="icons\note_edit.png" />
  </ItemGroup>
  <ItemGroup>
    <None Include="icons\emoticon_surprised.png" />
  </ItemGroup>
  <ItemGroup>
    <None Include="icons\emoticon_tongue.png" />
  </ItemGroup>
  <ItemGroup>
    <None Include="icons\world_go.png" />
  </ItemGroup>
  <ItemGroup>
    <None Include="icons\cog_edit.png" />
  </ItemGroup>
  <ItemGroup>
    <None Include="icons\server_lightning.png" />
  </ItemGroup>
  <ItemGroup>
    <WCFMetadata Include="Service References\" />
  </ItemGroup>
  <ItemGroup>
    <WCFMetadataStorage Include="Service References\OmaeService\" />
    <WCFMetadataStorage Include="Service References\TranslationService\" />
  </ItemGroup>
  <ItemGroup>
    <None Include="Service References\OmaeService\omae.disco" />
  </ItemGroup>
  <ItemGroup>
    <None Include="Service References\OmaeService\configuration91.svcinfo" />
  </ItemGroup>
  <ItemGroup>
    <None Include="Service References\OmaeService\configuration.svcinfo" />
  </ItemGroup>
  <ItemGroup>
    <None Include="Service References\OmaeService\Reference.svcmap">
      <Generator>WCF Proxy Generator</Generator>
      <LastGenOutput>Reference.cs</LastGenOutput>
    </None>
  </ItemGroup>
  <ItemGroup>
    <None Include="icons\emoticon_evilgrin.png" />
  </ItemGroup>
  <ItemGroup>
    <None Include="icons\emoticon_unhappy.png" />
  </ItemGroup>
  <ItemGroup>
    <None Include="icons\briefcase_edit.png" />
  </ItemGroup>
  <ItemGroup>
    <None Include="icons\user_add.png" />
  </ItemGroup>
  <ItemGroup>
    <None Include="icons\arrow_divide.png" />
  </ItemGroup>
  <ItemGroup>
    <None Include="icons\arrow_join.png" />
  </ItemGroup>
  <ItemGroup>
    <None Include="icons\die.png" />
  </ItemGroup>
  <ItemGroup>
    <None Include="icons\brick_go.png" />
  </ItemGroup>
  <ItemGroup>
    <None Include="icons\car_go.png" />
  </ItemGroup>
  <ItemGroup>
    <None Include="Service References\TranslationService\translation.disco" />
  </ItemGroup>
  <ItemGroup>
    <None Include="Service References\TranslationService\configuration91.svcinfo" />
  </ItemGroup>
  <ItemGroup>
    <None Include="Service References\TranslationService\configuration.svcinfo" />
  </ItemGroup>
  <ItemGroup>
    <None Include="Service References\TranslationService\Reference.svcmap">
      <Generator>WCF Proxy Generator</Generator>
      <LastGenOutput>Reference.cs</LastGenOutput>
    </None>
  </ItemGroup>
  <ItemGroup>
    <None Include="icons\export.png" />
  </ItemGroup>
  <ItemGroup>
    <None Include="icons\building_edit.png" />
  </ItemGroup>
  <ItemGroup>
    <None Include="icons\tag_red.png" />
  </ItemGroup>
  <ItemGroup>
    <None Include="icons\house_edit.png" />
  </ItemGroup>
  <ItemGroup>
    <None Include="icons\award_star2_add.png" />
  </ItemGroup>
  <ItemGroup>
    <None Include="icons\plugin_add.png" />
  </ItemGroup>
  <ItemGroup>
    <None Include="icons\arrow_undo.png" />
  </ItemGroup>
  <ItemGroup>
    <None Include="icons\pencil.png" />
  </ItemGroup>
  <ItemGroup>
    <None Include="icons\arrow_redo.png" />
  </ItemGroup>
  <ItemGroup>
    <None Include="icons\possession.png" />
  </ItemGroup>
  <ItemGroup>
    <None Include="icons\possessinanimate.png" />
  </ItemGroup>
  <ItemGroup>
    <None Include="icons\page_copy.png" />
  </ItemGroup>
  <ItemGroup>
    <None Include="icons\page_paste.png" />
  </ItemGroup>
  <ItemGroup>
    <None Include="icons\bomb.png" />
  </ItemGroup>
  <ItemGroup>
    <None Include="icons\table_edit.png" />
  </ItemGroup>
  <ItemGroup>
    <None Include="icons\emoticon_waii.png" />
  </ItemGroup>
  <ItemGroup>
    <Content Include="changelog.txt">
      <CopyToOutputDirectory>PreserveNewest</CopyToOutputDirectory>
    </Content>
    <Content Include="customdata\Adapsin Applied as Multiplier, Not Grade\amend_AdapsinMultiplier_bioware.xml">
      <CopyToOutputDirectory>PreserveNewest</CopyToOutputDirectory>
    </Content>
    <Content Include="customdata\SR Missions 1.4 Rules\amend_bioware.xml">
      <CopyToOutputDirectory>PreserveNewest</CopyToOutputDirectory>
    </Content>
    <Content Include="customdata\SR Missions 1.4 Rules\amend_cyberware.xml">
      <CopyToOutputDirectory>PreserveNewest</CopyToOutputDirectory>
    </Content>
    <Content Include="data\sheets.xml">
      <CopyToOutputDirectory>PreserveNewest</CopyToOutputDirectory>
    </Content>
    <Content Include="customdata\SR Missions 1.4 Rules\amend_books.xml">
      <CopyToOutputDirectory>PreserveNewest</CopyToOutputDirectory>
    </Content>
    <Content Include="customdata\SR Missions 1.4 Rules\amend_gear.xml">
      <CopyToOutputDirectory>PreserveNewest</CopyToOutputDirectory>
    </Content>
    <Content Include="customdata\SR Missions 1.4 Rules\amend_lifestyles.xml">
      <CopyToOutputDirectory>PreserveNewest</CopyToOutputDirectory>
    </Content>
    <Content Include="customdata\SR Missions 1.4 Rules\amend_mentors.xml">
      <CopyToOutputDirectory>PreserveNewest</CopyToOutputDirectory>
    </Content>
    <Content Include="customdata\SR Missions 1.4 Rules\amend_metamagic.xml">
      <CopyToOutputDirectory>PreserveNewest</CopyToOutputDirectory>
    </Content>
    <Content Include="customdata\SR Missions 1.4 Rules\amend_metatypes.xml">
      <CopyToOutputDirectory>PreserveNewest</CopyToOutputDirectory>
    </Content>
    <Content Include="customdata\SR Missions 1.4 Rules\amend_qualities.xml">
      <CopyToOutputDirectory>PreserveNewest</CopyToOutputDirectory>
    </Content>
    <Content Include="customdata\SR Missions 1.4 Rules\amend_spells.xml">
      <CopyToOutputDirectory>PreserveNewest</CopyToOutputDirectory>
    </Content>
    <Content Include="customdata\SR Missions 1.4 Rules\amend_traditions.xml">
      <CopyToOutputDirectory>PreserveNewest</CopyToOutputDirectory>
    </Content>
    <Content Include="customdata\SR Missions 1.4 Rules\amend_vehicles.xml">
      <CopyToOutputDirectory>PreserveNewest</CopyToOutputDirectory>
    </Content>
    <Content Include="LICENSES-MersenneTwister.txt">
      <CopyToOutputDirectory>PreserveNewest</CopyToOutputDirectory>
    </Content>
    <Content Include="sheets\Calendar set.xslt">
      <CopyToOutputDirectory>PreserveNewest</CopyToOutputDirectory>
    </Content>
    <Content Include="sheets\Calendar.xsl">
      <CopyToOutputDirectory>PreserveNewest</CopyToOutputDirectory>
    </Content>
    <Content Include="sheets\Commlinks set.xslt">
      <CopyToOutputDirectory>PreserveNewest</CopyToOutputDirectory>
    </Content>
    <Content Include="sheets\Commlinks.xsl">
      <CopyToOutputDirectory>PreserveNewest</CopyToOutputDirectory>
    </Content>
    <Content Include="sheets\Contacts set.xslt">
      <CopyToOutputDirectory>PreserveNewest</CopyToOutputDirectory>
    </Content>
    <Content Include="sheets\Contacts.xsl">
      <CopyToOutputDirectory>PreserveNewest</CopyToOutputDirectory>
    </Content>
    <Content Include="sheets\de\Dossier.xsl">
      <CopyToOutputDirectory>PreserveNewest</CopyToOutputDirectory>
    </Content>
    <Content Include="sheets\de\Fahrzeuge.xsl">
      <CopyToOutputDirectory>PreserveNewest</CopyToOutputDirectory>
    </Content>
    <Content Include="sheets\de\Formatieren Nur Text.xsl">
      <CopyToOutputDirectory>PreserveNewest</CopyToOutputDirectory>
    </Content>
    <Content Include="sheets\de\Kalender.xsl">
      <CopyToOutputDirectory>PreserveNewest</CopyToOutputDirectory>
    </Content>
    <Content Include="sheets\de\Kommlinks.xsl">
      <CopyToOutputDirectory>PreserveNewest</CopyToOutputDirectory>
    </Content>
    <Content Include="sheets\de\Kontakte.xsl">
      <CopyToOutputDirectory>PreserveNewest</CopyToOutputDirectory>
    </Content>
    <Content Include="sheets\de\Kosten.xsl">
      <CopyToOutputDirectory>PreserveNewest</CopyToOutputDirectory>
    </Content>
    <Content Include="sheets\de\Notizen.xsl">
      <CopyToOutputDirectory>PreserveNewest</CopyToOutputDirectory>
    </Content>
    <Content Include="sheets\de\Nur Text.xsl">
      <CopyToOutputDirectory>PreserveNewest</CopyToOutputDirectory>
    </Content>
    <Content Include="sheets\de\Fancy Blocks.xsl">
      <CopyToOutputDirectory>PreserveNewest</CopyToOutputDirectory>
    </Content>
    <Content Include="sheets\de\Shadowrun 5 %28Rating greater 0%29.xsl">
      <CopyToOutputDirectory>PreserveNewest</CopyToOutputDirectory>
    </Content>
    <Content Include="sheets\de\Shadowrun 5 %28Grouped Skills by Rating%29.xsl">
      <CopyToOutputDirectory>PreserveNewest</CopyToOutputDirectory>
    </Content>
    <Content Include="sheets\de\Shadowrun 5 %28Grouped Skills by Name%29.xsl">
      <CopyToOutputDirectory>PreserveNewest</CopyToOutputDirectory>
    </Content>
    <Content Include="sheets\de\Shadowrun 5 %28Kern%29.xsl">
      <CopyToOutputDirectory>PreserveNewest</CopyToOutputDirectory>
    </Content>
    <Content Include="sheets\de\Shadowrun 5.xsl">
      <CopyToOutputDirectory>PreserveNewest</CopyToOutputDirectory>
    </Content>
    <Content Include="sheets\de\Game Master Summary.xsl">
      <CopyToOutputDirectory>PreserveNewest</CopyToOutputDirectory>
    </Content>
    <Content Include="sheets\de\xz.language.xslt">
      <CopyToOutputDirectory>PreserveNewest</CopyToOutputDirectory>
    </Content>
    <Content Include="sheets\Dossier set.xslt">
      <CopyToOutputDirectory>PreserveNewest</CopyToOutputDirectory>
      <SubType>Designer</SubType>
    </Content>
    <Content Include="sheets\Dossier.xsl">
      <CopyToOutputDirectory>PreserveNewest</CopyToOutputDirectory>
    </Content>
    <Content Include="sheets\Expenses set.xslt">
      <CopyToOutputDirectory>PreserveNewest</CopyToOutputDirectory>
    </Content>
    <Content Include="sheets\Expenses.xsl">
      <CopyToOutputDirectory>PreserveNewest</CopyToOutputDirectory>
    </Content>
    <Content Include="sheets\Fancy Blocks set.xslt">
      <CopyToOutputDirectory>PreserveNewest</CopyToOutputDirectory>
      <SubType>Designer</SubType>
    </Content>
    <Content Include="sheets\Fancy Blocks.xsl">
      <CopyToOutputDirectory>PreserveNewest</CopyToOutputDirectory>
    </Content>
    <Content Include="sheets\Formatted Text-Only set.xslt">
      <CopyToOutputDirectory>PreserveNewest</CopyToOutputDirectory>
    </Content>
    <Content Include="sheets\Formatted Text-Only.xsl">
      <CopyToOutputDirectory>PreserveNewest</CopyToOutputDirectory>
    </Content>
    <Content Include="sheets\fr\Blocs fantaisie.xsl">
      <CopyToOutputDirectory>PreserveNewest</CopyToOutputDirectory>
    </Content>
    <Content Include="sheets\fr\Calendrier.xsl">
      <CopyToOutputDirectory>PreserveNewest</CopyToOutputDirectory>
    </Content>
    <Content Include="sheets\fr\Commlinks.xsl">
      <CopyToOutputDirectory>PreserveNewest</CopyToOutputDirectory>
    </Content>
    <Content Include="sheets\fr\Contacts.xsl">
      <CopyToOutputDirectory>PreserveNewest</CopyToOutputDirectory>
    </Content>
    <Content Include="sheets\fr\Expenses.xsl">
      <CopyToOutputDirectory>PreserveNewest</CopyToOutputDirectory>
    </Content>
    <Content Include="sheets\fr\Dossier.xsl">
      <CopyToOutputDirectory>PreserveNewest</CopyToOutputDirectory>
    </Content>
    <Content Include="sheets\fr\Formatted Text-Only.xsl">
      <CopyToOutputDirectory>PreserveNewest</CopyToOutputDirectory>
    </Content>
    <Content Include="sheets\fr\Remarques.xsl">
      <CopyToOutputDirectory>PreserveNewest</CopyToOutputDirectory>
    </Content>
    <Content Include="sheets\fr\Game Master Summary.xsl">
      <CopyToOutputDirectory>PreserveNewest</CopyToOutputDirectory>
    </Content>
    <Content Include="sheets\fr\Shadowrun 5 %28Coeur%29.xsl">
      <CopyToOutputDirectory>PreserveNewest</CopyToOutputDirectory>
    </Content>
    <Content Include="sheets\fr\Shadowrun 5 %28Rating greater 0%29.xsl">
      <CopyToOutputDirectory>PreserveNewest</CopyToOutputDirectory>
    </Content>
    <Content Include="sheets\fr\Shadowrun 5 %28Grouped Skills by Rating%29.xsl">
      <CopyToOutputDirectory>PreserveNewest</CopyToOutputDirectory>
    </Content>
    <Content Include="sheets\fr\Shadowrun 5 %28Grouped Skills by Name%29.xsl">
      <CopyToOutputDirectory>PreserveNewest</CopyToOutputDirectory>
    </Content>
    <Content Include="sheets\fr\Shadowrun 5.xsl">
      <CopyToOutputDirectory>PreserveNewest</CopyToOutputDirectory>
    </Content>
    <Content Include="sheets\fr\Texte seulement.xsl">
      <CopyToOutputDirectory>PreserveNewest</CopyToOutputDirectory>
    </Content>
    <Content Include="sheets\fr\Vehicles.xsl">
      <CopyToOutputDirectory>PreserveNewest</CopyToOutputDirectory>
    </Content>
    <Content Include="sheets\fr\xz.language.xslt">
      <CopyToOutputDirectory>PreserveNewest</CopyToOutputDirectory>
    </Content>
    <Content Include="sheets\Game Master Summary set.xslt">
      <CopyToOutputDirectory>PreserveNewest</CopyToOutputDirectory>
    </Content>
    <Content Include="sheets\Game Master Summary.xsl">
      <CopyToOutputDirectory>PreserveNewest</CopyToOutputDirectory>
    </Content>
    <Content Include="sheets\jp\Calendar.xsl">
      <CopyToOutputDirectory>PreserveNewest</CopyToOutputDirectory>
    </Content>
    <Content Include="sheets\jp\Commlinks.xsl">
      <CopyToOutputDirectory>PreserveNewest</CopyToOutputDirectory>
    </Content>
    <Content Include="sheets\jp\Contacts.xsl">
      <CopyToOutputDirectory>PreserveNewest</CopyToOutputDirectory>
    </Content>
    <Content Include="sheets\jp\Dossier.xsl">
      <CopyToOutputDirectory>PreserveNewest</CopyToOutputDirectory>
    </Content>
    <Content Include="sheets\jp\Expenses.xsl">
      <CopyToOutputDirectory>PreserveNewest</CopyToOutputDirectory>
    </Content>
    <Content Include="sheets\jp\Fancy Blocks.xsl">
      <CopyToOutputDirectory>PreserveNewest</CopyToOutputDirectory>
    </Content>
    <Content Include="sheets\jp\Formatted Text-Only.xsl">
      <CopyToOutputDirectory>PreserveNewest</CopyToOutputDirectory>
    </Content>
    <Content Include="sheets\jp\Game Master Summary.xsl">
      <CopyToOutputDirectory>PreserveNewest</CopyToOutputDirectory>
    </Content>
    <Content Include="sheets\jp\Notes.xsl">
      <CopyToOutputDirectory>PreserveNewest</CopyToOutputDirectory>
    </Content>
    <Content Include="sheets\jp\Shadowrun 5 %28Core%29.xsl">
      <CopyToOutputDirectory>PreserveNewest</CopyToOutputDirectory>
    </Content>
    <Content Include="sheets\jp\Shadowrun 5 %28Grouped Skills by Name%29.xsl">
      <CopyToOutputDirectory>PreserveNewest</CopyToOutputDirectory>
    </Content>
    <Content Include="sheets\jp\Shadowrun 5 %28Grouped Skills by Rating%29.xsl">
      <CopyToOutputDirectory>PreserveNewest</CopyToOutputDirectory>
    </Content>
    <Content Include="sheets\jp\Shadowrun 5 %28Rating greater 0%29.xsl">
      <CopyToOutputDirectory>PreserveNewest</CopyToOutputDirectory>
    </Content>
    <Content Include="sheets\jp\Shadowrun 5.xsl">
      <CopyToOutputDirectory>PreserveNewest</CopyToOutputDirectory>
    </Content>
    <Content Include="sheets\jp\Text-Only.xsl">
      <CopyToOutputDirectory>PreserveNewest</CopyToOutputDirectory>
    </Content>
    <Content Include="sheets\jp\Vehicles.xsl">
      <CopyToOutputDirectory>PreserveNewest</CopyToOutputDirectory>
    </Content>
    <Content Include="sheets\jp\xz.language.xslt">
      <CopyToOutputDirectory>PreserveNewest</CopyToOutputDirectory>
    </Content>
    <Content Include="sheets\Notes set.xslt">
      <CopyToOutputDirectory>PreserveNewest</CopyToOutputDirectory>
    </Content>
    <Content Include="sheets\Notes.xsl">
      <CopyToOutputDirectory>PreserveNewest</CopyToOutputDirectory>
    </Content>
    <Content Include="sheets\Shadowrun 5 %28Core%29.xsl">
      <CopyToOutputDirectory>PreserveNewest</CopyToOutputDirectory>
    </Content>
    <Content Include="sheets\Shadowrun 5 %28Grouped Skills by Name%29.xsl">
      <CopyToOutputDirectory>PreserveNewest</CopyToOutputDirectory>
    </Content>
    <Content Include="sheets\Shadowrun 5 %28Grouped Skills by Rating%29.xsl">
      <CopyToOutputDirectory>PreserveNewest</CopyToOutputDirectory>
    </Content>
    <Content Include="sheets\Shadowrun 5 %28Rating greater 0%29.xsl">
      <CopyToOutputDirectory>PreserveNewest</CopyToOutputDirectory>
    </Content>
    <Content Include="sheets\Shadowrun 5 set.xslt">
      <CopyToOutputDirectory>PreserveNewest</CopyToOutputDirectory>
      <SubType>Designer</SubType>
    </Content>
    <Content Include="sheets\Shadowrun 5.xsl">
      <CopyToOutputDirectory>PreserveNewest</CopyToOutputDirectory>
    </Content>
    <Content Include="sheets\Text-Only set.xslt">
      <CopyToOutputDirectory>PreserveNewest</CopyToOutputDirectory>
    </Content>
    <Content Include="sheets\Text-Only.xsl">
      <CopyToOutputDirectory>PreserveNewest</CopyToOutputDirectory>
    </Content>
    <Content Include="sheets\Vehicles set.xslt">
      <CopyToOutputDirectory>PreserveNewest</CopyToOutputDirectory>
    </Content>
    <Content Include="sheets\Vehicles.xsl">
      <CopyToOutputDirectory>PreserveNewest</CopyToOutputDirectory>
    </Content>
    <Content Include="sheets\xs.fnx.xslt">
      <CopyToOutputDirectory>PreserveNewest</CopyToOutputDirectory>
    </Content>
    <Content Include="sheets\xs.SkillsGroupedAssorted.xslt">
      <CopyToOutputDirectory>PreserveNewest</CopyToOutputDirectory>
    </Content>
    <Content Include="sheets\xs.SkillsGroupedByName.xslt">
      <CopyToOutputDirectory>PreserveNewest</CopyToOutputDirectory>
    </Content>
    <Content Include="sheets\xs.SkillsGroupedByRating.xslt">
      <CopyToOutputDirectory>PreserveNewest</CopyToOutputDirectory>
    </Content>
    <Content Include="sheets\xs.TitleName.xslt">
      <CopyToOutputDirectory>PreserveNewest</CopyToOutputDirectory>
    </Content>
    <Content Include="sheets\xt.Calendar.xslt">
      <CopyToOutputDirectory>PreserveNewest</CopyToOutputDirectory>
    </Content>
    <Content Include="sheets\xt.ConditionMonitor.xslt">
      <CopyToOutputDirectory>PreserveNewest</CopyToOutputDirectory>
      <SubType>Designer</SubType>
    </Content>
    <Content Include="sheets\xt.Contacts.xslt">
      <CopyToOutputDirectory>PreserveNewest</CopyToOutputDirectory>
    </Content>
    <Content Include="sheets\xt.Expenses.xslt">
      <CopyToOutputDirectory>PreserveNewest</CopyToOutputDirectory>
    </Content>
    <Content Include="sheets\xt.Lifestyles.xslt">
      <CopyToOutputDirectory>PreserveNewest</CopyToOutputDirectory>
    </Content>
    <Content Include="sheets\xt.MovementRate.xslt">
      <CopyToOutputDirectory>PreserveNewest</CopyToOutputDirectory>
    </Content>
    <Content Include="sheets\xt.Notes.xslt">
      <CopyToOutputDirectory>PreserveNewest</CopyToOutputDirectory>
    </Content>
    <Content Include="sheets\xt.PreserveLineBreaks.xslt">
      <CopyToOutputDirectory>PreserveNewest</CopyToOutputDirectory>
    </Content>
    <Content Include="sheets\xt.Qualities.xslt">
      <CopyToOutputDirectory>PreserveNewest</CopyToOutputDirectory>
    </Content>
    <Content Include="sheets\xt.RangedWeapons.xslt">
      <CopyToOutputDirectory>PreserveNewest</CopyToOutputDirectory>
    </Content>
    <Content Include="sheets\xt.RowSummary.xslt">
      <CopyToOutputDirectory>PreserveNewest</CopyToOutputDirectory>
    </Content>
    <Content Include="sheets\xt.RuleLine.xslt">
      <CopyToOutputDirectory>PreserveNewest</CopyToOutputDirectory>
    </Content>
    <Content Include="sheets\xt.SkillGroups.xslt">
      <CopyToOutputDirectory>PreserveNewest</CopyToOutputDirectory>
    </Content>
    <Content Include="sheets\xt.Skills.xslt">
      <CopyToOutputDirectory>PreserveNewest</CopyToOutputDirectory>
    </Content>
    <Content Include="sheets\xt.Spells.xslt">
      <CopyToOutputDirectory>PreserveNewest</CopyToOutputDirectory>
    </Content>
    <Content Include="sheets\xt.TableTitle.xslt">
      <CopyToOutputDirectory>PreserveNewest</CopyToOutputDirectory>
    </Content>
    <Content Include="sheets\xz.language.xslt">
      <CopyToOutputDirectory>PreserveNewest</CopyToOutputDirectory>
    </Content>
    <Content Include="sheets\zh\GM简要.xsl">
      <CopyToOutputDirectory>PreserveNewest</CopyToOutputDirectory>
    </Content>
    <Content Include="sheets\zh\xz.language.xslt">
      <CopyToOutputDirectory>PreserveNewest</CopyToOutputDirectory>
    </Content>
    <Content Include="sheets\zh\人脉.xsl">
      <CopyToOutputDirectory>PreserveNewest</CopyToOutputDirectory>
    </Content>
    <Content Include="sheets\zh\仅文本.xsl">
      <CopyToOutputDirectory>PreserveNewest</CopyToOutputDirectory>
    </Content>
    <Content Include="sheets\zh\备注.xsl">
      <CopyToOutputDirectory>PreserveNewest</CopyToOutputDirectory>
    </Content>
    <Content Include="sheets\zh\多彩方块.xsl">
      <CopyToOutputDirectory>PreserveNewest</CopyToOutputDirectory>
    </Content>
    <Content Include="sheets\zh\收支.xsl">
      <CopyToOutputDirectory>PreserveNewest</CopyToOutputDirectory>
    </Content>
    <Content Include="sheets\zh\日程表.xsl">
      <CopyToOutputDirectory>PreserveNewest</CopyToOutputDirectory>
    </Content>
    <Content Include="sheets\zh\暗影狂奔5.xsl">
      <CopyToOutputDirectory>PreserveNewest</CopyToOutputDirectory>
    </Content>
    <Content Include="sheets\zh\暗影狂奔5（名称排列）.xsl">
      <CopyToOutputDirectory>PreserveNewest</CopyToOutputDirectory>
    </Content>
    <Content Include="sheets\zh\暗影狂奔5（技能等级＞0）.xsl">
      <CopyToOutputDirectory>PreserveNewest</CopyToOutputDirectory>
    </Content>
    <Content Include="sheets\zh\暗影狂奔5（核心）.xsl">
      <CopyToOutputDirectory>PreserveNewest</CopyToOutputDirectory>
    </Content>
    <Content Include="sheets\zh\暗影狂奔5（等级排列）.xsl">
      <CopyToOutputDirectory>PreserveNewest</CopyToOutputDirectory>
    </Content>
    <Content Include="sheets\zh\格式仅文本.xsl">
      <CopyToOutputDirectory>PreserveNewest</CopyToOutputDirectory>
    </Content>
    <Content Include="sheets\zh\档案.xsl">
      <CopyToOutputDirectory>PreserveNewest</CopyToOutputDirectory>
    </Content>
    <Content Include="sheets\zh\矩阵设备.xsl">
      <CopyToOutputDirectory>PreserveNewest</CopyToOutputDirectory>
    </Content>
    <Content Include="sheets\zh\载具和无人机.xsl">
      <CopyToOutputDirectory>PreserveNewest</CopyToOutputDirectory>
    </Content>
    <Content Include="wkhtmltopdf.exe">
      <CopyToOutputDirectory>PreserveNewest</CopyToOutputDirectory>
    </Content>
    <EmbeddedResource Include="Collapse.png" />
    <Content Include="customdata\Radar Sensor as Sensor Function\custom_radarsensorfunction_gear.xml">
      <CopyToOutputDirectory>PreserveNewest</CopyToOutputDirectory>
    </Content>
    <Content Include="customdata\Cyberlimbs Cannot Add Headware\amend_cyberlimbheadware_cyberware.xml">
      <CopyToOutputDirectory>PreserveNewest</CopyToOutputDirectory>
    </Content>
    <Content Include="data\options.xml">
      <CopyToOutputDirectory>Always</CopyToOutputDirectory>
      <SubType>Designer</SubType>
    </Content>
    <Content Include="Properties\Contributors.tt">
      <Generator>TextTemplatingFileGenerator</Generator>
      <LastGenOutput>Contributors.cs</LastGenOutput>
    </Content>
    <Content Include="data\armor.xml">
      <CopyToOutputDirectory>Always</CopyToOutputDirectory>
      <SubType>Designer</SubType>
    </Content>
    <Content Include="data\bioware.xml">
      <CopyToOutputDirectory>Always</CopyToOutputDirectory>
      <SubType>Designer</SubType>
    </Content>
    <Content Include="data\books.xml">
      <CopyToOutputDirectory>Always</CopyToOutputDirectory>
    </Content>
    <Content Include="data\complexforms.xml">
      <CopyToOutputDirectory>Always</CopyToOutputDirectory>
    </Content>
    <Content Include="data\contacts.xml">
      <CopyToOutputDirectory>Always</CopyToOutputDirectory>
      <SubType>Designer</SubType>
    </Content>
    <Content Include="data\critterpowers.xml">
      <CopyToOutputDirectory>Always</CopyToOutputDirectory>
      <SubType>Designer</SubType>
    </Content>
    <Content Include="data\critters.xml">
      <CopyToOutputDirectory>Always</CopyToOutputDirectory>
      <SubType>Designer</SubType>
    </Content>
    <Content Include="data\cyberware.xml">
      <CopyToOutputDirectory>Always</CopyToOutputDirectory>
      <SubType>Designer</SubType>
    </Content>
    <Content Include="data\echoes.xml">
      <CopyToOutputDirectory>Always</CopyToOutputDirectory>
      <SubType>Designer</SubType>
    </Content>
    <Content Include="data\gameplayoptions.xml">
      <CopyToOutputDirectory>Always</CopyToOutputDirectory>
    </Content>
    <Content Include="data\gear.xml">
      <CopyToOutputDirectory>Always</CopyToOutputDirectory>
      <SubType>Designer</SubType>
    </Content>
    <Content Include="data\improvements.xml">
      <CopyToOutputDirectory>Always</CopyToOutputDirectory>
      <SubType>Designer</SubType>
    </Content>
    <Content Include="data\licenses.xml">
      <CopyToOutputDirectory>Always</CopyToOutputDirectory>
      <SubType>Designer</SubType>
    </Content>
    <Content Include="data\lifemodules.xml">
      <CopyToOutputDirectory>Always</CopyToOutputDirectory>
      <SubType>Designer</SubType>
    </Content>
    <Content Include="data\lifestyles.xml">
      <CopyToOutputDirectory>Always</CopyToOutputDirectory>
      <SubType>Designer</SubType>
    </Content>
    <Content Include="data\martialarts.xml">
      <CopyToOutputDirectory>Always</CopyToOutputDirectory>
      <SubType>Designer</SubType>
    </Content>
    <Content Include="data\mentors.xml">
      <CopyToOutputDirectory>Always</CopyToOutputDirectory>
      <SubType>Designer</SubType>
    </Content>
    <Content Include="data\metamagic.xml">
      <CopyToOutputDirectory>Always</CopyToOutputDirectory>
      <SubType>Designer</SubType>
    </Content>
    <Content Include="data\metatypes.xml">
      <CopyToOutputDirectory>Always</CopyToOutputDirectory>
      <SubType>Designer</SubType>
    </Content>
    <Content Include="data\packs.xml">
      <CopyToOutputDirectory>Always</CopyToOutputDirectory>
      <SubType>Designer</SubType>
    </Content>
    <Content Include="data\paragons.xml">
      <CopyToOutputDirectory>Always</CopyToOutputDirectory>
      <SubType>Designer</SubType>
    </Content>
    <Content Include="data\powers.xml">
      <CopyToOutputDirectory>Always</CopyToOutputDirectory>
      <SubType>Designer</SubType>
    </Content>
    <Content Include="data\priorities.xml">
      <CopyToOutputDirectory>Always</CopyToOutputDirectory>
      <SubType>Designer</SubType>
    </Content>
    <Content Include="data\programs.xml">
      <CopyToOutputDirectory>Always</CopyToOutputDirectory>
      <SubType>Designer</SubType>
    </Content>
    <Content Include="data\qualities.xml">
      <CopyToOutputDirectory>Always</CopyToOutputDirectory>
      <SubType>Designer</SubType>
    </Content>
    <Content Include="data\ranges.xml">
      <CopyToOutputDirectory>Always</CopyToOutputDirectory>
      <SubType>Designer</SubType>
    </Content>
    <Content Include="data\skills.xml">
      <CopyToOutputDirectory>Always</CopyToOutputDirectory>
      <SubType>Designer</SubType>
    </Content>
    <Content Include="data\spells.xml">
      <CopyToOutputDirectory>Always</CopyToOutputDirectory>
      <SubType>Designer</SubType>
    </Content>
    <Content Include="data\spiritpowers.xml">
      <CopyToOutputDirectory>Always</CopyToOutputDirectory>
      <SubType>Designer</SubType>
    </Content>
    <Content Include="data\streams.xml">
      <CopyToOutputDirectory>Always</CopyToOutputDirectory>
      <SubType>Designer</SubType>
    </Content>
    <Content Include="data\traditions.xml">
      <CopyToOutputDirectory>Always</CopyToOutputDirectory>
      <SubType>Designer</SubType>
    </Content>
    <Content Include="data\vehicles.xml">
      <CopyToOutputDirectory>Always</CopyToOutputDirectory>
      <SubType>Designer</SubType>
    </Content>
    <Content Include="data\vessels.xml">
      <CopyToOutputDirectory>Always</CopyToOutputDirectory>
      <SubType>Designer</SubType>
    </Content>
    <Content Include="data\weapons.xml">
      <CopyToOutputDirectory>Always</CopyToOutputDirectory>
      <SubType>Designer</SubType>
    </Content>
    <EmbeddedResource Include="Expand.png" />
    <Content Include="export\Squad Manager.xsl">
      <CopyToOutputDirectory>PreserveNewest</CopyToOutputDirectory>
    </Content>
    <Content Include="lang\de.xml">
      <CopyToOutputDirectory>PreserveNewest</CopyToOutputDirectory>
      <SubType>Designer</SubType>
    </Content>
    <Content Include="lang\de_data.xml">
      <CopyToOutputDirectory>PreserveNewest</CopyToOutputDirectory>
      <SubType>Designer</SubType>
    </Content>
    <Content Include="lang\en-us.xml">
      <CopyToOutputDirectory>PreserveNewest</CopyToOutputDirectory>
      <SubType>Designer</SubType>
    </Content>
    <Content Include="lang\fr.xml">
      <CopyToOutputDirectory>PreserveNewest</CopyToOutputDirectory>
      <SubType>Designer</SubType>
    </Content>
    <Content Include="lang\fr_data.xml">
      <CopyToOutputDirectory>PreserveNewest</CopyToOutputDirectory>
    </Content>
    <Content Include="lang\jp.xml">
      <CopyToOutputDirectory>PreserveNewest</CopyToOutputDirectory>
      <SubType>Designer</SubType>
    </Content>
    <Content Include="lang\jp_data.xml">
      <CopyToOutputDirectory>PreserveNewest</CopyToOutputDirectory>
    </Content>
    <Content Include="lang\zh.xml">
      <CopyToOutputDirectory>PreserveNewest</CopyToOutputDirectory>
    </Content>
    <Content Include="lang\zh_data.xml">
      <CopyToOutputDirectory>PreserveNewest</CopyToOutputDirectory>
    </Content>
    <None Include="Resources\Collapse.png" />
    <None Include="Resources\Expand.png" />
  </ItemGroup>
  <ItemGroup>
    <Folder Include="livecustomdata\" />
    <Folder Include="settings\" />
  </ItemGroup>
  <ItemGroup>
    <Service Include="{508349B6-6B84-4DF5-91F0-309BEEBAD82D}" />
  </ItemGroup>
  <Import Project="$(MSBuildToolsPath)\Microsoft.CSharp.targets" />
  <PropertyGroup>
    <PostBuildEvent Condition=" '$(OS)' != 'Unix' ">copy "$(SolutionDir)LICENSE.txt" "$(TargetDir)LICENSE.txt"
</PostBuildEvent>
    <PostBuildEvent Condition=" '$(OS)' == 'Unix' ">cp "$(SolutionDir)LICENSE.txt" "$(TargetDir)LICENSE.txt"
</PostBuildEvent>
  </PropertyGroup>
  <!-- To modify your build process, add your task inside one of the targets below and uncomment it.
       Other similar extension points exist, see Microsoft.Common.targets.
  <Target Name="BeforeBuild">
  </Target>
  <Target Name="AfterBuild">
  </Target>
  -->
=======
﻿<?xml version="1.0" encoding="utf-8"?>
<Project ToolsVersion="12.0" DefaultTargets="Build" xmlns="http://schemas.microsoft.com/developer/msbuild/2003">
  <PropertyGroup>
    <Configuration Condition=" '$(Configuration)' == '' ">Debug</Configuration>
    <Platform Condition=" '$(Platform)' == '' ">x86</Platform>
    <ProductVersion>8.0.30703</ProductVersion>
    <SchemaVersion>2.0</SchemaVersion>
    <ProjectGuid>{95279469-5A3E-42E6-993C-6A403586C86E}</ProjectGuid>
    <OutputType>WinExe</OutputType>
    <AppDesignerFolder>Properties</AppDesignerFolder>
    <RootNamespace>Chummer</RootNamespace>
    <AssemblyName>Chummer5</AssemblyName>
    <TargetFrameworkVersion>v4.5.2</TargetFrameworkVersion>
    <TargetFrameworkProfile>
    </TargetFrameworkProfile>
    <FileAlignment>512</FileAlignment>
    <IsWebBootstrapper>false</IsWebBootstrapper>
    <TransformOnBuild>True</TransformOnBuild>
    <PublishUrl>M:\Chummer 5\</PublishUrl>
    <Install>false</Install>
    <InstallFrom>Disk</InstallFrom>
    <UpdateEnabled>false</UpdateEnabled>
    <UpdateMode>Foreground</UpdateMode>
    <UpdateInterval>7</UpdateInterval>
    <UpdateIntervalUnits>Days</UpdateIntervalUnits>
    <UpdatePeriodically>false</UpdatePeriodically>
    <UpdateRequired>false</UpdateRequired>
    <MapFileExtensions>true</MapFileExtensions>
    <AutorunEnabled>true</AutorunEnabled>
    <ApplicationRevision>2</ApplicationRevision>
    <ApplicationVersion>1.0.0.%2a</ApplicationVersion>
    <UseApplicationTrust>false</UseApplicationTrust>
    <PublishWizardCompleted>true</PublishWizardCompleted>
    <BootstrapperEnabled>true</BootstrapperEnabled>
    <NuGetPackageImportStamp>
    </NuGetPackageImportStamp>
  </PropertyGroup>
  <PropertyGroup Condition=" '$(Configuration)|$(Platform)' == 'Debug|x86' ">
    <PlatformTarget>AnyCPU</PlatformTarget>
    <DebugSymbols>true</DebugSymbols>
    <DebugType>full</DebugType>
    <Optimize>false</Optimize>
    <TransformOnBuild>True</TransformOnBuild>
    <OutputPath>bin\Debug\</OutputPath>
    <DefineConstants>DEBUG;TRACE</DefineConstants>
    <ErrorReport>prompt</ErrorReport>
    <WarningLevel>4</WarningLevel>
    <Prefer32Bit>true</Prefer32Bit>
    <LangVersion>7.3</LangVersion>
    <RunCodeAnalysis>false</RunCodeAnalysis>
    <AllowUnsafeBlocks>false</AllowUnsafeBlocks>
  </PropertyGroup>
  <PropertyGroup Condition=" '$(Configuration)|$(Platform)' == 'Release|x86' ">
    <PlatformTarget>AnyCPU</PlatformTarget>
    <DebugType>pdbonly</DebugType>
    <Optimize>true</Optimize>
    <TransformOnBuild>True</TransformOnBuild>
    <OutputPath>bin\Release\</OutputPath>
    <DefineConstants>TRACE</DefineConstants>
    <ErrorReport>prompt</ErrorReport>
    <WarningLevel>4</WarningLevel>
    <UseVSHostingProcess>false</UseVSHostingProcess>
    <DebugSymbols>true</DebugSymbols>
    <Prefer32Bit>true</Prefer32Bit>
    <AllowUnsafeBlocks>false</AllowUnsafeBlocks>
    <LangVersion>7.3</LangVersion>
  </PropertyGroup>
  <PropertyGroup>
    <StartupObject>
    </StartupObject>
  </PropertyGroup>
  <PropertyGroup>
    <ApplicationIcon>chummer.ico</ApplicationIcon>
  </PropertyGroup>
  <PropertyGroup>
    <ManifestCertificateThumbprint>B9A872C2F9A1FF42B075A9C706E2471AD97D2F81</ManifestCertificateThumbprint>
  </PropertyGroup>
  <PropertyGroup>
    <ManifestKeyFile>Chummer_TemporaryKey.pfx</ManifestKeyFile>
  </PropertyGroup>
  <PropertyGroup>
    <GenerateManifests>false</GenerateManifests>
  </PropertyGroup>
  <PropertyGroup>
    <SignManifests>false</SignManifests>
  </PropertyGroup>
  <PropertyGroup />
  <PropertyGroup>
    <TargetZone>LocalIntranet</TargetZone>
  </PropertyGroup>
  <PropertyGroup />
  <PropertyGroup />
  <ItemGroup>
    <Reference Include="HtmlRenderer, Version=1.5.0.6, Culture=neutral, processorArchitecture=MSIL">
      <HintPath>..\packages\HtmlRenderer.Core.1.5.0.6\lib\net45\HtmlRenderer.dll</HintPath>
    </Reference>
    <Reference Include="HtmlRenderer.PdfSharp, Version=1.5.0.6, Culture=neutral, processorArchitecture=MSIL">
      <HintPath>..\packages\HtmlRenderer.PdfSharp.1.5.0.6\lib\net45\HtmlRenderer.PdfSharp.dll</HintPath>
    </Reference>
    <Reference Include="HtmlRenderer.WinForms, Version=1.5.0.6, Culture=neutral, processorArchitecture=MSIL">
      <HintPath>..\packages\HtmlRenderer.WinForms.1.5.0.6\lib\net45\HtmlRenderer.WinForms.dll</HintPath>
    </Reference>
    <Reference Include="itextsharp, Version=5.5.13.1, Culture=neutral, PublicKeyToken=8354ae6d2174ddca, processorArchitecture=MSIL">
      <HintPath>..\packages\iTextSharp.5.5.13.1\lib\itextsharp.dll</HintPath>
    </Reference>
    <Reference Include="LiveCharts, Version=0.9.7.0, Culture=neutral, PublicKeyToken=0bc1f845d1ebb8df, processorArchitecture=MSIL">
      <HintPath>..\packages\LiveCharts.0.9.7\lib\net45\LiveCharts.dll</HintPath>
    </Reference>
    <Reference Include="LiveCharts.WinForms, Version=0.9.7.1, Culture=neutral, PublicKeyToken=0bc1f845d1ebb8df, processorArchitecture=MSIL">
      <HintPath>..\packages\LiveCharts.WinForms.0.9.7.1\lib\net45\LiveCharts.WinForms.dll</HintPath>
    </Reference>
    <Reference Include="LiveCharts.Wpf, Version=0.9.7.0, Culture=neutral, PublicKeyToken=0bc1f845d1ebb8df, processorArchitecture=MSIL">
      <HintPath>..\packages\LiveCharts.Wpf.0.9.7\lib\net45\LiveCharts.Wpf.dll</HintPath>
    </Reference>
    <Reference Include="MersenneTwister, Version=1.0.7081.25709, Culture=neutral, PublicKeyToken=9c84633ec57842f3, processorArchitecture=MSIL">
      <HintPath>..\packages\MersenneTwister.1.0.6\lib\portable-net45+netcore45+win8+wp8\MersenneTwister.dll</HintPath>
    </Reference>
    <Reference Include="Microsoft.AI.Agent.Intercept, Version=2.4.0.0, Culture=neutral, PublicKeyToken=31bf3856ad364e35, processorArchitecture=MSIL">
      <HintPath>..\packages\Microsoft.ApplicationInsights.Agent.Intercept.2.4.0\lib\net45\Microsoft.AI.Agent.Intercept.dll</HintPath>
    </Reference>
    <Reference Include="Microsoft.AI.DependencyCollector, Version=2.14.0.17971, Culture=neutral, PublicKeyToken=31bf3856ad364e35, processorArchitecture=MSIL">
      <HintPath>..\packages\Microsoft.ApplicationInsights.DependencyCollector.2.14.0\lib\net45\Microsoft.AI.DependencyCollector.dll</HintPath>
    </Reference>
    <Reference Include="Microsoft.AI.PerfCounterCollector, Version=2.14.0.17971, Culture=neutral, PublicKeyToken=31bf3856ad364e35, processorArchitecture=MSIL">
      <HintPath>..\packages\Microsoft.ApplicationInsights.PerfCounterCollector.2.14.0\lib\net45\Microsoft.AI.PerfCounterCollector.dll</HintPath>
    </Reference>
    <Reference Include="Microsoft.AI.ServerTelemetryChannel, Version=2.14.0.17971, Culture=neutral, PublicKeyToken=31bf3856ad364e35, processorArchitecture=MSIL">
      <HintPath>..\packages\Microsoft.ApplicationInsights.WindowsServer.TelemetryChannel.2.14.0\lib\net45\Microsoft.AI.ServerTelemetryChannel.dll</HintPath>
    </Reference>
    <Reference Include="Microsoft.AI.WindowsServer, Version=2.14.0.17971, Culture=neutral, PublicKeyToken=31bf3856ad364e35, processorArchitecture=MSIL">
      <HintPath>..\packages\Microsoft.ApplicationInsights.WindowsServer.2.14.0\lib\net45\Microsoft.AI.WindowsServer.dll</HintPath>
    </Reference>
    <Reference Include="Microsoft.ApplicationInsights, Version=2.14.0.17971, Culture=neutral, PublicKeyToken=31bf3856ad364e35, processorArchitecture=MSIL">
      <HintPath>..\packages\Microsoft.ApplicationInsights.2.14.0\lib\net45\Microsoft.ApplicationInsights.dll</HintPath>
    </Reference>
    <Reference Include="Microsoft.ApplicationInsights.NLogTarget, Version=2.14.0.17971, Culture=neutral, PublicKeyToken=31bf3856ad364e35, processorArchitecture=MSIL">
      <HintPath>..\packages\Microsoft.ApplicationInsights.NLogTarget.2.14.0\lib\net45\Microsoft.ApplicationInsights.NLogTarget.dll</HintPath>
    </Reference>
    <Reference Include="Microsoft.CSharp" />
    <Reference Include="Microsoft.Rest.ClientRuntime, Version=2.0.0.0, Culture=neutral, PublicKeyToken=31bf3856ad364e35, processorArchitecture=MSIL">
      <HintPath>..\packages\Microsoft.Rest.ClientRuntime.2.3.21\lib\net452\Microsoft.Rest.ClientRuntime.dll</HintPath>
    </Reference>
    <Reference Include="Newtonsoft.Json, Version=12.0.0.0, Culture=neutral, PublicKeyToken=30ad4fe6b2a6aeed, processorArchitecture=MSIL">
      <HintPath>..\packages\Newtonsoft.Json.12.0.3\lib\net45\Newtonsoft.Json.dll</HintPath>
    </Reference>
    <Reference Include="NLog, Version=4.0.0.0, Culture=neutral, PublicKeyToken=5120e14c03d0593c, processorArchitecture=MSIL">
      <HintPath>..\packages\NLog.4.7.2\lib\net45\NLog.dll</HintPath>
    </Reference>
    <Reference Include="PdfSharp, Version=1.50.5147.0, Culture=neutral, PublicKeyToken=f94615aa0424f9eb, processorArchitecture=MSIL">
      <HintPath>..\packages\PDFsharp.1.50.5147\lib\net20\PdfSharp.dll</HintPath>
    </Reference>
    <Reference Include="PdfSharp.Charting, Version=1.50.5147.0, Culture=neutral, PublicKeyToken=f94615aa0424f9eb, processorArchitecture=MSIL">
      <HintPath>..\packages\PDFsharp.1.50.5147\lib\net20\PdfSharp.Charting.dll</HintPath>
    </Reference>
    <Reference Include="PresentationCore" />
    <Reference Include="PresentationFramework" />
    <Reference Include="System" />
    <Reference Include="System.Buffers, Version=4.0.3.0, Culture=neutral, PublicKeyToken=cc7b13ffcd2ddd51, processorArchitecture=MSIL">
      <HintPath>..\packages\System.Buffers.4.5.1\lib\netstandard1.1\System.Buffers.dll</HintPath>
    </Reference>
    <Reference Include="System.ComponentModel.Composition" />
    <Reference Include="System.Composition.AttributedModel, Version=1.0.33.0, Culture=neutral, PublicKeyToken=b03f5f7f11d50a3a, processorArchitecture=MSIL">
      <HintPath>..\packages\System.Composition.AttributedModel.1.4.1\lib\portable-net45+win8+wp8+wpa81\System.Composition.AttributedModel.dll</HintPath>
    </Reference>
    <Reference Include="System.Composition.Convention, Version=1.0.33.0, Culture=neutral, PublicKeyToken=b03f5f7f11d50a3a, processorArchitecture=MSIL">
      <HintPath>..\packages\System.Composition.Convention.1.4.1\lib\portable-net45+win8+wp8+wpa81\System.Composition.Convention.dll</HintPath>
    </Reference>
    <Reference Include="System.Composition.Hosting, Version=1.0.33.0, Culture=neutral, PublicKeyToken=b03f5f7f11d50a3a, processorArchitecture=MSIL">
      <HintPath>..\packages\System.Composition.Hosting.1.4.1\lib\portable-net45+win8+wp8+wpa81\System.Composition.Hosting.dll</HintPath>
    </Reference>
    <Reference Include="System.Composition.Runtime, Version=1.0.33.0, Culture=neutral, PublicKeyToken=b03f5f7f11d50a3a, processorArchitecture=MSIL">
      <HintPath>..\packages\System.Composition.Runtime.1.4.1\lib\portable-net45+win8+wp8+wpa81\System.Composition.Runtime.dll</HintPath>
    </Reference>
    <Reference Include="System.Composition.TypedParts, Version=1.0.33.0, Culture=neutral, PublicKeyToken=b03f5f7f11d50a3a, processorArchitecture=MSIL">
      <HintPath>..\packages\System.Composition.TypedParts.1.4.1\lib\portable-net45+win8+wp8+wpa81\System.Composition.TypedParts.dll</HintPath>
    </Reference>
    <Reference Include="System.Configuration" />
    <Reference Include="System.Core" />
    <Reference Include="System.Data.DataSetExtensions" />
    <Reference Include="System.Diagnostics.DiagnosticSource, Version=4.0.5.0, Culture=neutral, PublicKeyToken=cc7b13ffcd2ddd51, processorArchitecture=MSIL">
      <HintPath>..\packages\System.Diagnostics.DiagnosticSource.4.7.1\lib\net45\System.Diagnostics.DiagnosticSource.dll</HintPath>
    </Reference>
    <Reference Include="System.IO.Compression" />
    <Reference Include="System.IO.Compression.FileSystem" />
    <Reference Include="System.Memory, Version=4.0.1.1, Culture=neutral, PublicKeyToken=cc7b13ffcd2ddd51, processorArchitecture=MSIL">
      <HintPath>..\packages\System.Memory.4.5.4\lib\netstandard1.1\System.Memory.dll</HintPath>
    </Reference>
    <Reference Include="System.Net" />
    <Reference Include="System.Runtime" />
    <Reference Include="System.Runtime.CompilerServices.Unsafe, Version=4.0.6.0, Culture=neutral, PublicKeyToken=b03f5f7f11d50a3a, processorArchitecture=MSIL">
      <HintPath>..\packages\System.Runtime.CompilerServices.Unsafe.4.7.1\lib\netstandard1.0\System.Runtime.CompilerServices.Unsafe.dll</HintPath>
    </Reference>
    <Reference Include="System.Runtime.Serialization" />
    <Reference Include="System.ServiceModel" />
    <Reference Include="System.Transactions" />
    <Reference Include="System.Web.Extensions" />
    <Reference Include="System.Windows.Forms.DataVisualization" />
    <Reference Include="System.Xaml" />
    <Reference Include="System.Xml.Linq" />
    <Reference Include="System.Data" />
    <Reference Include="System.Drawing" />
    <Reference Include="System.Windows.Forms" />
    <Reference Include="System.Xml" />
    <Reference Include="WindowsBase" />
    <Reference Include="WindowsFormsIntegration" />
  </ItemGroup>
  <ItemGroup>
    <Compile Include="Backend\Attributes\AttributeSection.cs" />
    <Compile Include="Backend\Datastructures\AvailabilityValue.cs" />
    <Compile Include="Backend\Datastructures\CachedBindingList.cs" />
    <Compile Include="Backend\Datastructures\DependencyGraphNodeWithCondition.cs" />
    <Compile Include="Backend\Datastructures\MostRecentlyUsedCollection.cs" />
    <Compile Include="Backend\Datastructures\ObservableCollectionWithMaxSize.cs" />
    <Compile Include="Backend\Datastructures\NuyenString.cs" />
    <Compile Include="Backend\Datastructures\DependencyGraph.cs" />
    <Compile Include="Backend\Datastructures\SourceString.cs" />
    <Compile Include="Backend\Datastructures\TaggedObservableCollection.cs" />
    <Compile Include="Backend\Datastructures\TextEventArgs.cs" />
    <Compile Include="Backend\Datastructures\ThreadSafeRandom.cs" />
    <Compile Include="Backend\Equipment\WeaponMount.cs" />
    <Compile Include="Backend\Extensions\ListExtensions.cs" />
    <Compile Include="Backend\Extensions\ImageExtensions.cs" />
    <Compile Include="Backend\Extensions\LinqExtensions.cs" />
    <Compile Include="Backend\Extensions\ObservableCollectionExtensions.cs" />
    <Compile Include="Backend\Extensions\RandomExtensions.cs" />
    <Compile Include="Backend\Extensions\StringExtensions.cs" />
    <Compile Include="Backend\Extensions\WinFormsExtensions.cs" />
    <Compile Include="Backend\Extensions\XPathNavigatorExtensions.cs" />
    <Compile Include="Backend\Improvements\ImprovementMethods.cs">
      <AutoGen>True</AutoGen>
      <DesignTime>True</DesignTime>
      <DependentUpon>ImprovementMethods.tt</DependentUpon>
    </Compile>
    <Compile Include="Backend\Shared Methods\CharacterShared.cs" />
    <Compile Include="Backend\Datastructures\DependencyGraphNode.cs" />
    <Compile Include="Backend\Datastructures\TranslatedField.cs" />
    <Compile Include="Backend\Debugging\CrashHandler.cs" />
    <Compile Include="Backend\Debugging\ExceptionHeatMap.cs" />
    <Compile Include="Backend\Equipment\Armor.cs" />
    <Compile Include="Backend\Equipment\CapacityStyle.cs" />
    <Compile Include="Backend\Equipment\Cyberware.cs" />
    <Compile Include="Backend\Equipment\Drugs.cs" />
    <Compile Include="Backend\Equipment\Gear.cs" />
    <Compile Include="Backend\Equipment\Grade.cs" />
    <Compile Include="Backend\Equipment\Lifestyle.cs" />
    <Compile Include="Backend\Equipment\LifestyleQuality.cs" />
    <Compile Include="Backend\Equipment\LifestyleType.cs" />
    <Compile Include="Backend\Equipment\Vehicle.cs" />
    <Compile Include="Backend\Equipment\VehicleMod.cs" />
    <Compile Include="Backend\Equipment\Weapon.cs" />
    <Compile Include="Backend\Equipment\WeaponAccessory.cs" />
    <Compile Include="Backend\Extensions\BindingListExtensions.cs" />
    <Compile Include="Backend\Extensions\BitArrayExtensions.cs" />
    <Compile Include="Backend\Extensions\EnumerableExtensions.cs" />
    <Compile Include="Backend\Debugging\PerformanceDebugUtils.cs" />
    <Compile Include="Backend\Shared Methods\SelectionShared.cs" />
    <Compile Include="Backend\Powers\PowerSorters.cs" />
    <Compile Include="Backend\Skills\ExoticSkill.cs" />
    <Compile Include="Backend\Skills\KnowledgeSkill.cs" />
    <Compile Include="Backend\Skills\Skill.core.cs" />
    <Compile Include="Backend\Skills\Skill.cs" />
    <Compile Include="Backend\Skills\SkillExtensions.cs" />
    <Compile Include="Backend\Skills\SkillGroup.cs" />
    <Compile Include="Backend\Skills\SkillSorters.cs" />
    <Compile Include="Backend\Skills\SkillsSection.cs" />
    <Compile Include="Backend\Stories\Story.cs" />
    <Compile Include="Backend\Stories\StoryModule.cs" />
    <Compile Include="Backend\Uniques\AIProgram.cs" />
    <Compile Include="Backend\Uniques\Art.cs" />
    <Compile Include="Backend\Uniques\CalendarWeek.cs" />
    <Compile Include="Backend\Uniques\ComplexForm.cs" />
    <Compile Include="Backend\Uniques\Contact.cs" />
    <Compile Include="Backend\Uniques\CritterPower.cs" />
    <Compile Include="Backend\Uniques\Enhancement.cs" />
    <Compile Include="Backend\Uniques\Focus.cs" />
    <Compile Include="Backend\Uniques\InitiationGrade.cs" />
    <Compile Include="Backend\Uniques\LimitModifier.cs" />
    <Compile Include="Backend\Uniques\Location.cs" />
    <Compile Include="Backend\Uniques\MartialArt.cs" />
    <Compile Include="Backend\Uniques\MartialArtManeuver.cs" />
    <Compile Include="Backend\Uniques\MartialArtTechnique.cs" />
    <Compile Include="Backend\Uniques\MentorSpirit.cs" />
    <Compile Include="Backend\Uniques\Metamagic.cs" />
    <Compile Include="Backend\Uniques\Quality.cs" />
    <Compile Include="Backend\Uniques\Spell.cs" />
    <Compile Include="Backend\Uniques\Spirit.cs" />
    <Compile Include="Backend\Uniques\StackedFocus.cs" />
    <Compile Include="Backend\Uniques\Tradition.cs" />
    <Compile Include="Character Creation\frmSelectLifeModule.cs">
      <SubType>Form</SubType>
    </Compile>
    <Compile Include="Character Creation\frmSelectLifeModule.Designer.cs">
      <DependentUpon>frmSelectLifeModule.cs</DependentUpon>
    </Compile>
    <Compile Include="Classes\AddImprovementCollection.cs">
      <DependentUpon>clsImprovement.cs</DependentUpon>
    </Compile>
    <Compile Include="Classes\CharacterOptions.cs" />
    <Compile Include="Classes\clsCommon.cs" />
    <Compile Include="Classes\clsCrashReportData.cs" />
    <Compile Include="Backend\Equipment\ArmorMod.cs" />
    <Compile Include="Classes\clsCharacter.cs" />
    <Compile Include="Classes\clsHoverDisplayCoordinator.cs" />
    <Compile Include="Classes\clsImprovement.cs" />
    <Compile Include="Classes\clsExpenses.cs" />
    <Compile Include="Classes\clsLanguageManager.cs" />
    <Compile Include="Classes\clsListItems.cs" />
    <Compile Include="Classes\clsLog.cs" />
    <Compile Include="Classes\clsOmaeHelper.cs" />
    <Compile Include="Classes\clsOptions.cs" />
    <Compile Include="Classes\clsParameterAttribute.cs" />
    <Compile Include="Classes\clsStoryBuilder.cs" />
    <Compile Include="Classes\clsTimekeeper.cs" />
    <Compile Include="Classes\clsUtils.cs" />
    <Compile Include="Classes\clsXmlExtensions.cs" />
    <Compile Include="Classes\clsXmlManager.cs" />
    <Compile Include="Backend\Skills\SkillSpecialization.cs" />
    <Compile Include="Backend\Powers\Power.cs" />
    <Compile Include="Classes\ITranslatable.cs" />
    <Compile Include="Classes\RemoveImprovementCollection.cs">
      <DependentUpon>clsImprovement.cs</DependentUpon>
    </Compile>
    <Compile Include="Classes\TooltipFactory.cs" />
    <Compile Include="frmCharacterRoster.cs">
      <SubType>Form</SubType>
    </Compile>
    <Compile Include="frmCharacterRoster.Designer.cs">
      <DependentUpon>frmCharacterRoster.cs</DependentUpon>
    </Compile>
    <Compile Include="frmCreateWeaponMount.cs">
      <SubType>Form</SubType>
    </Compile>
    <Compile Include="frmCreateWeaponMount.Designer.cs">
      <DependentUpon>frmCreateWeaponMount.cs</DependentUpon>
    </Compile>
    <Compile Include="frmLoading.cs">
      <SubType>Form</SubType>
    </Compile>
    <Compile Include="frmLoading.Designer.cs">
      <DependentUpon>frmLoading.cs</DependentUpon>
    </Compile>
    <Compile Include="helpers\Application Insights\CustomActivity.cs" />
    <Compile Include="helpers\Application Insights\CustomTelemetryInitializer.cs" />
    <Compile Include="helpers\Application Insights\DropUserdataTelemetryProcessor.cs" />
    <Compile Include="helpers\Application Insights\TranslateExceptionTelemetryProcessor.cs" />
    <Compile Include="helpers\Application Insights\UploadObjectAsMetric.cs" />
    <Compile Include="helpers\BufferedTableLayoutPanel.cs">
      <SubType>Component</SubType>
    </Compile>
    <Compile Include="helpers\BufferedTableLayoutPanel.Designer.cs">
      <DependentUpon>BufferedTableLayoutPanel.cs</DependentUpon>
    </Compile>
    <Compile Include="helpers\CursorWait.cs" />
    <Compile Include="helpers\DataGridViewTextBoxColumnTranslated.cs" />
    <Compile Include="helpers\ElasticComboBox.cs">
      <SubType>Component</SubType>
    </Compile>
    <Compile Include="helpers\ButtonWithToolTip.cs">
      <SubType>Component</SubType>
    </Compile>
    <Compile Include="helpers\FlagImageGetter.cs" />
    <Compile Include="helpers\HubTagAttribute.cs" />
    <Compile Include="helpers\LabelWithToolTip.cs">
      <SubType>Component</SubType>
    </Compile>
    <Compile Include="helpers\Application Insights\LiveStreamProvider.cs" />
    <Compile Include="helpers\NegateBinding.cs" />
    <Compile Include="helpers\NumericUpDownEx.cs">
      <SubType>Component</SubType>
    </Compile>
    <Compile Include="Interfaces\ICanPaste.cs" />
    <Compile Include="Interfaces\ICanEquip.cs" />
    <Compile Include="Interfaces\ICanRemove.cs" />
    <Compile Include="Interfaces\ICanSort.cs" />
    <Compile Include="Interfaces\IHasConditionMonitor.cs" />
    <Compile Include="Interfaces\IHasCustomName.cs" />
    <Compile Include="Interfaces\ICanSell.cs" />
    <Compile Include="Interfaces\IHasChildren.cs" />
    <Compile Include="Interfaces\IHasChildrenAndCost.cs" />
    <Compile Include="Interfaces\IHasGear.cs" />
    <Compile Include="Interfaces\IHasLocation.cs" />
    <Compile Include="Interfaces\IHasMatrixAttributes.cs" />
    <Compile Include="Interfaces\IHasMugshots.cs" />
    <Compile Include="Interfaces\IHasInternalId.cs" />
    <Compile Include="Interfaces\IHasName.cs" />
    <Compile Include="Interfaces\IHasNotes.cs" />
    <Compile Include="Interfaces\IHasStolenProperty.cs" />
    <Compile Include="Interfaces\IHasRating.cs" />
    <Compile Include="Interfaces\IHasSource.cs" />
    <Compile Include="Interfaces\IHasWirelessBonus.cs" />
    <Compile Include="Interfaces\INotifyMultiplePropertyChanged.cs" />
    <Compile Include="lang\language.cs">
      <DependentUpon>language.xsd</DependentUpon>
    </Compile>
    <Compile Include="PdfConvert.cs" />
    <Compile Include="Plugins\PluginControl.cs" />
    <Compile Include="Properties\Contributors.cs">
      <AutoGen>True</AutoGen>
      <DesignTime>True</DesignTime>
      <DependentUpon>Contributors.tt</DependentUpon>
    </Compile>
    <Compile Include="Controls\ConditionMonitorUserControl.cs">
      <SubType>UserControl</SubType>
    </Compile>
    <Compile Include="Controls\ConditionMonitorUserControl.Designer.cs">
      <DependentUpon>ConditionMonitorUserControl.cs</DependentUpon>
    </Compile>
    <Compile Include="Controls\ContactControl.cs">
      <SubType>UserControl</SubType>
    </Compile>
    <Compile Include="Controls\ContactControl.Designer.cs">
      <DependentUpon>ContactControl.cs</DependentUpon>
    </Compile>
    <Content Include="ApplicationInsights.config">
      <CopyToOutputDirectory>Always</CopyToOutputDirectory>
    </Content>
    <None Include="Controls\DiceRollerControl.cs">
      <SubType>UserControl</SubType>
    </None>
    <None Include="Controls\DiceRollerControl.Designer.cs">
      <DependentUpon>DiceRollerControl.cs</DependentUpon>
    </None>
    <Compile Include="frmAddToken.cs">
      <SubType>Form</SubType>
    </Compile>
    <Compile Include="frmAddToken.Designer.cs">
      <DependentUpon>frmAddToken.cs</DependentUpon>
    </Compile>
    <Compile Include="frmCareer.cs">
      <SubType>Form</SubType>
    </Compile>
    <Compile Include="frmCareer.Designer.cs">
      <DependentUpon>frmCareer.cs</DependentUpon>
    </Compile>
    <Compile Include="frmAbout.cs">
      <SubType>Form</SubType>
    </Compile>
    <Compile Include="frmAbout.Designer.cs">
      <DependentUpon>frmAbout.cs</DependentUpon>
    </Compile>
    <Compile Include="frmCreateCustomDrug.cs">
      <SubType>Form</SubType>
    </Compile>
    <Compile Include="frmCreateCustomDrug.Designer.cs">
      <DependentUpon>frmCreateCustomDrug.cs</DependentUpon>
    </Compile>
    <Compile Include="frmCreateCyberwareSuite.cs">
      <SubType>Form</SubType>
    </Compile>
    <Compile Include="frmCreateCyberwareSuite.Designer.cs">
      <DependentUpon>frmCreateCyberwareSuite.cs</DependentUpon>
    </Compile>
    <Compile Include="frmCreateImprovement.cs">
      <SubType>Form</SubType>
    </Compile>
    <Compile Include="frmCreateImprovement.Designer.cs">
      <DependentUpon>frmCreateImprovement.cs</DependentUpon>
    </Compile>
    <Compile Include="frmCreatePACKSKit.cs">
      <SubType>Form</SubType>
    </Compile>
    <Compile Include="frmCreatePACKSKit.Designer.cs">
      <DependentUpon>frmCreatePACKSKit.cs</DependentUpon>
    </Compile>
    <Compile Include="frmCreateSpell.cs">
      <SubType>Form</SubType>
    </Compile>
    <Compile Include="frmCreateSpell.Designer.cs">
      <DependentUpon>frmCreateSpell.cs</DependentUpon>
    </Compile>
    <None Include="data\drugcomponents.xsd">
      <CopyToOutputDirectory>PreserveNewest</CopyToOutputDirectory>
    </None>
    <None Include="data\gameplayoptions.xsd">
      <SubType>Designer</SubType>
    </None>
    <None Include="data\SchemaExtensions.xsd">
      <SubType>Designer</SubType>
      <CopyToOutputDirectory>PreserveNewest</CopyToOutputDirectory>
    </None>
    <None Include="frmGMDashboard.cs">
      <SubType>Form</SubType>
    </None>
    <None Include="frmGMDashboard.Designer.cs">
      <DependentUpon>frmGMDashboard.cs</DependentUpon>
    </None>
    <Compile Include="Selection Forms\frmSelectDrug.cs">
      <SubType>Form</SubType>
    </Compile>
    <Compile Include="Selection Forms\frmSelectDrug.Designer.cs">
      <DependentUpon>frmSelectDrug.cs</DependentUpon>
    </Compile>
    <Compile Include="Selection Forms\frmSelectOptionalPower.cs">
      <SubType>Form</SubType>
    </Compile>
    <Compile Include="Selection Forms\frmSelectOptionalPower.Designer.cs">
      <DependentUpon>frmSelectOptionalPower.cs</DependentUpon>
    </Compile>
    <Compile Include="Selection Forms\frmSelectLifestyleAdvanced.cs">
      <SubType>Form</SubType>
    </Compile>
    <Compile Include="Selection Forms\frmSelectLifestyleAdvanced.Designer.cs">
      <DependentUpon>frmSelectLifestyleAdvanced.cs</DependentUpon>
    </Compile>
    <Compile Include="Selection Forms\frmSelectLifestyleQuality.cs">
      <SubType>Form</SubType>
    </Compile>
    <Compile Include="Selection Forms\frmSelectLifestyleQuality.Designer.cs">
      <DependentUpon>frmSelectLifestyleQuality.cs</DependentUpon>
    </Compile>
    <Compile Include="lang\language.Designer.cs">
      <AutoGen>True</AutoGen>
      <DesignTime>True</DesignTime>
      <DependentUpon>language.xsd</DependentUpon>
      <CopyToOutputDirectory>PreserveNewest</CopyToOutputDirectory>
    </Compile>
    <Compile Include="Properties\Annotations.cs" />
    <Compile Include="Selection Forms\frmSelectAIProgram.cs">
      <SubType>Form</SubType>
    </Compile>
    <Compile Include="Selection Forms\frmSelectAIProgram.Designer.cs">
      <DependentUpon>frmSelectAIProgram.cs</DependentUpon>
    </Compile>
    <Compile Include="Selection Forms\frmSelectSkillSpec.cs">
      <SubType>Form</SubType>
    </Compile>
    <Compile Include="Selection Forms\frmSelectSkillSpec.Designer.cs">
      <DependentUpon>frmSelectSkillSpec.cs</DependentUpon>
    </Compile>
    <Compile Include="UI\Attributes\AttributeControl.cs">
      <SubType>UserControl</SubType>
    </Compile>
    <Compile Include="UI\Attributes\AttributeControl.Designer.cs">
      <DependentUpon>AttributeControl.cs</DependentUpon>
    </Compile>
    <Compile Include="UI\Charts\ExpenseChart.cs">
      <SubType>UserControl</SubType>
    </Compile>
    <Compile Include="UI\Charts\ExpenseChart.Designer.cs">
      <DependentUpon>ExpenseChart.cs</DependentUpon>
    </Compile>
    <Compile Include="UI\Shared\Components\DicePoolControl.cs">
      <SubType>UserControl</SubType>
    </Compile>
    <Compile Include="UI\Shared\Components\DicePoolControl.Designer.cs">
      <DependentUpon>DicePoolControl.cs</DependentUpon>
    </Compile>
    <Compile Include="UI\Chummy.cs">
      <SubType>Form</SubType>
    </Compile>
    <Compile Include="UI\Chummy.Designer.cs">
      <DependentUpon>Chummy.cs</DependentUpon>
    </Compile>
    <Compile Include="UI\Shared\LimitTabUserControl.cs">
      <SubType>UserControl</SubType>
    </Compile>
    <Compile Include="UI\Shared\LimitTabUserControl.Designer.cs">
      <DependentUpon>LimitTabUserControl.cs</DependentUpon>
    </Compile>
    <Content Include="customdata\Custom Fit %28Stack%29 Does Not Encumber\amend_encumbrance_armor.xml">
      <CopyToOutputDirectory>PreserveNewest</CopyToOutputDirectory>
    </Content>
    <Content Include="customdata\Flashback System Enables Cyberzombies\amend_cyberware.xml">
      <CopyToOutputDirectory>PreserveNewest</CopyToOutputDirectory>
    </Content>
    <Content Include="customdata\German Data Changes - Availability and costs of Chameleon Suit\amend_chameleonsuit_armor.xml">
      <CopyToOutputDirectory>PreserveNewest</CopyToOutputDirectory>
    </Content>
    <Content Include="customdata\German Data Changes - High Velocity Weapons\amend_weapons.xml">
      <CopyToOutputDirectory>PreserveNewest</CopyToOutputDirectory>
    </Content>
    <Content Include="customdata\German Data Changes - Painade\amend_painade_gear.xml">
      <CopyToOutputDirectory>PreserveNewest</CopyToOutputDirectory>
    </Content>
    <Content Include="customdata\German Data Changes - Painade\amend_painade_weapons.xml">
      <CopyToOutputDirectory>PreserveNewest</CopyToOutputDirectory>
    </Content>
    <Content Include="customdata\German Data Changes - Quality Karma Costs\amend_costs_qualities.xml">
      <CopyToOutputDirectory>PreserveNewest</CopyToOutputDirectory>
    </Content>
    <Content Include="customdata\German Data Changes - Rigger 5 Mods - Dodge Rhino\amend_vehicles.xml">
      <CopyToOutputDirectory>PreserveNewest</CopyToOutputDirectory>
    </Content>
    <Content Include="customdata\German Data Changes - Reduced Weapon Mount Prices\amend_vehicles.xml">
      <CopyToOutputDirectory>PreserveNewest</CopyToOutputDirectory>
    </Content>
    <Content Include="customdata\German Data Changes - Skilljacks and Skillwires\amend_cyberware.xml">
      <CopyToOutputDirectory>PreserveNewest</CopyToOutputDirectory>
    </Content>
    <Content Include="customdata\German Data Changes - Static Shaft Crossbow Bolts\amend_crossbow_gear.xml">
      <CopyToOutputDirectory>PreserveNewest</CopyToOutputDirectory>
    </Content>
    <Content Include="customdata\German Data Changes - Static Shaft Crossbow Bolts\custom_crossbow_gear.xml">
      <CopyToOutputDirectory>PreserveNewest</CopyToOutputDirectory>
    </Content>
    <Content Include="customdata\German Data Changes - Underbarrel Weapons\amend_weapons.xml">
      <CopyToOutputDirectory>PreserveNewest</CopyToOutputDirectory>
    </Content>
    <Content Include="customdata\German Data Changes - Yamaha Kaburaya\amend_kaburaya_vehicles.xml">
      <CopyToOutputDirectory>PreserveNewest</CopyToOutputDirectory>
    </Content>
    <Content Include="customdata\Kill Code Sprite Optional Powers\amend_sprite_critters.xml">
      <CopyToOutputDirectory>PreserveNewest</CopyToOutputDirectory>
    </Content>
    <Content Include="customdata\Morrissey Alta Availability\amend_weapons.xml">
      <CopyToOutputDirectory>PreserveNewest</CopyToOutputDirectory>
    </Content>
    <Content Include="customdata\Orks Have Natural Weapon Tusks\amend_orktusk_metatypes.xml">
      <CopyToOutputDirectory>PreserveNewest</CopyToOutputDirectory>
    </Content>
    <Content Include="customdata\Orks Have Natural Weapon Tusks\custom_orktusk_qualities.xml">
      <CopyToOutputDirectory>PreserveNewest</CopyToOutputDirectory>
    </Content>
    <Content Include="customdata\Shapeshifter Initiative Bonus\amend_shapeshifter_metatypes.xml">
      <CopyToOutputDirectory>PreserveNewest</CopyToOutputDirectory>
    </Content>
    <Content Include="customdata\SR Missions 1.4 Neotokyo\amend_gear.xml">
      <CopyToOutputDirectory>PreserveNewest</CopyToOutputDirectory>
    </Content>
    <Content Include="customdata\SR Missions 1.4 Neotokyo\amend_qualities.xml">
      <CopyToOutputDirectory>PreserveNewest</CopyToOutputDirectory>
    </Content>
    <Content Include="customdata\SR Missions 1.4 Neotokyo\amend_weapons.xml">
      <CopyToOutputDirectory>PreserveNewest</CopyToOutputDirectory>
    </Content>
    <Content Include="customdata\Stolen Gear and In Debt Contribute to BP\amend_qualities.xml">
      <CopyToOutputDirectory>PreserveNewest</CopyToOutputDirectory>
    </Content>
    <Content Include="customdata\Toxic Mentors Only Require Toxic Tradition\amend_mentors.xml">
      <CopyToOutputDirectory>PreserveNewest</CopyToOutputDirectory>
    </Content>
    <Content Include="customdata\Toxic Tradition Has No Requirement\amend_traditions.xml">
      <CopyToOutputDirectory>PreserveNewest</CopyToOutputDirectory>
    </Content>
    <Content Include="customdata\Unrestricted Kill Code Qualities\amend_qualities.xml">
      <CopyToOutputDirectory>PreserveNewest</CopyToOutputDirectory>
    </Content>
    <Content Include="customdata\Visible Rigid Stock\amend_weapons.xml">
      <CopyToOutputDirectory>PreserveNewest</CopyToOutputDirectory>
    </Content>
    <Content Include="data\actions.xml" />
    <Content Include="data\strings.xml">
      <CopyToOutputDirectory>PreserveNewest</CopyToOutputDirectory>
    </Content>
    <Content Include="LICENSES-MersenneTwister.txt" />
    <Content Include="NLog.config">
      <CopyToOutputDirectory>PreserveNewest</CopyToOutputDirectory>
    </Content>
    <None Include="NLog.xsd">
      <SubType>Designer</SubType>
    </None>
    <None Include="UI\Shared\VehiclesTabUserControl.cs">
      <SubType>UserControl</SubType>
    </None>
    <None Include="UI\Shared\VehiclesTabUserControl.Designer.cs">
      <DependentUpon>VehiclesTabUserControl.cs</DependentUpon>
    </None>
    <Compile Include="UI\Skills\KnowledgeSkillControl.cs">
      <SubType>UserControl</SubType>
    </Compile>
    <Compile Include="UI\Skills\KnowledgeSkillControl.Designer.cs">
      <DependentUpon>KnowledgeSkillControl.cs</DependentUpon>
    </Compile>
    <Compile Include="UI\Skills\SkillControl2.cs">
      <SubType>UserControl</SubType>
    </Compile>
    <Compile Include="UI\Skills\SkillControl2.Designer.cs">
      <DependentUpon>SkillControl2.cs</DependentUpon>
    </Compile>
    <Compile Include="UI\Skills\SkillGroupControl.cs">
      <SubType>UserControl</SubType>
    </Compile>
    <Compile Include="UI\Skills\SkillGroupControl.Designer.cs">
      <DependentUpon>SkillGroupControl.cs</DependentUpon>
    </Compile>
    <Compile Include="UI\Shared\BindingListDisplay.cs">
      <SubType>UserControl</SubType>
    </Compile>
    <Compile Include="UI\Shared\BindingListDisplay.Designer.cs">
      <DependentUpon>BindingListDisplay.cs</DependentUpon>
    </Compile>
    <Compile Include="UI\Powers\PowersTabUserControl.cs">
      <SubType>UserControl</SubType>
    </Compile>
    <Compile Include="UI\Powers\PowersTabUserControl.Designer.cs">
      <DependentUpon>PowersTabUserControl.cs</DependentUpon>
    </Compile>
    <Compile Include="UI\Skills\SkillsTabUserControl.cs">
      <SubType>UserControl</SubType>
    </Compile>
    <Compile Include="UI\Skills\SkillsTabUserControl.Designer.cs">
      <DependentUpon>SkillsTabUserControl.cs</DependentUpon>
    </Compile>
    <Compile Include="UI\Table\Alignment.cs" />
    <Compile Include="UI\Table\ButtonTableCell.cs">
      <SubType>UserControl</SubType>
    </Compile>
    <Compile Include="UI\Table\ButtonTableCell.Designer.cs">
      <DependentUpon>ButtonTableCell.cs</DependentUpon>
    </Compile>
    <Compile Include="UI\Table\CheckBoxTableCell.cs">
      <SubType>UserControl</SubType>
    </Compile>
    <Compile Include="UI\Table\CheckBoxTableCell.Designer.cs">
      <DependentUpon>CheckBoxTableCell.cs</DependentUpon>
    </Compile>
    <Compile Include="UI\Table\HeaderCell.cs">
      <SubType>UserControl</SubType>
    </Compile>
    <Compile Include="UI\Table\HeaderCell.Designer.cs">
      <DependentUpon>HeaderCell.cs</DependentUpon>
    </Compile>
    <Compile Include="UI\Table\SpinnerTableCell.cs">
      <SubType>UserControl</SubType>
    </Compile>
    <Compile Include="UI\Table\SpinnerTableCell.Designer.cs">
      <DependentUpon>SpinnerTableCell.cs</DependentUpon>
    </Compile>
    <Compile Include="UI\Table\TableCell.cs">
      <SubType>UserControl</SubType>
    </Compile>
    <Compile Include="UI\Table\TableCell.Designer.cs">
      <DependentUpon>TableCell.cs</DependentUpon>
    </Compile>
    <Compile Include="UI\Table\TableColumn.cs" />
    <Compile Include="UI\Table\TableColumnCollection.cs" />
    <Compile Include="UI\Table\TableRow.cs">
      <SubType>UserControl</SubType>
    </Compile>
    <Compile Include="UI\Table\TableRow.Designer.cs">
      <DependentUpon>TableRow.cs</DependentUpon>
    </Compile>
    <Compile Include="UI\Table\TableView.cs">
      <SubType>UserControl</SubType>
    </Compile>
    <Compile Include="UI\Table\TableView.Designer.cs">
      <DependentUpon>TableView.cs</DependentUpon>
    </Compile>
    <Compile Include="UI\Table\TextTableCell.cs">
      <SubType>UserControl</SubType>
    </Compile>
    <Compile Include="UI\Table\TextTableCell.Designer.cs">
      <DependentUpon>TextTableCell.cs</DependentUpon>
    </Compile>
    <Compile Include="Utilities\frmDiceHits.cs">
      <SubType>Form</SubType>
    </Compile>
    <Compile Include="Utilities\frmDiceHits.Designer.cs">
      <DependentUpon>frmDiceHits.cs</DependentUpon>
    </Compile>
    <Compile Include="Utilities\frmDiceRoller.cs">
      <SubType>Form</SubType>
    </Compile>
    <Compile Include="Utilities\frmDiceRoller.Designer.cs">
      <DependentUpon>frmDiceRoller.cs</DependentUpon>
    </Compile>
    <Compile Include="frmExpense.cs">
      <SubType>Form</SubType>
    </Compile>
    <Compile Include="frmExpense.Designer.cs">
      <DependentUpon>frmExpense.cs</DependentUpon>
    </Compile>
    <Compile Include="frmExport.cs">
      <SubType>Form</SubType>
    </Compile>
    <Compile Include="frmExport.Designer.cs">
      <DependentUpon>frmExport.cs</DependentUpon>
    </Compile>
    <Compile Include="frmHistory.cs">
      <SubType>Form</SubType>
    </Compile>
    <Compile Include="frmHistory.Designer.cs">
      <DependentUpon>frmHistory.cs</DependentUpon>
    </Compile>
    <Compile Include="Utilities\frmHeroLabImporter.cs">
      <SubType>Form</SubType>
    </Compile>
    <Compile Include="Utilities\frmHeroLabImporter.Designer.cs">
      <DependentUpon>frmHeroLabImporter.cs</DependentUpon>
    </Compile>
    <Compile Include="Utilities\frmInitiative.cs">
      <SubType>Form</SubType>
    </Compile>
    <Compile Include="Utilities\frmInitiative.Designer.cs">
      <DependentUpon>frmInitiative.cs</DependentUpon>
    </Compile>
    <Compile Include="Utilities\frmInitRoller.cs">
      <SubType>Form</SubType>
    </Compile>
    <Compile Include="Utilities\frmInitRoller.Designer.cs">
      <DependentUpon>frmInitRoller.cs</DependentUpon>
    </Compile>
    <Compile Include="frmLifestyleNuyen.cs">
      <SubType>Form</SubType>
    </Compile>
    <Compile Include="frmLifestyleNuyen.Designer.cs">
      <DependentUpon>frmLifestyleNuyen.cs</DependentUpon>
    </Compile>
    <Compile Include="frmNaturalWeapon.cs">
      <SubType>Form</SubType>
    </Compile>
    <Compile Include="frmNaturalWeapon.Designer.cs">
      <DependentUpon>frmNaturalWeapon.cs</DependentUpon>
    </Compile>
    <Compile Include="frmNotes.cs">
      <SubType>Form</SubType>
    </Compile>
    <Compile Include="frmNotes.Designer.cs">
      <DependentUpon>frmNotes.cs</DependentUpon>
    </Compile>
    <None Include="Omae\frmOmae.cs">
      <SubType>Form</SubType>
    </None>
    <None Include="Omae\frmOmae.Designer.cs">
      <DependentUpon>frmOmae.cs</DependentUpon>
    </None>
    <None Include="Omae\frmOmaeAccount.cs">
      <SubType>Form</SubType>
    </None>
    <None Include="Omae\frmOmaeAccount.Designer.cs">
      <DependentUpon>frmOmaeAccount.cs</DependentUpon>
    </None>
    <None Include="Omae\frmOmaeCompress.cs">
      <SubType>Form</SubType>
    </None>
    <None Include="Omae\frmOmaeCompress.Designer.cs">
      <DependentUpon>frmOmaeCompress.cs</DependentUpon>
    </None>
    <None Include="Omae\frmOmaeUpload.cs">
      <SubType>Form</SubType>
    </None>
    <None Include="Omae\frmOmaeUpload.Designer.cs">
      <DependentUpon>frmOmaeUpload.cs</DependentUpon>
    </None>
    <None Include="Omae\frmOmaeUploadData.cs">
      <SubType>Form</SubType>
    </None>
    <None Include="Omae\frmOmaeUploadData.Designer.cs">
      <DependentUpon>frmOmaeUploadData.cs</DependentUpon>
    </None>
    <None Include="Omae\frmOmaeUploadLanguage.cs">
      <SubType>Form</SubType>
    </None>
    <None Include="Omae\frmOmaeUploadLanguage.Designer.cs">
      <DependentUpon>frmOmaeUploadLanguage.cs</DependentUpon>
    </None>
    <None Include="Omae\frmOmaeUploadSheet.cs">
      <SubType>Form</SubType>
    </None>
    <None Include="Omae\frmOmaeUploadSheet.Designer.cs">
      <DependentUpon>frmOmaeUploadSheet.cs</DependentUpon>
    </None>
    <None Include="frmPlayerDashboard.cs">
      <SubType>Form</SubType>
    </None>
    <None Include="frmPlayerDashboard.Designer.cs">
      <DependentUpon>frmPlayerDashboard.cs</DependentUpon>
    </None>
    <Compile Include="frmPrintMultiple.cs">
      <SubType>Form</SubType>
    </Compile>
    <Compile Include="frmPrintMultiple.Designer.cs">
      <DependentUpon>frmPrintMultiple.cs</DependentUpon>
    </Compile>
    <Compile Include="Character Creation\frmPriorityMetatype.cs">
      <SubType>Form</SubType>
    </Compile>
    <Compile Include="Character Creation\frmPriorityMetatype.Designer.cs">
      <DependentUpon>frmPriorityMetatype.cs</DependentUpon>
    </Compile>
    <Compile Include="frmReload.cs">
      <SubType>Form</SubType>
    </Compile>
    <Compile Include="frmReload.Designer.cs">
      <DependentUpon>frmReload.cs</DependentUpon>
    </Compile>
    <Compile Include="Selection Forms\frmSelectLifestyle.cs">
      <SubType>Form</SubType>
    </Compile>
    <Compile Include="Selection Forms\frmSelectLifestyle.Designer.cs">
      <DependentUpon>frmSelectLifestyle.cs</DependentUpon>
    </Compile>
    <Compile Include="Selection Forms\frmSelectArmorMod.cs">
      <SubType>Form</SubType>
    </Compile>
    <Compile Include="Selection Forms\frmSelectArmorMod.Designer.cs">
      <DependentUpon>frmSelectArmorMod.cs</DependentUpon>
    </Compile>
    <Compile Include="Selection Forms\frmSelectArt.cs">
      <SubType>Form</SubType>
    </Compile>
    <Compile Include="Selection Forms\frmSelectArt.Designer.cs">
      <DependentUpon>frmSelectArt.cs</DependentUpon>
    </Compile>
    <Compile Include="Selection Forms\frmSelectCalendarStart.cs">
      <SubType>Form</SubType>
    </Compile>
    <Compile Include="Selection Forms\frmSelectCalendarStart.Designer.cs">
      <DependentUpon>frmSelectCalendarStart.cs</DependentUpon>
    </Compile>
    <Compile Include="Selection Forms\frmSelectContactConnection.cs">
      <SubType>Form</SubType>
    </Compile>
    <Compile Include="Selection Forms\frmSelectContactConnection.Designer.cs">
      <DependentUpon>frmSelectContactConnection.cs</DependentUpon>
    </Compile>
    <Compile Include="Selection Forms\frmSelectCritterPower.cs">
      <SubType>Form</SubType>
    </Compile>
    <Compile Include="Selection Forms\frmSelectCritterPower.Designer.cs">
      <DependentUpon>frmSelectCritterPower.cs</DependentUpon>
    </Compile>
    <Compile Include="Selection Forms\frmSelectCyberwareSuite.cs">
      <SubType>Form</SubType>
    </Compile>
    <Compile Include="Selection Forms\frmSelectCyberwareSuite.Designer.cs">
      <DependentUpon>frmSelectCyberwareSuite.cs</DependentUpon>
    </Compile>
    <Compile Include="Selection Forms\frmSelectExoticSkill.cs">
      <SubType>Form</SubType>
    </Compile>
    <Compile Include="Selection Forms\frmSelectExoticSkill.Designer.cs">
      <DependentUpon>frmSelectExoticSkill.cs</DependentUpon>
    </Compile>
    <Compile Include="Selection Forms\frmSelectGear.cs">
      <SubType>Form</SubType>
    </Compile>
    <Compile Include="Selection Forms\frmSelectGear.Designer.cs">
      <DependentUpon>frmSelectGear.cs</DependentUpon>
    </Compile>
    <Compile Include="Selection Forms\frmSelectItem.cs">
      <SubType>Form</SubType>
    </Compile>
    <Compile Include="Selection Forms\frmSelectItem.Designer.cs">
      <DependentUpon>frmSelectItem.cs</DependentUpon>
    </Compile>
    <Compile Include="Selection Forms\frmSelectLimit.cs">
      <SubType>Form</SubType>
    </Compile>
    <Compile Include="Selection Forms\frmSelectLimit.Designer.cs">
      <DependentUpon>frmSelectLimit.cs</DependentUpon>
    </Compile>
    <Compile Include="Selection Forms\frmSelectLimitModifier.cs">
      <SubType>Form</SubType>
    </Compile>
    <Compile Include="Selection Forms\frmSelectLimitModifier.Designer.cs">
      <DependentUpon>frmSelectLimitModifier.cs</DependentUpon>
    </Compile>
    <Compile Include="Selection Forms\frmSelectMartialArt.cs">
      <SubType>Form</SubType>
    </Compile>
    <Compile Include="Selection Forms\frmSelectMartialArt.Designer.cs">
      <DependentUpon>frmSelectMartialArt.cs</DependentUpon>
    </Compile>
    <Compile Include="Selection Forms\frmSelectMartialArtTechnique.cs">
      <SubType>Form</SubType>
    </Compile>
    <Compile Include="Selection Forms\frmSelectMartialArtTechnique.Designer.cs">
      <DependentUpon>frmSelectMartialArtTechnique.cs</DependentUpon>
    </Compile>
    <None Include="Selection Forms\frmSelectMartialArtManeuver.cs">
      <SubType>Form</SubType>
    </None>
    <None Include="Selection Forms\frmSelectMartialArtManeuver.Designer.cs">
      <DependentUpon>frmSelectMartialArtManeuver.cs</DependentUpon>
    </None>
    <Compile Include="Selection Forms\frmSelectMentorSpirit.cs">
      <SubType>Form</SubType>
    </Compile>
    <Compile Include="Selection Forms\frmSelectMentorSpirit.Designer.cs">
      <DependentUpon>frmSelectMentorSpirit.cs</DependentUpon>
    </Compile>
    <Compile Include="Selection Forms\frmSelectMetamagic.cs">
      <SubType>Form</SubType>
    </Compile>
    <Compile Include="Selection Forms\frmSelectMetamagic.Designer.cs">
      <DependentUpon>frmSelectMetamagic.cs</DependentUpon>
    </Compile>
    <None Include="Selection Forms\frmSelectNexus.cs">
      <SubType>Form</SubType>
    </None>
    <None Include="Selection Forms\frmSelectNexus.Designer.cs">
      <DependentUpon>frmSelectNexus.cs</DependentUpon>
    </None>
    <Compile Include="Selection Forms\frmSelectNumber.cs">
      <SubType>Form</SubType>
    </Compile>
    <Compile Include="Selection Forms\frmSelectNumber.Designer.cs">
      <DependentUpon>frmSelectNumber.cs</DependentUpon>
    </Compile>
    <Compile Include="Selection Forms\frmSelectPACKSKit.cs">
      <SubType>Form</SubType>
    </Compile>
    <Compile Include="Selection Forms\frmSelectPACKSKit.Designer.cs">
      <DependentUpon>frmSelectPACKSKit.cs</DependentUpon>
    </Compile>
    <None Include="Selection Forms\frmSelectProgramOption.cs">
      <SubType>Form</SubType>
    </None>
    <None Include="Selection Forms\frmSelectProgramOption.Designer.cs">
      <DependentUpon>frmSelectProgramOption.cs</DependentUpon>
    </None>
    <Compile Include="Selection Forms\frmSelectQuality.cs">
      <SubType>Form</SubType>
    </Compile>
    <Compile Include="Selection Forms\frmSelectQuality.Designer.cs">
      <DependentUpon>frmSelectQuality.cs</DependentUpon>
    </Compile>
    <Compile Include="Selection Forms\frmSelectSetting.cs">
      <SubType>Form</SubType>
    </Compile>
    <Compile Include="Selection Forms\frmSelectSetting.Designer.cs">
      <DependentUpon>frmSelectSetting.cs</DependentUpon>
    </Compile>
    <Compile Include="Selection Forms\frmSelectSide.cs">
      <SubType>Form</SubType>
    </Compile>
    <Compile Include="Selection Forms\frmSelectSide.Designer.cs">
      <DependentUpon>frmSelectSide.cs</DependentUpon>
    </Compile>
    <Compile Include="Selection Forms\frmSelectSkillCategory.cs">
      <SubType>Form</SubType>
    </Compile>
    <Compile Include="Selection Forms\frmSelectSkillCategory.Designer.cs">
      <DependentUpon>frmSelectSkillCategory.cs</DependentUpon>
    </Compile>
    <Compile Include="Selection Forms\frmSelectSpellCategory.cs">
      <SubType>Form</SubType>
    </Compile>
    <Compile Include="Selection Forms\frmSelectSpellCategory.Designer.cs">
      <DependentUpon>frmSelectSpellCategory.cs</DependentUpon>
    </Compile>
    <Compile Include="Selection Forms\frmSelectVehicle.cs">
      <SubType>Form</SubType>
    </Compile>
    <Compile Include="Selection Forms\frmSelectVehicle.Designer.cs">
      <DependentUpon>frmSelectVehicle.cs</DependentUpon>
    </Compile>
    <Compile Include="Selection Forms\frmSelectVehicleMod.cs">
      <SubType>Form</SubType>
    </Compile>
    <Compile Include="Selection Forms\frmSelectVehicleMod.Designer.cs">
      <DependentUpon>frmSelectVehicleMod.cs</DependentUpon>
    </Compile>
    <Compile Include="Selection Forms\frmSelectWeapon.cs">
      <SubType>Form</SubType>
    </Compile>
    <Compile Include="Selection Forms\frmSelectWeapon.Designer.cs">
      <DependentUpon>frmSelectWeapon.cs</DependentUpon>
    </Compile>
    <Compile Include="Selection Forms\frmSelectSkillGroup.cs">
      <SubType>Form</SubType>
    </Compile>
    <Compile Include="Selection Forms\frmSelectSkillGroup.Designer.cs">
      <DependentUpon>frmSelectSkillGroup.cs</DependentUpon>
    </Compile>
    <Compile Include="frmOptions.cs">
      <SubType>Form</SubType>
    </Compile>
    <Compile Include="frmOptions.Designer.cs">
      <DependentUpon>frmOptions.cs</DependentUpon>
    </Compile>
    <Compile Include="Selection Forms\frmSelectArmor.cs">
      <SubType>Form</SubType>
    </Compile>
    <Compile Include="Selection Forms\frmSelectArmor.Designer.cs">
      <DependentUpon>frmSelectArmor.cs</DependentUpon>
    </Compile>
    <Compile Include="Character Creation\frmSelectBuildMethod.cs">
      <SubType>Form</SubType>
    </Compile>
    <Compile Include="Character Creation\frmSelectBuildMethod.Designer.cs">
      <DependentUpon>frmSelectBuildMethod.cs</DependentUpon>
    </Compile>
    <Compile Include="Selection Forms\frmSelectCyberware.cs">
      <SubType>Form</SubType>
    </Compile>
    <Compile Include="Selection Forms\frmSelectCyberware.Designer.cs">
      <DependentUpon>frmSelectCyberware.cs</DependentUpon>
    </Compile>
    <Compile Include="Selection Forms\frmSelectPower.cs">
      <SubType>Form</SubType>
    </Compile>
    <Compile Include="Selection Forms\frmSelectPower.Designer.cs">
      <DependentUpon>frmSelectPower.cs</DependentUpon>
    </Compile>
    <Compile Include="Selection Forms\frmSelectComplexForm.cs">
      <SubType>Form</SubType>
    </Compile>
    <Compile Include="Selection Forms\frmSelectComplexForm.Designer.cs">
      <DependentUpon>frmSelectComplexForm.cs</DependentUpon>
    </Compile>
    <Compile Include="Selection Forms\frmSelectSpell.cs">
      <SubType>Form</SubType>
    </Compile>
    <Compile Include="Selection Forms\frmSelectSpell.Designer.cs">
      <DependentUpon>frmSelectSpell.cs</DependentUpon>
    </Compile>
    <Compile Include="Selection Forms\frmSelectText.cs">
      <SubType>Form</SubType>
    </Compile>
    <Compile Include="Selection Forms\frmSelectText.Designer.cs">
      <DependentUpon>frmSelectText.cs</DependentUpon>
    </Compile>
    <Compile Include="frmChummerMain.cs">
      <SubType>Form</SubType>
    </Compile>
    <Compile Include="frmChummerMain.Designer.cs">
      <DependentUpon>frmChummerMain.cs</DependentUpon>
    </Compile>
    <Compile Include="Selection Forms\frmSelectWeaponAccessory.cs">
      <SubType>Form</SubType>
    </Compile>
    <Compile Include="Selection Forms\frmSelectWeaponAccessory.Designer.cs">
      <DependentUpon>frmSelectWeaponAccessory.cs</DependentUpon>
    </Compile>
    <Compile Include="Selection Forms\frmSelectWeaponCategory.cs">
      <SubType>Form</SubType>
    </Compile>
    <Compile Include="Selection Forms\frmSelectWeaponCategory.Designer.cs">
      <DependentUpon>frmSelectWeaponCategory.cs</DependentUpon>
    </Compile>
    <Compile Include="frmSellItem.cs">
      <SubType>Form</SubType>
    </Compile>
    <Compile Include="frmSellItem.Designer.cs">
      <DependentUpon>frmSellItem.cs</DependentUpon>
    </Compile>
    <Compile Include="frmTest.cs">
      <SubType>Form</SubType>
    </Compile>
    <Compile Include="frmTest.Designer.cs">
      <DependentUpon>frmTest.cs</DependentUpon>
    </Compile>
    <Compile Include="Utilities\frmUpdate.cs">
      <SubType>Form</SubType>
    </Compile>
    <Compile Include="Utilities\frmUpdate.Designer.cs">
      <DependentUpon>frmUpdate.cs</DependentUpon>
    </Compile>
    <Compile Include="frmViewer.cs">
      <SubType>Form</SubType>
    </Compile>
    <Compile Include="frmViewer.Designer.cs">
      <DependentUpon>frmViewer.cs</DependentUpon>
    </Compile>
    <Compile Include="Controls\InitiativeUserControl.cs">
      <SubType>UserControl</SubType>
    </Compile>
    <Compile Include="Controls\InitiativeUserControl.Designer.cs">
      <DependentUpon>InitiativeUserControl.cs</DependentUpon>
    </Compile>
    <None Include="Omae\OmaeRecord.cs">
      <SubType>UserControl</SubType>
    </None>
    <None Include="Omae\OmaeRecord.Designer.cs">
      <DependentUpon>OmaeRecord.cs</DependentUpon>
    </None>
    <Compile Include="Controls\PetControl.cs">
      <SubType>UserControl</SubType>
    </Compile>
    <Compile Include="Controls\PetControl.Designer.cs">
      <DependentUpon>PetControl.cs</DependentUpon>
    </Compile>
    <Compile Include="Service References\OmaeService\Reference.cs">
      <AutoGen>True</AutoGen>
      <DesignTime>True</DesignTime>
      <DependentUpon>Reference.svcmap</DependentUpon>
    </Compile>
    <Compile Include="Service References\TranslationService\Reference.cs">
      <AutoGen>True</AutoGen>
      <DesignTime>True</DesignTime>
      <DependentUpon>Reference.svcmap</DependentUpon>
    </Compile>
    <Compile Include="Settings.cs" />
    <Compile Include="Character Creation\frmCreate.cs">
      <SubType>Form</SubType>
    </Compile>
    <Compile Include="Character Creation\frmCreate.Designer.cs">
      <DependentUpon>frmCreate.cs</DependentUpon>
    </Compile>
    <Compile Include="Character Creation\frmKarmaMetatype.cs">
      <SubType>Form</SubType>
    </Compile>
    <Compile Include="Character Creation\frmKarmaMetatype.Designer.cs">
      <DependentUpon>frmKarmaMetatype.cs</DependentUpon>
    </Compile>
    <Compile Include="Selection Forms\frmSelectAttribute.cs">
      <SubType>Form</SubType>
    </Compile>
    <Compile Include="Selection Forms\frmSelectAttribute.Designer.cs">
      <DependentUpon>frmSelectAttribute.cs</DependentUpon>
    </Compile>
    <Compile Include="Selection Forms\frmSelectSkill.cs">
      <SubType>Form</SubType>
    </Compile>
    <Compile Include="Selection Forms\frmSelectSkill.Designer.cs">
      <DependentUpon>frmSelectSkill.cs</DependentUpon>
    </Compile>
    <Compile Include="Program.cs" />
    <Compile Include="Properties\AssemblyInfo.cs" />
    <Compile Include="Controls\SpiritControl.cs">
      <SubType>UserControl</SubType>
    </Compile>
    <Compile Include="Controls\SpiritControl.Designer.cs">
      <DependentUpon>SpiritControl.cs</DependentUpon>
    </Compile>
    <Compile Include="SplitButton.cs">
      <SubType>Component</SubType>
    </Compile>
    <EmbeddedResource Include="Character Creation\frmSelectLifeModule.resx">
      <DependentUpon>frmSelectLifeModule.cs</DependentUpon>
    </EmbeddedResource>
    <EmbeddedResource Include="Controls\ConditionMonitorUserControl.resx">
      <DependentUpon>ConditionMonitorUserControl.cs</DependentUpon>
    </EmbeddedResource>
    <EmbeddedResource Include="Controls\ContactControl.resx">
      <DependentUpon>ContactControl.cs</DependentUpon>
      <SubType>Designer</SubType>
    </EmbeddedResource>
    <EmbeddedResource Include="Controls\DiceRollerControl.resx">
      <DependentUpon>DiceRollerControl.cs</DependentUpon>
    </EmbeddedResource>
    <EmbeddedResource Include="frmCharacterRoster.resx">
      <DependentUpon>frmCharacterRoster.cs</DependentUpon>
    </EmbeddedResource>
    <EmbeddedResource Include="frmAddToken.resx">
      <DependentUpon>frmAddToken.cs</DependentUpon>
      <SubType>Designer</SubType>
    </EmbeddedResource>
    <EmbeddedResource Include="frmCareer.resx">
      <DependentUpon>frmCareer.cs</DependentUpon>
      <SubType>Designer</SubType>
    </EmbeddedResource>
    <EmbeddedResource Include="frmAbout.resx">
      <DependentUpon>frmAbout.cs</DependentUpon>
      <SubType>Designer</SubType>
    </EmbeddedResource>
    <EmbeddedResource Include="frmCreateCustomDrug.resx">
      <DependentUpon>frmCreateCustomDrug.cs</DependentUpon>
    </EmbeddedResource>
    <EmbeddedResource Include="frmCreateCyberwareSuite.resx">
      <DependentUpon>frmCreateCyberwareSuite.cs</DependentUpon>
    </EmbeddedResource>
    <EmbeddedResource Include="frmCreateImprovement.resx">
      <DependentUpon>frmCreateImprovement.cs</DependentUpon>
    </EmbeddedResource>
    <EmbeddedResource Include="frmCreatePACKSKit.resx">
      <DependentUpon>frmCreatePACKSKit.cs</DependentUpon>
    </EmbeddedResource>
    <EmbeddedResource Include="frmCreateSpell.resx">
      <DependentUpon>frmCreateSpell.cs</DependentUpon>
    </EmbeddedResource>
    <EmbeddedResource Include="frmCreateWeaponMount.resx">
      <DependentUpon>frmCreateWeaponMount.cs</DependentUpon>
    </EmbeddedResource>
    <EmbeddedResource Include="frmGMDashboard.resx">
      <DependentUpon>frmGMDashboard.cs</DependentUpon>
    </EmbeddedResource>
    <EmbeddedResource Include="frmLoading.resx">
      <DependentUpon>frmLoading.cs</DependentUpon>
    </EmbeddedResource>
    <EmbeddedResource Include="Selection Forms\frmSelectDrug.resx">
      <DependentUpon>frmSelectDrug.cs</DependentUpon>
    </EmbeddedResource>
    <EmbeddedResource Include="Selection Forms\frmSelectOptionalPower.resx">
      <DependentUpon>frmSelectOptionalPower.cs</DependentUpon>
    </EmbeddedResource>
    <EmbeddedResource Include="Selection Forms\frmSelectLifestyleAdvanced.resx">
      <DependentUpon>frmSelectLifestyleAdvanced.cs</DependentUpon>
    </EmbeddedResource>
    <EmbeddedResource Include="Selection Forms\frmSelectLifestyleQuality.resx">
      <DependentUpon>frmSelectLifestyleQuality.cs</DependentUpon>
    </EmbeddedResource>
    <EmbeddedResource Include="Selection Forms\frmSelectAIProgram.resx">
      <DependentUpon>frmSelectAIProgram.cs</DependentUpon>
    </EmbeddedResource>
    <EmbeddedResource Include="Selection Forms\frmSelectSkillSpec.resx">
      <DependentUpon>frmSelectSkillSpec.cs</DependentUpon>
    </EmbeddedResource>
    <EmbeddedResource Include="UI\Attributes\AttributeControl.resx">
      <DependentUpon>AttributeControl.cs</DependentUpon>
    </EmbeddedResource>
    <EmbeddedResource Include="UI\Charts\ExpenseChart.resx">
      <DependentUpon>ExpenseChart.cs</DependentUpon>
    </EmbeddedResource>
    <EmbeddedResource Include="UI\Chummy.resx">
      <DependentUpon>Chummy.cs</DependentUpon>
    </EmbeddedResource>
    <EmbeddedResource Include="UI\Shared\Components\DicePoolControl.resx">
      <DependentUpon>DicePoolControl.cs</DependentUpon>
    </EmbeddedResource>
    <EmbeddedResource Include="UI\Shared\LimitTabUserControl.resx">
      <DependentUpon>LimitTabUserControl.cs</DependentUpon>
    </EmbeddedResource>
    <EmbeddedResource Include="UI\Shared\VehiclesTabUserControl.resx">
      <DependentUpon>VehiclesTabUserControl.cs</DependentUpon>
    </EmbeddedResource>
    <EmbeddedResource Include="UI\Skills\KnowledgeSkillControl.resx">
      <DependentUpon>KnowledgeSkillControl.cs</DependentUpon>
    </EmbeddedResource>
    <EmbeddedResource Include="UI\Skills\SkillControl2.resx">
      <DependentUpon>SkillControl2.cs</DependentUpon>
    </EmbeddedResource>
    <EmbeddedResource Include="UI\Skills\SkillGroupControl.resx">
      <DependentUpon>SkillGroupControl.cs</DependentUpon>
    </EmbeddedResource>
    <EmbeddedResource Include="UI\Shared\BindingListDisplay.resx">
      <DependentUpon>BindingListDisplay.cs</DependentUpon>
    </EmbeddedResource>
    <EmbeddedResource Include="UI\Powers\PowersTabUserControl.resx">
      <DependentUpon>PowersTabUserControl.cs</DependentUpon>
    </EmbeddedResource>
    <EmbeddedResource Include="UI\Skills\SkillsTabUserControl.resx">
      <DependentUpon>SkillsTabUserControl.cs</DependentUpon>
    </EmbeddedResource>
    <EmbeddedResource Include="UI\Table\TableRow.resx">
      <DependentUpon>TableRow.cs</DependentUpon>
    </EmbeddedResource>
    <EmbeddedResource Include="Utilities\frmDiceHits.resx">
      <DependentUpon>frmDiceHits.cs</DependentUpon>
    </EmbeddedResource>
    <EmbeddedResource Include="Utilities\frmDiceRoller.resx">
      <DependentUpon>frmDiceRoller.cs</DependentUpon>
      <SubType>Designer</SubType>
    </EmbeddedResource>
    <EmbeddedResource Include="frmExpense.resx">
      <DependentUpon>frmExpense.cs</DependentUpon>
    </EmbeddedResource>
    <EmbeddedResource Include="frmExport.resx">
      <DependentUpon>frmExport.cs</DependentUpon>
    </EmbeddedResource>
    <EmbeddedResource Include="frmHistory.resx">
      <DependentUpon>frmHistory.cs</DependentUpon>
    </EmbeddedResource>
    <EmbeddedResource Include="Utilities\frmHeroLabImporter.resx">
      <DependentUpon>frmHeroLabImporter.cs</DependentUpon>
    </EmbeddedResource>
    <EmbeddedResource Include="Utilities\frmInitiative.resx">
      <DependentUpon>frmInitiative.cs</DependentUpon>
    </EmbeddedResource>
    <EmbeddedResource Include="Utilities\frmInitRoller.resx">
      <DependentUpon>frmInitRoller.cs</DependentUpon>
    </EmbeddedResource>
    <EmbeddedResource Include="frmLifestyleNuyen.resx">
      <DependentUpon>frmLifestyleNuyen.cs</DependentUpon>
    </EmbeddedResource>
    <EmbeddedResource Include="frmNaturalWeapon.resx">
      <DependentUpon>frmNaturalWeapon.cs</DependentUpon>
    </EmbeddedResource>
    <EmbeddedResource Include="frmNotes.resx">
      <DependentUpon>frmNotes.cs</DependentUpon>
    </EmbeddedResource>
    <EmbeddedResource Include="Omae\frmOmae.resx">
      <DependentUpon>frmOmae.cs</DependentUpon>
    </EmbeddedResource>
    <EmbeddedResource Include="Omae\frmOmaeAccount.resx">
      <DependentUpon>frmOmaeAccount.cs</DependentUpon>
    </EmbeddedResource>
    <EmbeddedResource Include="Omae\frmOmaeCompress.resx">
      <DependentUpon>frmOmaeCompress.cs</DependentUpon>
    </EmbeddedResource>
    <EmbeddedResource Include="Omae\frmOmaeUpload.resx">
      <DependentUpon>frmOmaeUpload.cs</DependentUpon>
    </EmbeddedResource>
    <EmbeddedResource Include="Omae\frmOmaeUploadData.resx">
      <DependentUpon>frmOmaeUploadData.cs</DependentUpon>
      <SubType>Designer</SubType>
    </EmbeddedResource>
    <EmbeddedResource Include="Omae\frmOmaeUploadLanguage.resx">
      <DependentUpon>frmOmaeUploadLanguage.cs</DependentUpon>
    </EmbeddedResource>
    <EmbeddedResource Include="Omae\frmOmaeUploadSheet.resx">
      <DependentUpon>frmOmaeUploadSheet.cs</DependentUpon>
    </EmbeddedResource>
    <EmbeddedResource Include="frmPlayerDashboard.resx">
      <DependentUpon>frmPlayerDashboard.cs</DependentUpon>
    </EmbeddedResource>
    <EmbeddedResource Include="frmPrintMultiple.resx">
      <DependentUpon>frmPrintMultiple.cs</DependentUpon>
    </EmbeddedResource>
    <EmbeddedResource Include="Character Creation\frmPriorityMetatype.resx">
      <DependentUpon>frmPriorityMetatype.cs</DependentUpon>
    </EmbeddedResource>
    <EmbeddedResource Include="frmReload.resx">
      <DependentUpon>frmReload.cs</DependentUpon>
    </EmbeddedResource>
    <EmbeddedResource Include="Selection Forms\frmSelectLifestyle.resx">
      <DependentUpon>frmSelectLifestyle.cs</DependentUpon>
    </EmbeddedResource>
    <EmbeddedResource Include="Selection Forms\frmSelectArmorMod.resx">
      <DependentUpon>frmSelectArmorMod.cs</DependentUpon>
    </EmbeddedResource>
    <EmbeddedResource Include="Selection Forms\frmSelectArt.resx">
      <DependentUpon>frmSelectArt.cs</DependentUpon>
    </EmbeddedResource>
    <EmbeddedResource Include="Selection Forms\frmSelectCalendarStart.resx">
      <DependentUpon>frmSelectCalendarStart.cs</DependentUpon>
    </EmbeddedResource>
    <EmbeddedResource Include="Selection Forms\frmSelectContactConnection.resx">
      <DependentUpon>frmSelectContactConnection.cs</DependentUpon>
    </EmbeddedResource>
    <EmbeddedResource Include="Selection Forms\frmSelectCritterPower.resx">
      <DependentUpon>frmSelectCritterPower.cs</DependentUpon>
    </EmbeddedResource>
    <EmbeddedResource Include="Selection Forms\frmSelectCyberwareSuite.resx">
      <DependentUpon>frmSelectCyberwareSuite.cs</DependentUpon>
    </EmbeddedResource>
    <EmbeddedResource Include="Selection Forms\frmSelectExoticSkill.resx">
      <DependentUpon>frmSelectExoticSkill.cs</DependentUpon>
    </EmbeddedResource>
    <EmbeddedResource Include="Selection Forms\frmSelectGear.resx">
      <DependentUpon>frmSelectGear.cs</DependentUpon>
    </EmbeddedResource>
    <EmbeddedResource Include="Selection Forms\frmSelectItem.resx">
      <DependentUpon>frmSelectItem.cs</DependentUpon>
    </EmbeddedResource>
    <EmbeddedResource Include="Selection Forms\frmSelectLimit.resx">
      <DependentUpon>frmSelectLimit.cs</DependentUpon>
    </EmbeddedResource>
    <EmbeddedResource Include="Selection Forms\frmSelectLimitModifier.resx">
      <DependentUpon>frmSelectLimitModifier.cs</DependentUpon>
    </EmbeddedResource>
    <EmbeddedResource Include="Selection Forms\frmSelectMartialArt.resx">
      <DependentUpon>frmSelectMartialArt.cs</DependentUpon>
    </EmbeddedResource>
    <EmbeddedResource Include="Selection Forms\frmSelectMartialArtTechnique.resx">
      <DependentUpon>frmSelectMartialArtTechnique.cs</DependentUpon>
    </EmbeddedResource>
    <EmbeddedResource Include="Selection Forms\frmSelectMartialArtManeuver.resx">
      <DependentUpon>frmSelectMartialArtManeuver.cs</DependentUpon>
    </EmbeddedResource>
    <EmbeddedResource Include="Selection Forms\frmSelectMentorSpirit.resx">
      <DependentUpon>frmSelectMentorSpirit.cs</DependentUpon>
    </EmbeddedResource>
    <EmbeddedResource Include="Selection Forms\frmSelectMetamagic.resx">
      <DependentUpon>frmSelectMetamagic.cs</DependentUpon>
    </EmbeddedResource>
    <EmbeddedResource Include="Selection Forms\frmSelectNexus.resx">
      <DependentUpon>frmSelectNexus.cs</DependentUpon>
    </EmbeddedResource>
    <EmbeddedResource Include="Selection Forms\frmSelectNumber.resx">
      <DependentUpon>frmSelectNumber.cs</DependentUpon>
    </EmbeddedResource>
    <EmbeddedResource Include="Selection Forms\frmSelectPACKSKit.resx">
      <DependentUpon>frmSelectPACKSKit.cs</DependentUpon>
    </EmbeddedResource>
    <EmbeddedResource Include="Selection Forms\frmSelectProgramOption.resx">
      <DependentUpon>frmSelectProgramOption.cs</DependentUpon>
    </EmbeddedResource>
    <EmbeddedResource Include="Selection Forms\frmSelectQuality.resx">
      <DependentUpon>frmSelectQuality.cs</DependentUpon>
    </EmbeddedResource>
    <EmbeddedResource Include="Selection Forms\frmSelectSetting.resx">
      <DependentUpon>frmSelectSetting.cs</DependentUpon>
    </EmbeddedResource>
    <EmbeddedResource Include="Selection Forms\frmSelectSide.resx">
      <DependentUpon>frmSelectSide.cs</DependentUpon>
    </EmbeddedResource>
    <EmbeddedResource Include="Selection Forms\frmSelectSkillCategory.resx">
      <DependentUpon>frmSelectSkillCategory.cs</DependentUpon>
    </EmbeddedResource>
    <EmbeddedResource Include="Selection Forms\frmSelectSpellCategory.resx">
      <DependentUpon>frmSelectSpellCategory.cs</DependentUpon>
    </EmbeddedResource>
    <EmbeddedResource Include="Selection Forms\frmSelectVehicle.resx">
      <DependentUpon>frmSelectVehicle.cs</DependentUpon>
    </EmbeddedResource>
    <EmbeddedResource Include="Selection Forms\frmSelectVehicleMod.resx">
      <DependentUpon>frmSelectVehicleMod.cs</DependentUpon>
    </EmbeddedResource>
    <EmbeddedResource Include="Selection Forms\frmSelectWeapon.resx">
      <DependentUpon>frmSelectWeapon.cs</DependentUpon>
    </EmbeddedResource>
    <EmbeddedResource Include="Selection Forms\frmSelectSkillGroup.resx">
      <DependentUpon>frmSelectSkillGroup.cs</DependentUpon>
    </EmbeddedResource>
    <EmbeddedResource Include="frmOptions.resx">
      <DependentUpon>frmOptions.cs</DependentUpon>
    </EmbeddedResource>
    <EmbeddedResource Include="Selection Forms\frmSelectArmor.resx">
      <DependentUpon>frmSelectArmor.cs</DependentUpon>
    </EmbeddedResource>
    <EmbeddedResource Include="Character Creation\frmSelectBuildMethod.resx">
      <DependentUpon>frmSelectBuildMethod.cs</DependentUpon>
    </EmbeddedResource>
    <EmbeddedResource Include="Selection Forms\frmSelectCyberware.resx">
      <DependentUpon>frmSelectCyberware.cs</DependentUpon>
    </EmbeddedResource>
    <EmbeddedResource Include="Selection Forms\frmSelectPower.resx">
      <DependentUpon>frmSelectPower.cs</DependentUpon>
    </EmbeddedResource>
    <EmbeddedResource Include="Selection Forms\frmSelectComplexForm.resx">
      <DependentUpon>frmSelectComplexForm.cs</DependentUpon>
    </EmbeddedResource>
    <EmbeddedResource Include="Selection Forms\frmSelectSpell.resx">
      <DependentUpon>frmSelectSpell.cs</DependentUpon>
    </EmbeddedResource>
    <EmbeddedResource Include="Selection Forms\frmSelectText.resx">
      <DependentUpon>frmSelectText.cs</DependentUpon>
    </EmbeddedResource>
    <EmbeddedResource Include="frmChummerMain.resx">
      <DependentUpon>frmChummerMain.cs</DependentUpon>
      <SubType>Designer</SubType>
    </EmbeddedResource>
    <EmbeddedResource Include="Selection Forms\frmSelectWeaponAccessory.resx">
      <DependentUpon>frmSelectWeaponAccessory.cs</DependentUpon>
    </EmbeddedResource>
    <EmbeddedResource Include="Selection Forms\frmSelectWeaponCategory.resx">
      <DependentUpon>frmSelectWeaponCategory.cs</DependentUpon>
    </EmbeddedResource>
    <EmbeddedResource Include="frmSellItem.resx">
      <DependentUpon>frmSellItem.cs</DependentUpon>
    </EmbeddedResource>
    <EmbeddedResource Include="frmTest.resx">
      <DependentUpon>frmTest.cs</DependentUpon>
    </EmbeddedResource>
    <EmbeddedResource Include="Utilities\frmUpdate.resx">
      <DependentUpon>frmUpdate.cs</DependentUpon>
    </EmbeddedResource>
    <EmbeddedResource Include="frmViewer.resx">
      <DependentUpon>frmViewer.cs</DependentUpon>
    </EmbeddedResource>
    <EmbeddedResource Include="Controls\InitiativeUserControl.resx">
      <DependentUpon>InitiativeUserControl.cs</DependentUpon>
    </EmbeddedResource>
    <EmbeddedResource Include="Omae\OmaeRecord.resx">
      <DependentUpon>OmaeRecord.cs</DependentUpon>
    </EmbeddedResource>
    <EmbeddedResource Include="Controls\PetControl.resx">
      <DependentUpon>PetControl.cs</DependentUpon>
    </EmbeddedResource>
    <EmbeddedResource Include="Character Creation\frmCreate.resx">
      <DependentUpon>frmCreate.cs</DependentUpon>
      <SubType>Designer</SubType>
    </EmbeddedResource>
    <EmbeddedResource Include="Character Creation\frmKarmaMetatype.resx">
      <DependentUpon>frmKarmaMetatype.cs</DependentUpon>
    </EmbeddedResource>
    <EmbeddedResource Include="Selection Forms\frmSelectAttribute.resx">
      <DependentUpon>frmSelectAttribute.cs</DependentUpon>
    </EmbeddedResource>
    <EmbeddedResource Include="Selection Forms\frmSelectSkill.resx">
      <DependentUpon>frmSelectSkill.cs</DependentUpon>
    </EmbeddedResource>
    <EmbeddedResource Include="Properties\Resources.resx">
      <Generator>PublicResXFileCodeGenerator</Generator>
      <LastGenOutput>Resources.Designer.cs</LastGenOutput>
      <SubType>Designer</SubType>
    </EmbeddedResource>
    <Compile Include="Properties\Resources.Designer.cs">
      <AutoGen>True</AutoGen>
      <DependentUpon>Resources.resx</DependentUpon>
      <DesignTime>True</DesignTime>
    </Compile>
    <EmbeddedResource Include="Controls\SpiritControl.resx">
      <DependentUpon>SpiritControl.cs</DependentUpon>
    </EmbeddedResource>
    <None Include="app.config">
      <SubType>Designer</SubType>
    </None>
    <Compile Include="Backend\Attributes\Attribute.Core.cs" />
    <None Include="app.config">
      <SubType>Designer</SubType>
    </None>
    <None Include="Chummer_TemporaryKey.pfx" />
    <None Include="data\armor.xsd">
      <CopyToOutputDirectory>PreserveNewest</CopyToOutputDirectory>
    </None>
    <None Include="data\bioware.xsd">
      <CopyToOutputDirectory>PreserveNewest</CopyToOutputDirectory>
    </None>
    <None Include="data\bonuses.xsd">
      <SubType>Designer</SubType>
      <CopyToOutputDirectory>PreserveNewest</CopyToOutputDirectory>
    </None>
    <None Include="data\books.xsc">
      <DependentUpon>books.xsd</DependentUpon>
      <CopyToOutputDirectory>PreserveNewest</CopyToOutputDirectory>
    </None>
    <None Include="data\books.xsd">
      <CopyToOutputDirectory>PreserveNewest</CopyToOutputDirectory>
    </None>
    <None Include="data\books.xss">
      <DependentUpon>books.xsd</DependentUpon>
      <CopyToOutputDirectory>PreserveNewest</CopyToOutputDirectory>
    </None>
    <None Include="data\character.xsd">
      <SubType>Designer</SubType>
      <CopyToOutputDirectory>PreserveNewest</CopyToOutputDirectory>
    </None>
    <None Include="data\complexforms.xsd">
      <CopyToOutputDirectory>PreserveNewest</CopyToOutputDirectory>
    </None>
    <None Include="data\critterpowers.xsd">
      <CopyToOutputDirectory>PreserveNewest</CopyToOutputDirectory>
    </None>
    <None Include="data\critters.xsd">
      <CopyToOutputDirectory>PreserveNewest</CopyToOutputDirectory>
    </None>
    <None Include="data\cyberware.xsd">
      <CopyToOutputDirectory>PreserveNewest</CopyToOutputDirectory>
    </None>
    <None Include="data\echoes.xsd">
      <CopyToOutputDirectory>PreserveNewest</CopyToOutputDirectory>
    </None>
    <None Include="data\gear.xsd">
      <CopyToOutputDirectory>PreserveNewest</CopyToOutputDirectory>
    </None>
    <None Include="data\lifestyles.xsc">
      <DependentUpon>lifestyles.xsd</DependentUpon>
      <CopyToOutputDirectory>PreserveNewest</CopyToOutputDirectory>
    </None>
    <None Include="data\lifestyles.xsd">
      <CopyToOutputDirectory>PreserveNewest</CopyToOutputDirectory>
    </None>
    <None Include="data\lifestyles.xss">
      <DependentUpon>lifestyles.xsd</DependentUpon>
      <CopyToOutputDirectory>PreserveNewest</CopyToOutputDirectory>
    </None>
    <None Include="data\martialarts.xsd">
      <CopyToOutputDirectory>PreserveNewest</CopyToOutputDirectory>
    </None>
    <None Include="data\mentors.xsd">
      <CopyToOutputDirectory>PreserveNewest</CopyToOutputDirectory>
    </None>
    <None Include="data\metamagic.xsd">
      <CopyToOutputDirectory>PreserveNewest</CopyToOutputDirectory>
    </None>
    <None Include="data\metatypes.xsd">
      <CopyToOutputDirectory>PreserveNewest</CopyToOutputDirectory>
    </None>
    <None Include="data\packs.xsd">
      <CopyToOutputDirectory>PreserveNewest</CopyToOutputDirectory>
    </None>
    <None Include="data\paragons.xsd">
      <CopyToOutputDirectory>PreserveNewest</CopyToOutputDirectory>
    </None>
    <None Include="data\powers.xsd">
      <CopyToOutputDirectory>PreserveNewest</CopyToOutputDirectory>
    </None>
    <None Include="data\programs.xsd">
      <CopyToOutputDirectory>PreserveNewest</CopyToOutputDirectory>
    </None>
    <None Include="data\qualities.xsd">
      <SubType>Designer</SubType>
      <CopyToOutputDirectory>PreserveNewest</CopyToOutputDirectory>
    </None>
    <None Include="data\ranges.xsc">
      <DependentUpon>ranges.xsd</DependentUpon>
      <CopyToOutputDirectory>PreserveNewest</CopyToOutputDirectory>
    </None>
    <None Include="data\ranges.xsd">
      <CopyToOutputDirectory>PreserveNewest</CopyToOutputDirectory>
    </None>
    <None Include="data\conditions.xsd">
      <SubType>Designer</SubType>
      <CopyToOutputDirectory>PreserveNewest</CopyToOutputDirectory>
    </None>
    <None Include="data\ranges.xss">
      <DependentUpon>ranges.xsd</DependentUpon>
      <CopyToOutputDirectory>PreserveNewest</CopyToOutputDirectory>
    </None>
    <None Include="data\skills.xsc">
      <DependentUpon>skills.xsd</DependentUpon>
      <CopyToOutputDirectory>PreserveNewest</CopyToOutputDirectory>
    </None>
    <None Include="data\skills.xsd">
      <CopyToOutputDirectory>PreserveNewest</CopyToOutputDirectory>
    </None>
    <None Include="data\skills.xss">
      <DependentUpon>skills.xsd</DependentUpon>
      <CopyToOutputDirectory>PreserveNewest</CopyToOutputDirectory>
    </None>
    <None Include="data\spells.xsd">
      <CopyToOutputDirectory>PreserveNewest</CopyToOutputDirectory>
    </None>
    <None Include="data\streams.xsc">
      <DependentUpon>streams.xsd</DependentUpon>
      <CopyToOutputDirectory>PreserveNewest</CopyToOutputDirectory>
    </None>
    <None Include="data\streams.xsd">
      <CopyToOutputDirectory>PreserveNewest</CopyToOutputDirectory>
    </None>
    <None Include="data\streams.xss">
      <DependentUpon>streams.xsd</DependentUpon>
      <CopyToOutputDirectory>PreserveNewest</CopyToOutputDirectory>
    </None>
    <None Include="data\traditions.xsc">
      <DependentUpon>traditions.xsd</DependentUpon>
      <CopyToOutputDirectory>PreserveNewest</CopyToOutputDirectory>
    </None>
    <None Include="data\traditions.xsd">
      <CopyToOutputDirectory>PreserveNewest</CopyToOutputDirectory>
    </None>
    <None Include="data\traditions.xss">
      <DependentUpon>traditions.xsd</DependentUpon>
      <CopyToOutputDirectory>PreserveNewest</CopyToOutputDirectory>
    </None>
    <None Include="data\vehicles.xsc">
      <DependentUpon>vehicles.xsd</DependentUpon>
      <CopyToOutputDirectory>PreserveNewest</CopyToOutputDirectory>
    </None>
    <None Include="data\vehicles.xsd">
      <CopyToOutputDirectory>PreserveNewest</CopyToOutputDirectory>
    </None>
    <None Include="data\vehicles.xss">
      <DependentUpon>vehicles.xsd</DependentUpon>
      <CopyToOutputDirectory>PreserveNewest</CopyToOutputDirectory>
    </None>
    <None Include="data\vessels.xsd">
      <CopyToOutputDirectory>PreserveNewest</CopyToOutputDirectory>
    </None>
    <None Include="data\weapons.xsc">
      <DependentUpon>weapons.xsd</DependentUpon>
      <CopyToOutputDirectory>PreserveNewest</CopyToOutputDirectory>
    </None>
    <None Include="data\weapons.xsd">
      <CopyToOutputDirectory>PreserveNewest</CopyToOutputDirectory>
    </None>
    <None Include="data\weapons.xss">
      <DependentUpon>weapons.xsd</DependentUpon>
      <CopyToOutputDirectory>PreserveNewest</CopyToOutputDirectory>
    </None>
    <None Include="Documentation\Lifemodule.md" />
    <None Include="lang\language.xsc">
      <DependentUpon>language.xsd</DependentUpon>
      <CopyToOutputDirectory>PreserveNewest</CopyToOutputDirectory>
    </None>
    <None Include="lang\language.xsd">
      <Generator>MSDataSetGenerator</Generator>
      <LastGenOutput>language.Designer.cs</LastGenOutput>
      <SubType>Designer</SubType>
      <CopyToOutputDirectory>PreserveNewest</CopyToOutputDirectory>
    </None>
    <None Include="lang\language.xss">
      <DependentUpon>language.xsd</DependentUpon>
      <CopyToOutputDirectory>PreserveNewest</CopyToOutputDirectory>
    </None>
    <None Include="packages.config">
      <SubType>Designer</SubType>
    </None>
    <None Include="Properties\app.manifest" />
    <None Include="Properties\DataSources\System.Xml.Linq.XElement.datasource" />
    <None Include="Properties\Settings.settings">
      <Generator>PublicSettingsSingleFileGenerator</Generator>
      <LastGenOutput>Settings.Designer.cs</LastGenOutput>
    </None>
    <Compile Include="Properties\Settings.Designer.cs">
      <AutoGen>True</AutoGen>
      <DependentUpon>Settings.settings</DependentUpon>
      <DesignTimeSharedInput>True</DesignTimeSharedInput>
    </Compile>
    <None Include="Service References\OmaeService\omae.wsdl" />
    <None Include="Service References\TranslationService\translation.wsdl" />
  </ItemGroup>
  <ItemGroup>
    <BootstrapperPackage Include=".NETFramework,Version=v4.0,Profile=Client">
      <Visible>False</Visible>
      <ProductName>Microsoft .NET Framework 4 Client Profile %28x86 and x64%29</ProductName>
      <Install>true</Install>
    </BootstrapperPackage>
    <BootstrapperPackage Include="Microsoft.Net.Client.3.5">
      <Visible>False</Visible>
      <ProductName>.NET Framework 3.5 SP1 Client Profile</ProductName>
      <Install>false</Install>
    </BootstrapperPackage>
    <BootstrapperPackage Include="Microsoft.Net.Framework.3.5.SP1">
      <Visible>False</Visible>
      <ProductName>.NET Framework 3.5 SP1</ProductName>
      <Install>false</Install>
    </BootstrapperPackage>
    <BootstrapperPackage Include="Microsoft.Windows.Installer.3.1">
      <Visible>False</Visible>
      <ProductName>Windows Installer 3.1</ProductName>
      <Install>true</Install>
    </BootstrapperPackage>
  </ItemGroup>
  <ItemGroup>
    <None Include="chummer.ico" />
  </ItemGroup>
  <ItemGroup>
    <None Include="icons\disk.png" />
  </ItemGroup>
  <ItemGroup>
    <None Include="icons\page.png" />
  </ItemGroup>
  <ItemGroup>
    <None Include="icons\folder_page.png" />
  </ItemGroup>
  <ItemGroup>
    <None Include="icons\printer.png" />
  </ItemGroup>
  <ItemGroup>
    <None Include="icons\link.png" />
  </ItemGroup>
  <ItemGroup>
    <None Include="icons\link_go.png" />
  </ItemGroup>
  <ItemGroup>
    <None Include="icons\link_delete.png" />
  </ItemGroup>
  <ItemGroup>
    <None Include="icons\link_add.png" />
  </ItemGroup>
  <ItemGroup>
    <None Include="icons\car_add.png" />
  </ItemGroup>
  <ItemGroup>
    <None Include="icons\brick_add.png" />
  </ItemGroup>
  <ItemGroup>
    <None Include="icons\award_star_add.png" />
  </ItemGroup>
  <ItemGroup>
    <None Include="icons\medal_gold_add.png" />
  </ItemGroup>
  <ItemGroup>
    <None Include="icons\shield_add.png" />
  </ItemGroup>
  <ItemGroup>
    <None Include="icons\camera_add.png" />
  </ItemGroup>
  <ItemGroup>
    <None Include="icons\briefcase_add.png" />
  </ItemGroup>
  <ItemGroup>
    <None Include="icons\basket_add.png" />
  </ItemGroup>
  <ItemGroup>
    <None Include="icons\delete.png" />
  </ItemGroup>
  <ItemGroup>
    <None Include="icons\add.png" />
  </ItemGroup>
  <ItemGroup>
    <None Include="icons\brick_delete.png" />
  </ItemGroup>
  <ItemGroup>
    <None Include="icons\house.png" />
  </ItemGroup>
  <ItemGroup>
    <None Include="icons\asterisk_orange.png" />
  </ItemGroup>
  <ItemGroup>
    <None Include="icons\user_go.png" />
  </ItemGroup>
  <ItemGroup>
    <None Include="icons\computer_add.png" />
  </ItemGroup>
  <ItemGroup>
    <None Include="icons\basket_edit.png" />
  </ItemGroup>
  <ItemGroup>
    <None Include="icons\note_edit.png" />
  </ItemGroup>
  <ItemGroup>
    <None Include="icons\emoticon_surprised.png" />
  </ItemGroup>
  <ItemGroup>
    <None Include="icons\emoticon_tongue.png" />
  </ItemGroup>
  <ItemGroup>
    <None Include="icons\world_go.png" />
  </ItemGroup>
  <ItemGroup>
    <None Include="icons\cog_edit.png" />
  </ItemGroup>
  <ItemGroup>
    <None Include="icons\server_lightning.png" />
  </ItemGroup>
  <ItemGroup>
    <WCFMetadata Include="Service References\" />
  </ItemGroup>
  <ItemGroup>
    <WCFMetadataStorage Include="Service References\OmaeService\" />
    <WCFMetadataStorage Include="Service References\TranslationService\" />
  </ItemGroup>
  <ItemGroup>
    <None Include="Service References\OmaeService\omae.disco" />
  </ItemGroup>
  <ItemGroup>
    <None Include="Service References\OmaeService\configuration91.svcinfo" />
  </ItemGroup>
  <ItemGroup>
    <None Include="Service References\OmaeService\configuration.svcinfo" />
  </ItemGroup>
  <ItemGroup>
    <None Include="Service References\OmaeService\Reference.svcmap">
      <Generator>WCF Proxy Generator</Generator>
      <LastGenOutput>Reference.cs</LastGenOutput>
    </None>
  </ItemGroup>
  <ItemGroup>
    <None Include="icons\emoticon_evilgrin.png" />
  </ItemGroup>
  <ItemGroup>
    <None Include="icons\emoticon_unhappy.png" />
  </ItemGroup>
  <ItemGroup>
    <None Include="icons\briefcase_edit.png" />
  </ItemGroup>
  <ItemGroup>
    <None Include="icons\user_add.png" />
  </ItemGroup>
  <ItemGroup>
    <None Include="icons\arrow_divide.png" />
  </ItemGroup>
  <ItemGroup>
    <None Include="icons\arrow_join.png" />
  </ItemGroup>
  <ItemGroup>
    <None Include="icons\die.png" />
  </ItemGroup>
  <ItemGroup>
    <None Include="icons\brick_go.png" />
  </ItemGroup>
  <ItemGroup>
    <None Include="icons\car_go.png" />
  </ItemGroup>
  <ItemGroup>
    <None Include="Service References\TranslationService\translation.disco" />
  </ItemGroup>
  <ItemGroup>
    <None Include="Service References\TranslationService\configuration91.svcinfo" />
  </ItemGroup>
  <ItemGroup>
    <None Include="Service References\TranslationService\configuration.svcinfo" />
  </ItemGroup>
  <ItemGroup>
    <None Include="Service References\TranslationService\Reference.svcmap">
      <Generator>WCF Proxy Generator</Generator>
      <LastGenOutput>Reference.cs</LastGenOutput>
    </None>
  </ItemGroup>
  <ItemGroup>
    <None Include="icons\export.png" />
  </ItemGroup>
  <ItemGroup>
    <None Include="icons\building_edit.png" />
  </ItemGroup>
  <ItemGroup>
    <None Include="icons\tag_red.png" />
  </ItemGroup>
  <ItemGroup>
    <None Include="icons\house_edit.png" />
  </ItemGroup>
  <ItemGroup>
    <None Include="icons\award_star2_add.png" />
  </ItemGroup>
  <ItemGroup>
    <None Include="icons\plugin_add.png" />
  </ItemGroup>
  <ItemGroup>
    <None Include="icons\arrow_undo.png" />
  </ItemGroup>
  <ItemGroup>
    <None Include="icons\pencil.png" />
  </ItemGroup>
  <ItemGroup>
    <None Include="icons\arrow_redo.png" />
  </ItemGroup>
  <ItemGroup>
    <None Include="icons\possession.png" />
  </ItemGroup>
  <ItemGroup>
    <None Include="icons\possessinanimate.png" />
  </ItemGroup>
  <ItemGroup>
    <None Include="icons\page_copy.png" />
  </ItemGroup>
  <ItemGroup>
    <None Include="icons\page_paste.png" />
  </ItemGroup>
  <ItemGroup>
    <None Include="icons\bomb.png" />
  </ItemGroup>
  <ItemGroup>
    <None Include="icons\table_edit.png" />
  </ItemGroup>
  <ItemGroup>
    <None Include="icons\emoticon_waii.png" />
  </ItemGroup>
  <ItemGroup>
    <Content Include="Backend\Improvements\ImprovementMethods.tt">
      <Generator>TextTemplatingFileGenerator</Generator>
      <LastGenOutput>ImprovementMethods.cs</LastGenOutput>
    </Content>
    <Content Include="changelog.txt">
      <CopyToOutputDirectory>PreserveNewest</CopyToOutputDirectory>
    </Content>
    <Content Include="customdata\Adapsin Applied as Multiplier, Not Grade\amend_AdapsinMultiplier_bioware.xml">
      <CopyToOutputDirectory>PreserveNewest</CopyToOutputDirectory>
    </Content>
    <Content Include="customdata\Bone Lacing Adds to Body\amend_cyberware.xml">
      <CopyToOutputDirectory>PreserveNewest</CopyToOutputDirectory>
    </Content>
    <Content Include="customdata\College Education Qualities Stack\amend_qualities.xml">
      <CopyToOutputDirectory>PreserveNewest</CopyToOutputDirectory>
    </Content>
    <Content Include="customdata\Cyberlimb Customisation Does Not Incur Grade Costs\amend_cyberware.xml">
      <CopyToOutputDirectory>PreserveNewest</CopyToOutputDirectory>
    </Content>
    <Content Include="customdata\Cyberlimbs Cannot Add Headware\amend_cyberlimbheadware_cyberware.xml">
      <CopyToOutputDirectory>PreserveNewest</CopyToOutputDirectory>
    </Content>
    <Content Include="customdata\Delnar Skills Remake\amend_armor.xml">
      <CopyToOutputDirectory>PreserveNewest</CopyToOutputDirectory>
    </Content>
    <Content Include="customdata\Delnar Skills Remake\amend_bioware.xml">
      <CopyToOutputDirectory>PreserveNewest</CopyToOutputDirectory>
    </Content>
    <Content Include="customdata\Delnar Skills Remake\amend_critterpowers.xml">
      <CopyToOutputDirectory>PreserveNewest</CopyToOutputDirectory>
    </Content>
    <Content Include="customdata\Delnar Skills Remake\amend_cyberware.xml">
      <CopyToOutputDirectory>PreserveNewest</CopyToOutputDirectory>
    </Content>
    <Content Include="customdata\Delnar Skills Remake\amend_gear.xml">
      <CopyToOutputDirectory>PreserveNewest</CopyToOutputDirectory>
    </Content>
    <Content Include="customdata\Delnar Skills Remake\amend_martialarts.xml">
      <CopyToOutputDirectory>PreserveNewest</CopyToOutputDirectory>
    </Content>
    <Content Include="customdata\Delnar Skills Remake\amend_mentors.xml">
      <CopyToOutputDirectory>PreserveNewest</CopyToOutputDirectory>
    </Content>
    <Content Include="customdata\Delnar Skills Remake\amend_metatypes.xml">
      <CopyToOutputDirectory>PreserveNewest</CopyToOutputDirectory>
    </Content>
    <Content Include="customdata\Delnar Skills Remake\amend_powers.xml">
      <CopyToOutputDirectory>PreserveNewest</CopyToOutputDirectory>
    </Content>
    <Content Include="customdata\Delnar Skills Remake\amend_priorities.xml">
      <CopyToOutputDirectory>PreserveNewest</CopyToOutputDirectory>
    </Content>
    <Content Include="customdata\Delnar Skills Remake\amend_qualities.xml">
      <CopyToOutputDirectory>PreserveNewest</CopyToOutputDirectory>
      <SubType>Designer</SubType>
    </Content>
    <Content Include="customdata\Delnar Skills Remake\amend_skills.xml">
      <CopyToOutputDirectory>PreserveNewest</CopyToOutputDirectory>
    </Content>
    <Content Include="customdata\Delnar Skills Remake\amend_streams.xml">
      <CopyToOutputDirectory>PreserveNewest</CopyToOutputDirectory>
    </Content>
    <Content Include="customdata\Delnar Skills Remake\amend_traditions.xml">
      <CopyToOutputDirectory>PreserveNewest</CopyToOutputDirectory>
    </Content>
    <Content Include="customdata\Delnar Skills Remake\amend_weapons.xml">
      <CopyToOutputDirectory>PreserveNewest</CopyToOutputDirectory>
    </Content>
    <Content Include="customdata\Education Qualities Apply Karma Discount in Create Mode\amend_qualities.xml">
      <CopyToOutputDirectory>PreserveNewest</CopyToOutputDirectory>
    </Content>
    <Content Include="customdata\German Data Changes - Commanding Voice and Authoritative Tone are equal\amend_powers.xml">
      <CopyToOutputDirectory>PreserveNewest</CopyToOutputDirectory>
    </Content>
    <Content Include="customdata\German Data Changes - Commlink App Prices\amend_commlinkappsprices_gear.xml">
      <CopyToOutputDirectory>PreserveNewest</CopyToOutputDirectory>
    </Content>
    <Content Include="customdata\German Data Changes - Electronic Firing Barrel to Internal Slot\amend_weapons.xml">
      <CopyToOutputDirectory>PreserveNewest</CopyToOutputDirectory>
      <SubType>Designer</SubType>
    </Content>
    <Content Include="customdata\German Data Changes - Exotic Weapons Use Standard Skills\amend_weapons.xml">
      <CopyToOutputDirectory>PreserveNewest</CopyToOutputDirectory>
    </Content>
    <Content Include="customdata\German Data Changes - Garage Capacity\amend_garagecapacity_lifestyles.xml">
      <CopyToOutputDirectory>PreserveNewest</CopyToOutputDirectory>
    </Content>
    <Content Include="customdata\German Data Changes - Garage Capacity\custom_garagecapacity_lifestyles.xml">
      <CopyToOutputDirectory>PreserveNewest</CopyToOutputDirectory>
    </Content>
    <Content Include="customdata\German Data Changes - Growth Spell Category\amend_spells.xml">
      <CopyToOutputDirectory>PreserveNewest</CopyToOutputDirectory>
    </Content>
    <Content Include="customdata\German Data Changes - Gyro-Stablisation Vehicle Mod\override_gyro-stabilization_vehicles.xml">
      <CopyToOutputDirectory>PreserveNewest</CopyToOutputDirectory>
    </Content>
    <Content Include="customdata\German Data Changes - Heightened Concentration has Levels\amend_heightenedconcentration_powers.xml">
      <CopyToOutputDirectory>PreserveNewest</CopyToOutputDirectory>
    </Content>
    <Content Include="customdata\German Data Changes - Ingram Smartgun X\amend_smartgunxstock_weapons.xml">
      <CopyToOutputDirectory>PreserveNewest</CopyToOutputDirectory>
    </Content>
    <Content Include="customdata\German Data Changes - Poseidon RCC\amend_poseidonrcc_gear.xml">
      <CopyToOutputDirectory>PreserveNewest</CopyToOutputDirectory>
    </Content>
    <Content Include="customdata\German Data Changes - Practice, Practice, Practice\amend_qualities.xml">
      <CopyToOutputDirectory>PreserveNewest</CopyToOutputDirectory>
    </Content>
    <Content Include="customdata\German Data Changes - Rigger 5 Mods - Catalina 2\amend_vehicles.xml">
      <CopyToOutputDirectory>PreserveNewest</CopyToOutputDirectory>
    </Content>
    <Content Include="customdata\German Data Changes - Weapon Mounts Can Use SMGs\amend_vehicles.xml">
      <CopyToOutputDirectory>PreserveNewest</CopyToOutputDirectory>
    </Content>
    <Content Include="customdata\Hand-Based Cyberware Can Go Anywhere\amend_cyberware.xml">
      <CopyToOutputDirectory>PreserveNewest</CopyToOutputDirectory>
    </Content>
    <Content Include="customdata\Helmets Are Mods, SWAT and MilSpec Are FBA\amend_armor.xml">
      <CopyToOutputDirectory>PreserveNewest</CopyToOutputDirectory>
    </Content>
    <Content Include="customdata\Herolab Vehicle Ram Plate Stats\amend_ramplate_vehicles.xml">
      <CopyToOutputDirectory>PreserveNewest</CopyToOutputDirectory>
    </Content>
    <Content Include="customdata\Legal SIN and Licenses\amend_gear.xml">
      <CopyToOutputDirectory>PreserveNewest</CopyToOutputDirectory>
    </Content>
    <Content Include="customdata\German Data Changes - Seeker Shaft and Monotip Head Cost and Avail\amend_arrows_gear.xml">
      <CopyToOutputDirectory>PreserveNewest</CopyToOutputDirectory>
    </Content>
    <Content Include="customdata\Point Priority Chargen\amend_bioware.xml">
      <CopyToOutputDirectory>PreserveNewest</CopyToOutputDirectory>
    </Content>
    <Content Include="customdata\Point Priority Chargen\amend_echoes.xml">
      <CopyToOutputDirectory>PreserveNewest</CopyToOutputDirectory>
    </Content>
    <Content Include="customdata\Point Priority Chargen\amend_gameplayoptions.xml">
      <CopyToOutputDirectory>PreserveNewest</CopyToOutputDirectory>
    </Content>
    <Content Include="customdata\Point Priority Chargen\amend_mentors.xml">
      <CopyToOutputDirectory>PreserveNewest</CopyToOutputDirectory>
    </Content>
    <Content Include="customdata\Point Priority Chargen\amend_metatypes.xml">
      <CopyToOutputDirectory>PreserveNewest</CopyToOutputDirectory>
    </Content>
    <Content Include="customdata\Point Priority Chargen\amend_powers.xml">
      <CopyToOutputDirectory>PreserveNewest</CopyToOutputDirectory>
    </Content>
    <Content Include="customdata\Point Priority Chargen\amend_priorities.xml">
      <CopyToOutputDirectory>PreserveNewest</CopyToOutputDirectory>
    </Content>
    <Content Include="customdata\Point Priority Chargen\amend_qualities.xml">
      <CopyToOutputDirectory>PreserveNewest</CopyToOutputDirectory>
    </Content>
    <Content Include="customdata\Point Priority Chargen\amend_skills.xml">
      <CopyToOutputDirectory>PreserveNewest</CopyToOutputDirectory>
    </Content>
    <Content Include="customdata\Radar Sensor as Sensor Function\custom_radarsensorfunction_gear.xml">
      <CopyToOutputDirectory>PreserveNewest</CopyToOutputDirectory>
    </Content>
    <Content Include="customdata\Rainforest Carbine Missions Errata\amend_weapons.xml">
      <CopyToOutputDirectory>PreserveNewest</CopyToOutputDirectory>
    </Content>
    <Content Include="customdata\Ranger Sliver Has Standard Crossbow Ammo Capacity\amend_weapons.xml">
      <CopyToOutputDirectory>PreserveNewest</CopyToOutputDirectory>
    </Content>
    <Content Include="customdata\Runnerhub Rules\amend_armor.xml" />
    <Content Include="customdata\Runnerhub Rules\amend_bioware.xml" />
    <Content Include="customdata\Runnerhub Rules\amend_complexforms.xml" />
    <Content Include="customdata\Runnerhub Rules\amend_cyberware.xml" />
    <Content Include="customdata\Runnerhub Rules\amend_gear.xml" />
    <Content Include="customdata\Runnerhub Rules\amend_martialarts.xml" />
    <Content Include="customdata\Runnerhub Rules\amend_mentors.xml" />
    <Content Include="customdata\Runnerhub Rules\amend_metamagic.xml" />
    <Content Include="customdata\Runnerhub Rules\amend_metatypes.xml" />
    <Content Include="customdata\Runnerhub Rules\amend_powers.xml" />
    <Content Include="customdata\Runnerhub Rules\amend_priorities.xml" />
    <Content Include="customdata\Runnerhub Rules\amend_qualities.xml" />
    <Content Include="customdata\Runnerhub Rules\amend_spells.xml" />
    <Content Include="customdata\Runnerhub Rules\amend_traditions.xml" />
    <Content Include="customdata\Runnerhub Rules\amend_vehicles.xml" />
    <Content Include="customdata\Runnerhub Rules\amend_weapons.xml" />
    <Content Include="customdata\ShadowNET Rules\amend_armor.xml">
      <CopyToOutputDirectory>PreserveNewest</CopyToOutputDirectory>
    </Content>
    <Content Include="customdata\ShadowNET Rules\amend_bioware.xml">
      <CopyToOutputDirectory>PreserveNewest</CopyToOutputDirectory>
    </Content>
    <Content Include="customdata\ShadowNET Rules\amend_books.xml">
      <CopyToOutputDirectory>PreserveNewest</CopyToOutputDirectory>
    </Content>
    <Content Include="customdata\ShadowNET Rules\amend_contacts.xml">
      <CopyToOutputDirectory>PreserveNewest</CopyToOutputDirectory>
    </Content>
    <Content Include="customdata\ShadowNET Rules\amend_cyberware.xml">
      <CopyToOutputDirectory>PreserveNewest</CopyToOutputDirectory>
    </Content>
    <Content Include="customdata\ShadowNET Rules\amend_gear.xml">
      <CopyToOutputDirectory>PreserveNewest</CopyToOutputDirectory>
    </Content>
    <Content Include="customdata\ShadowNET Rules\amend_licenses.xml">
      <CopyToOutputDirectory>PreserveNewest</CopyToOutputDirectory>
    </Content>
    <Content Include="customdata\ShadowNET Rules\amend_lifestyles.xml">
      <CopyToOutputDirectory>PreserveNewest</CopyToOutputDirectory>
    </Content>
    <Content Include="customdata\ShadowNET Rules\amend_martialarts.xml">
      <CopyToOutputDirectory>PreserveNewest</CopyToOutputDirectory>
    </Content>
    <Content Include="customdata\ShadowNET Rules\amend_mentors.xml">
      <CopyToOutputDirectory>PreserveNewest</CopyToOutputDirectory>
    </Content>
    <Content Include="customdata\ShadowNET Rules\amend_metamagic.xml">
      <CopyToOutputDirectory>PreserveNewest</CopyToOutputDirectory>
    </Content>
    <Content Include="customdata\ShadowNET Rules\amend_metatypes.xml">
      <CopyToOutputDirectory>PreserveNewest</CopyToOutputDirectory>
    </Content>
    <Content Include="customdata\ShadowNET Rules\amend_qualities.xml">
      <CopyToOutputDirectory>PreserveNewest</CopyToOutputDirectory>
    </Content>
    <Content Include="customdata\ShadowNET Rules\amend_ranges.xml">
      <CopyToOutputDirectory>PreserveNewest</CopyToOutputDirectory>
    </Content>
    <Content Include="customdata\ShadowNET Rules\amend_spells.xml">
      <CopyToOutputDirectory>PreserveNewest</CopyToOutputDirectory>
    </Content>
    <Content Include="customdata\ShadowNET Rules\amend_traditions.xml">
      <CopyToOutputDirectory>PreserveNewest</CopyToOutputDirectory>
    </Content>
    <Content Include="customdata\ShadowNET Rules\amend_vehicles.xml">
      <CopyToOutputDirectory>PreserveNewest</CopyToOutputDirectory>
    </Content>
    <Content Include="customdata\ShadowNET Rules\amend_weapons.xml">
      <CopyToOutputDirectory>PreserveNewest</CopyToOutputDirectory>
    </Content>
    <Content Include="customdata\SR Missions 1.4 Rules\amend_bioware.xml">
      <CopyToOutputDirectory>PreserveNewest</CopyToOutputDirectory>
    </Content>
    <Content Include="customdata\SR Missions 1.4 Rules\amend_cyberware.xml">
      <CopyToOutputDirectory>PreserveNewest</CopyToOutputDirectory>
    </Content>
    <Content Include="customdata\SR Missions 1.4 Rules\amend_weapons.xml">
      <CopyToOutputDirectory>PreserveNewest</CopyToOutputDirectory>
    </Content>
    <Content Include="customdata\SR Missions Animal Prices\amend_gear.xml">
      <CopyToOutputDirectory>PreserveNewest</CopyToOutputDirectory>
    </Content>
    <Content Include="customdata\Trolls Have Natural Weapon Horns\amend_trollhorn_metatypes.xml">
      <CopyToOutputDirectory>PreserveNewest</CopyToOutputDirectory>
    </Content>
    <Content Include="customdata\Trolls Have Natural Weapon Horns\custom_trollhorn_qualities.xml">
      <CopyToOutputDirectory>PreserveNewest</CopyToOutputDirectory>
    </Content>
    <Content Include="data\sheets.xml">
      <CopyToOutputDirectory>PreserveNewest</CopyToOutputDirectory>
    </Content>
    <Content Include="customdata\SR Missions 1.4 Rules\amend_books.xml">
      <CopyToOutputDirectory>PreserveNewest</CopyToOutputDirectory>
    </Content>
    <Content Include="customdata\SR Missions 1.4 Rules\amend_gear.xml">
      <CopyToOutputDirectory>PreserveNewest</CopyToOutputDirectory>
    </Content>
    <Content Include="customdata\SR Missions 1.4 Rules\amend_lifestyles.xml">
      <CopyToOutputDirectory>PreserveNewest</CopyToOutputDirectory>
    </Content>
    <Content Include="customdata\SR Missions 1.4 Rules\amend_mentors.xml">
      <CopyToOutputDirectory>PreserveNewest</CopyToOutputDirectory>
    </Content>
    <Content Include="customdata\SR Missions 1.4 Rules\amend_metamagic.xml">
      <CopyToOutputDirectory>PreserveNewest</CopyToOutputDirectory>
    </Content>
    <Content Include="customdata\SR Missions 1.4 Rules\amend_metatypes.xml">
      <CopyToOutputDirectory>PreserveNewest</CopyToOutputDirectory>
    </Content>
    <Content Include="customdata\SR Missions 1.4 Rules\amend_qualities.xml">
      <CopyToOutputDirectory>PreserveNewest</CopyToOutputDirectory>
    </Content>
    <Content Include="customdata\SR Missions 1.4 Rules\amend_spells.xml">
      <CopyToOutputDirectory>PreserveNewest</CopyToOutputDirectory>
    </Content>
    <Content Include="customdata\SR Missions 1.4 Rules\amend_traditions.xml">
      <CopyToOutputDirectory>PreserveNewest</CopyToOutputDirectory>
    </Content>
    <Content Include="customdata\SR Missions 1.4 Rules\amend_vehicles.xml">
      <CopyToOutputDirectory>PreserveNewest</CopyToOutputDirectory>
    </Content>
    <Content Include="data\tips.xml">
      <CopyToOutputDirectory>Always</CopyToOutputDirectory>
    </Content>
    <Content Include="icons\accept.png" />
    <Content Include="icons\anchor.png" />
    <Content Include="icons\application.png" />
    <Content Include="icons\application_add.png" />
    <Content Include="icons\application_cascade.png" />
    <Content Include="icons\application_delete.png" />
    <Content Include="icons\application_double.png" />
    <Content Include="icons\application_edit.png" />
    <Content Include="icons\application_error.png" />
    <Content Include="icons\application_form.png" />
    <Content Include="icons\application_form_add.png" />
    <Content Include="icons\application_form_delete.png" />
    <Content Include="icons\application_form_edit.png" />
    <Content Include="icons\application_form_magnify.png" />
    <Content Include="icons\application_get.png" />
    <Content Include="icons\application_go.png" />
    <Content Include="icons\application_home.png" />
    <Content Include="icons\application_key.png" />
    <Content Include="icons\application_lightning.png" />
    <Content Include="icons\application_link.png" />
    <Content Include="icons\application_osx.png" />
    <Content Include="icons\application_osx_terminal.png" />
    <Content Include="icons\application_put.png" />
    <Content Include="icons\application_side_boxes.png" />
    <Content Include="icons\application_side_contract.png" />
    <Content Include="icons\application_side_expand.png" />
    <Content Include="icons\application_side_list.png" />
    <Content Include="icons\application_side_tree.png" />
    <Content Include="icons\application_split.png" />
    <Content Include="icons\application_tile_horizontal.png" />
    <Content Include="icons\application_tile_vertical.png" />
    <Content Include="icons\application_view_columns.png" />
    <Content Include="icons\application_view_detail.png" />
    <Content Include="icons\application_view_gallery.png" />
    <Content Include="icons\application_view_icons.png" />
    <Content Include="icons\application_view_list.png" />
    <Content Include="icons\application_view_tile.png" />
    <Content Include="icons\application_xp.png" />
    <Content Include="icons\application_xp_terminal.png" />
    <Content Include="icons\arrow_branch.png" />
    <Content Include="icons\arrow_down.png" />
    <Content Include="icons\arrow_in.png" />
    <Content Include="icons\arrow_inout.png" />
    <Content Include="icons\arrow_left.png" />
    <Content Include="icons\arrow_merge.png" />
    <Content Include="icons\arrow_out.png" />
    <Content Include="icons\arrow_refresh.png" />
    <Content Include="icons\arrow_refresh_small.png" />
    <Content Include="icons\arrow_right.png" />
    <Content Include="icons\arrow_rotate_anticlockwise.png" />
    <Content Include="icons\arrow_rotate_clockwise.png" />
    <Content Include="icons\arrow_switch.png" />
    <Content Include="icons\arrow_turn_left.png" />
    <Content Include="icons\arrow_turn_right.png" />
    <Content Include="icons\arrow_up.png" />
    <Content Include="icons\asterisk_yellow.png" />
    <Content Include="icons\attach.png" />
    <Content Include="icons\award_star_bronze_1.png" />
    <Content Include="icons\award_star_bronze_2.png" />
    <Content Include="icons\award_star_bronze_3.png" />
    <Content Include="icons\award_star_delete.png" />
    <Content Include="icons\award_star_gold_1.png" />
    <Content Include="icons\award_star_gold_2.png" />
    <Content Include="icons\award_star_gold_3.png" />
    <Content Include="icons\award_star_silver_1.png" />
    <Content Include="icons\award_star_silver_2.png" />
    <Content Include="icons\award_star_silver_3.png" />
    <Content Include="icons\basket.png" />
    <Content Include="icons\basket_delete.png" />
    <Content Include="icons\basket_error.png" />
    <Content Include="icons\basket_go.png" />
    <Content Include="icons\basket_put.png" />
    <Content Include="icons\basket_remove.png" />
    <Content Include="icons\bell.png" />
    <Content Include="icons\bell_add.png" />
    <Content Include="icons\bell_delete.png" />
    <Content Include="icons\bell_error.png" />
    <Content Include="icons\bell_go.png" />
    <Content Include="icons\bell_link.png" />
    <Content Include="icons\bin.png" />
    <Content Include="icons\bin_closed.png" />
    <Content Include="icons\bin_empty.png" />
    <Content Include="icons\book.png" />
    <Content Include="icons\book_add.png" />
    <Content Include="icons\book_addresses.png" />
    <Content Include="icons\book_delete.png" />
    <Content Include="icons\book_edit.png" />
    <Content Include="icons\book_error.png" />
    <Content Include="icons\book_go.png" />
    <Content Include="icons\book_key.png" />
    <Content Include="icons\book_link.png" />
    <Content Include="icons\book_next.png" />
    <Content Include="icons\book_open.png" />
    <Content Include="icons\book_previous.png" />
    <Content Include="icons\box.png" />
    <Content Include="icons\brick.png" />
    <Content Include="icons\bricks.png" />
    <Content Include="icons\brick_edit.png" />
    <Content Include="icons\brick_error.png" />
    <Content Include="icons\brick_link.png" />
    <Content Include="icons\briefcase.png" />
    <Content Include="icons\bug.png" />
    <Content Include="icons\bug_add.png" />
    <Content Include="icons\bug_delete.png" />
    <Content Include="icons\bug_edit.png" />
    <Content Include="icons\bug_error.png" />
    <Content Include="icons\bug_go.png" />
    <Content Include="icons\bug_link.png" />
    <Content Include="icons\building.png" />
    <Content Include="icons\building_add.png" />
    <Content Include="icons\building_delete.png" />
    <Content Include="icons\building_error.png" />
    <Content Include="icons\building_go.png" />
    <Content Include="icons\building_key.png" />
    <Content Include="icons\building_link.png" />
    <Content Include="icons\bullet_add.png" />
    <Content Include="icons\bullet_arrow_bottom.png" />
    <Content Include="icons\bullet_arrow_down.png" />
    <Content Include="icons\bullet_arrow_top.png" />
    <Content Include="icons\bullet_arrow_up.png" />
    <Content Include="icons\bullet_black.png" />
    <Content Include="icons\bullet_blue.png" />
    <Content Include="icons\bullet_delete.png" />
    <Content Include="icons\bullet_disk.png" />
    <Content Include="icons\bullet_error.png" />
    <Content Include="icons\bullet_feed.png" />
    <Content Include="icons\bullet_go.png" />
    <Content Include="icons\bullet_green.png" />
    <Content Include="icons\bullet_key.png" />
    <Content Include="icons\bullet_orange.png" />
    <Content Include="icons\bullet_picture.png" />
    <Content Include="icons\bullet_pink.png" />
    <Content Include="icons\bullet_purple.png" />
    <Content Include="icons\bullet_red.png" />
    <None Include="icons\bullet_star.png" />
    <Content Include="icons\bullet_toggle_minus.png" />
    <Content Include="icons\bullet_toggle_plus.png" />
    <Content Include="icons\bullet_white.png" />
    <Content Include="icons\bullet_wrench.png" />
    <Content Include="icons\bullet_yellow.png" />
    <Content Include="icons\cake.png" />
    <Content Include="icons\calculator.png" />
    <Content Include="icons\calculator_add.png" />
    <Content Include="icons\calculator_delete.png" />
    <Content Include="icons\calculator_edit.png" />
    <Content Include="icons\calculator_error.png" />
    <Content Include="icons\calculator_link.png" />
    <Content Include="icons\calendar.png" />
    <Content Include="icons\calendar_add.png" />
    <Content Include="icons\calendar_delete.png" />
    <Content Include="icons\calendar_edit.png" />
    <Content Include="icons\calendar_link.png" />
    <Content Include="icons\calendar_view_day.png" />
    <Content Include="icons\calendar_view_month.png" />
    <Content Include="icons\calendar_view_week.png" />
    <Content Include="icons\camera.png" />
    <Content Include="icons\camera_delete.png" />
    <Content Include="icons\camera_edit.png" />
    <Content Include="icons\camera_error.png" />
    <Content Include="icons\camera_go.png" />
    <Content Include="icons\camera_link.png" />
    <Content Include="icons\camera_small.png" />
    <Content Include="icons\cancel.png" />
    <Content Include="icons\car.png" />
    <Content Include="icons\cart.png" />
    <Content Include="icons\cart_add.png" />
    <Content Include="icons\cart_delete.png" />
    <Content Include="icons\cart_edit.png" />
    <Content Include="icons\cart_error.png" />
    <Content Include="icons\cart_go.png" />
    <Content Include="icons\cart_put.png" />
    <Content Include="icons\cart_remove.png" />
    <Content Include="icons\car_delete.png" />
    <Content Include="icons\cd.png" />
    <Content Include="icons\cd_add.png" />
    <Content Include="icons\cd_burn.png" />
    <Content Include="icons\cd_delete.png" />
    <Content Include="icons\cd_edit.png" />
    <Content Include="icons\cd_eject.png" />
    <Content Include="icons\cd_go.png" />
    <Content Include="icons\chart_bar.png" />
    <Content Include="icons\chart_bar_add.png" />
    <Content Include="icons\chart_bar_delete.png" />
    <Content Include="icons\chart_bar_edit.png" />
    <Content Include="icons\chart_bar_error.png" />
    <Content Include="icons\chart_bar_link.png" />
    <Content Include="icons\chart_curve.png" />
    <Content Include="icons\chart_curve_add.png" />
    <Content Include="icons\chart_curve_delete.png" />
    <Content Include="icons\chart_curve_edit.png" />
    <Content Include="icons\chart_curve_error.png" />
    <Content Include="icons\chart_curve_go.png" />
    <Content Include="icons\chart_curve_link.png" />
    <Content Include="icons\chart_line.png" />
    <Content Include="icons\chart_line_add.png" />
    <Content Include="icons\chart_line_delete.png" />
    <Content Include="icons\chart_line_edit.png" />
    <Content Include="icons\chart_line_error.png" />
    <Content Include="icons\chart_line_link.png" />
    <Content Include="icons\chart_organisation.png" />
    <Content Include="icons\chart_organisation_add.png" />
    <Content Include="icons\chart_organisation_delete.png" />
    <Content Include="icons\chart_pie.png" />
    <Content Include="icons\chart_pie_add.png" />
    <Content Include="icons\chart_pie_delete.png" />
    <Content Include="icons\chart_pie_edit.png" />
    <Content Include="icons\chart_pie_error.png" />
    <Content Include="icons\chart_pie_link.png" />
    <Content Include="icons\clock.png" />
    <Content Include="icons\clock_add.png" />
    <Content Include="icons\clock_delete.png" />
    <Content Include="icons\clock_edit.png" />
    <Content Include="icons\clock_error.png" />
    <Content Include="icons\clock_go.png" />
    <Content Include="icons\clock_link.png" />
    <Content Include="icons\clock_pause.png" />
    <Content Include="icons\clock_play.png" />
    <Content Include="icons\clock_red.png" />
    <Content Include="icons\clock_stop.png" />
    <Content Include="icons\cog.png" />
    <Content Include="icons\cog_add.png" />
    <Content Include="icons\cog_delete.png" />
    <Content Include="icons\cog_error.png" />
    <Content Include="icons\cog_go.png" />
    <Content Include="icons\coins.png" />
    <Content Include="icons\coins_add.png" />
    <Content Include="icons\coins_delete.png" />
    <Content Include="icons\color_swatch.png" />
    <Content Include="icons\color_wheel.png" />
    <Content Include="icons\comment.png" />
    <Content Include="icons\comments.png" />
    <Content Include="icons\comments_add.png" />
    <Content Include="icons\comments_delete.png" />
    <Content Include="icons\comment_add.png" />
    <Content Include="icons\comment_delete.png" />
    <Content Include="icons\comment_edit.png" />
    <Content Include="icons\compress.png" />
    <Content Include="icons\computer.png" />
    <Content Include="icons\computer_delete.png" />
    <Content Include="icons\computer_edit.png" />
    <Content Include="icons\computer_error.png" />
    <Content Include="icons\computer_go.png" />
    <Content Include="icons\computer_key.png" />
    <Content Include="icons\computer_link.png" />
    <Content Include="icons\connect.png" />
    <Content Include="icons\contrast.png" />
    <Content Include="icons\contrast_decrease.png" />
    <Content Include="icons\contrast_high.png" />
    <Content Include="icons\contrast_increase.png" />
    <Content Include="icons\contrast_low.png" />
    <Content Include="icons\controller.png" />
    <Content Include="icons\controller_add.png" />
    <Content Include="icons\controller_delete.png" />
    <Content Include="icons\controller_error.png" />
    <Content Include="icons\control_eject.png" />
    <Content Include="icons\control_eject_blue.png" />
    <Content Include="icons\control_end.png" />
    <Content Include="icons\control_end_blue.png" />
    <Content Include="icons\control_equalizer.png" />
    <Content Include="icons\control_equalizer_blue.png" />
    <Content Include="icons\control_fastforward.png" />
    <Content Include="icons\control_fastforward_blue.png" />
    <Content Include="icons\control_pause.png" />
    <Content Include="icons\control_pause_blue.png" />
    <Content Include="icons\control_play.png" />
    <Content Include="icons\control_play_blue.png" />
    <Content Include="icons\control_repeat.png" />
    <Content Include="icons\control_repeat_blue.png" />
    <Content Include="icons\control_rewind.png" />
    <Content Include="icons\control_rewind_blue.png" />
    <Content Include="icons\control_start.png" />
    <Content Include="icons\control_start_blue.png" />
    <Content Include="icons\control_stop.png" />
    <Content Include="icons\control_stop_blue.png" />
    <Content Include="icons\creditcards.png" />
    <Content Include="icons\cross.png" />
    <Content Include="icons\css.png" />
    <Content Include="icons\css_add.png" />
    <Content Include="icons\css_delete.png" />
    <Content Include="icons\css_go.png" />
    <Content Include="icons\css_valid.png" />
    <Content Include="icons\cup.png" />
    <Content Include="icons\cup_add.png" />
    <Content Include="icons\cup_delete.png" />
    <Content Include="icons\cup_edit.png" />
    <Content Include="icons\cup_error.png" />
    <Content Include="icons\cup_go.png" />
    <Content Include="icons\cup_key.png" />
    <Content Include="icons\cup_link.png" />
    <Content Include="icons\cursor.png" />
    <Content Include="icons\cut.png" />
    <Content Include="icons\cut_red.png" />
    <Content Include="icons\database.png" />
    <Content Include="icons\database_add.png" />
    <Content Include="icons\database_connect.png" />
    <Content Include="icons\database_delete.png" />
    <Content Include="icons\database_edit.png" />
    <Content Include="icons\database_error.png" />
    <Content Include="icons\database_gear.png" />
    <Content Include="icons\database_go.png" />
    <Content Include="icons\database_key.png" />
    <Content Include="icons\database_lightning.png" />
    <Content Include="icons\database_link.png" />
    <Content Include="icons\database_refresh.png" />
    <Content Include="icons\database_save.png" />
    <Content Include="icons\database_table.png" />
    <Content Include="icons\date.png" />
    <Content Include="icons\date_add.png" />
    <Content Include="icons\date_delete.png" />
    <Content Include="icons\date_edit.png" />
    <Content Include="icons\date_error.png" />
    <Content Include="icons\date_go.png" />
    <Content Include="icons\date_link.png" />
    <Content Include="icons\date_magnify.png" />
    <Content Include="icons\date_next.png" />
    <Content Include="icons\date_previous.png" />
    <Content Include="icons\disconnect.png" />
    <Content Include="icons\disk_multiple.png" />
    <Content Include="icons\door.png" />
    <Content Include="icons\door_in.png" />
    <Content Include="icons\door_open.png" />
    <Content Include="icons\door_out.png" />
    <Content Include="icons\drink.png" />
    <Content Include="icons\drink_empty.png" />
    <Content Include="icons\drive.png" />
    <Content Include="icons\drive_add.png" />
    <Content Include="icons\drive_burn.png" />
    <Content Include="icons\drive_cd.png" />
    <Content Include="icons\drive_cd_empty.png" />
    <Content Include="icons\drive_delete.png" />
    <Content Include="icons\drive_disk.png" />
    <Content Include="icons\drive_edit.png" />
    <Content Include="icons\drive_error.png" />
    <Content Include="icons\drive_go.png" />
    <Content Include="icons\drive_key.png" />
    <Content Include="icons\drive_link.png" />
    <Content Include="icons\drive_magnify.png" />
    <Content Include="icons\drive_network.png" />
    <Content Include="icons\drive_rename.png" />
    <Content Include="icons\drive_user.png" />
    <Content Include="icons\drive_web.png" />
    <Content Include="icons\dvd.png" />
    <Content Include="icons\dvd_add.png" />
    <Content Include="icons\dvd_delete.png" />
    <Content Include="icons\dvd_edit.png" />
    <Content Include="icons\dvd_error.png" />
    <Content Include="icons\dvd_go.png" />
    <Content Include="icons\dvd_key.png" />
    <Content Include="icons\dvd_link.png" />
    <Content Include="icons\email.png" />
    <Content Include="icons\email_add.png" />
    <Content Include="icons\email_attach.png" />
    <Content Include="icons\email_delete.png" />
    <Content Include="icons\email_edit.png" />
    <Content Include="icons\email_error.png" />
    <Content Include="icons\email_go.png" />
    <Content Include="icons\email_link.png" />
    <Content Include="icons\email_open.png" />
    <Content Include="icons\email_open_image.png" />
    <Content Include="icons\emoticon_grin.png" />
    <Content Include="icons\emoticon_happy.png" />
    <Content Include="icons\emoticon_smile.png" />
    <Content Include="icons\emoticon_wink.png" />
    <Content Include="icons\error.png" />
    <Content Include="icons\error_add.png" />
    <Content Include="icons\error_delete.png" />
    <Content Include="icons\error_go.png" />
    <Content Include="icons\exclamation.png" />
    <Content Include="icons\eye.png" />
    <Content Include="icons\feed.png" />
    <Content Include="icons\feed_add.png" />
    <Content Include="icons\feed_delete.png" />
    <Content Include="icons\feed_disk.png" />
    <Content Include="icons\feed_edit.png" />
    <Content Include="icons\feed_error.png" />
    <Content Include="icons\feed_go.png" />
    <Content Include="icons\feed_key.png" />
    <Content Include="icons\feed_link.png" />
    <Content Include="icons\feed_magnify.png" />
    <Content Include="icons\female.png" />
    <Content Include="icons\film.png" />
    <Content Include="icons\film_add.png" />
    <Content Include="icons\film_delete.png" />
    <Content Include="icons\film_edit.png" />
    <Content Include="icons\film_error.png" />
    <Content Include="icons\film_go.png" />
    <Content Include="icons\film_key.png" />
    <Content Include="icons\film_link.png" />
    <Content Include="icons\film_save.png" />
    <Content Include="icons\find.png" />
    <Content Include="icons\flags\ad.png" />
    <Content Include="icons\flags\ae.png" />
    <Content Include="icons\flags\af.png" />
    <Content Include="icons\flags\ag.png" />
    <Content Include="icons\flags\ai.png" />
    <Content Include="icons\flags\al.png" />
    <Content Include="icons\flags\am.png" />
    <Content Include="icons\flags\an.png" />
    <Content Include="icons\flags\ao.png" />
    <Content Include="icons\flags\ar.png" />
    <Content Include="icons\flags\as.png" />
    <Content Include="icons\flags\at.png" />
    <Content Include="icons\flags\au.png" />
    <Content Include="icons\flags\aw.png" />
    <Content Include="icons\flags\ax.png" />
    <Content Include="icons\flags\az.png" />
    <Content Include="icons\flags\ba.png" />
    <Content Include="icons\flags\bb.png" />
    <Content Include="icons\flags\bd.png" />
    <Content Include="icons\flags\be.png" />
    <Content Include="icons\flags\bf.png" />
    <Content Include="icons\flags\bg.png" />
    <Content Include="icons\flags\bh.png" />
    <Content Include="icons\flags\bi.png" />
    <Content Include="icons\flags\bj.png" />
    <Content Include="icons\flags\bm.png" />
    <Content Include="icons\flags\bn.png" />
    <Content Include="icons\flags\bo.png" />
    <Content Include="icons\flags\br.png" />
    <Content Include="icons\flags\bs.png" />
    <Content Include="icons\flags\bt.png" />
    <Content Include="icons\flags\bv.png" />
    <Content Include="icons\flags\bw.png" />
    <Content Include="icons\flags\by.png" />
    <Content Include="icons\flags\bz.png" />
    <Content Include="icons\flags\ca.png" />
    <Content Include="icons\flags\cc.png" />
    <Content Include="icons\flags\cd.png" />
    <Content Include="icons\flags\cf.png" />
    <Content Include="icons\flags\cg.png" />
    <Content Include="icons\flags\ch.png" />
    <Content Include="icons\flags\ci.png" />
    <Content Include="icons\flags\ck.png" />
    <Content Include="icons\flags\cl.png" />
    <Content Include="icons\flags\cm.png" />
    <Content Include="icons\flags\cn.png" />
    <Content Include="icons\flags\co.png" />
    <Content Include="icons\flags\cr.png" />
    <Content Include="icons\flags\cs.png" />
    <Content Include="icons\flags\ct.png" />
    <Content Include="icons\flags\cu.png" />
    <Content Include="icons\flags\cv.png" />
    <Content Include="icons\flags\cx.png" />
    <Content Include="icons\flags\cy.png" />
    <Content Include="icons\flags\cz.png" />
    <Content Include="icons\flags\de.png" />
    <Content Include="icons\flags\defaulted.png" />
    <Content Include="icons\flags\dj.png" />
    <Content Include="icons\flags\dk.png" />
    <Content Include="icons\flags\dm.png" />
    <Content Include="icons\flags\do.png" />
    <Content Include="icons\flags\dz.png" />
    <Content Include="icons\flags\ec.png" />
    <Content Include="icons\flags\ee.png" />
    <Content Include="icons\flags\eg.png" />
    <Content Include="icons\flags\eh.png" />
    <Content Include="icons\flags\er.png" />
    <Content Include="icons\flags\es.png" />
    <Content Include="icons\flags\et.png" />
    <Content Include="icons\flags\eu.png" />
    <Content Include="icons\flags\fi.png" />
    <Content Include="icons\flags\fj.png" />
    <Content Include="icons\flags\fk.png" />
    <Content Include="icons\flags\fm.png" />
    <Content Include="icons\flags\fo.png" />
    <Content Include="icons\flags\fr.png" />
    <Content Include="icons\flags\ga.png" />
    <Content Include="icons\flags\gb.png" />
    <Content Include="icons\flags\gd.png" />
    <Content Include="icons\flags\ge.png" />
    <Content Include="icons\flags\gf.png" />
    <Content Include="icons\flags\gh.png" />
    <Content Include="icons\flags\gi.png" />
    <Content Include="icons\flags\gl.png" />
    <Content Include="icons\flags\gm.png" />
    <Content Include="icons\flags\gn.png" />
    <Content Include="icons\flags\gp.png" />
    <Content Include="icons\flags\gq.png" />
    <Content Include="icons\flags\gr.png" />
    <Content Include="icons\flags\gs.png" />
    <Content Include="icons\flags\gt.png" />
    <Content Include="icons\flags\gu.png" />
    <Content Include="icons\flags\gw.png" />
    <Content Include="icons\flags\gy.png" />
    <Content Include="icons\flags\hk.png" />
    <Content Include="icons\flags\hm.png" />
    <Content Include="icons\flags\hn.png" />
    <Content Include="icons\flags\hr.png" />
    <Content Include="icons\flags\ht.png" />
    <Content Include="icons\flags\hu.png" />
    <Content Include="icons\flags\id.png" />
    <Content Include="icons\flags\ie.png" />
    <Content Include="icons\flags\il.png" />
    <Content Include="icons\flags\in.png" />
    <Content Include="icons\flags\io.png" />
    <Content Include="icons\flags\iq.png" />
    <Content Include="icons\flags\ir.png" />
    <Content Include="icons\flags\is.png" />
    <Content Include="icons\flags\it.png" />
    <Content Include="icons\flags\jm.png" />
    <Content Include="icons\flags\jo.png" />
    <Content Include="icons\flags\jp.png" />
    <Content Include="icons\flags\ke.png" />
    <Content Include="icons\flags\kg.png" />
    <Content Include="icons\flags\kh.png" />
    <Content Include="icons\flags\ki.png" />
    <Content Include="icons\flags\km.png" />
    <Content Include="icons\flags\kn.png" />
    <Content Include="icons\flags\kp.png" />
    <Content Include="icons\flags\kr.png" />
    <Content Include="icons\flags\kw.png" />
    <Content Include="icons\flags\ky.png" />
    <Content Include="icons\flags\kz.png" />
    <Content Include="icons\flags\la.png" />
    <Content Include="icons\flags\lb.png" />
    <Content Include="icons\flags\lc.png" />
    <Content Include="icons\flags\li.png" />
    <Content Include="icons\flags\lk.png" />
    <Content Include="icons\flags\lr.png" />
    <Content Include="icons\flags\ls.png" />
    <Content Include="icons\flags\lt.png" />
    <Content Include="icons\flags\lu.png" />
    <Content Include="icons\flags\lv.png" />
    <Content Include="icons\flags\ly.png" />
    <Content Include="icons\flags\ma.png" />
    <Content Include="icons\flags\mc.png" />
    <Content Include="icons\flags\md.png" />
    <Content Include="icons\flags\me.png" />
    <Content Include="icons\flags\mg.png" />
    <Content Include="icons\flags\mh.png" />
    <Content Include="icons\flags\mk.png" />
    <Content Include="icons\flags\ml.png" />
    <Content Include="icons\flags\mm.png" />
    <Content Include="icons\flags\mn.png" />
    <Content Include="icons\flags\mo.png" />
    <Content Include="icons\flags\mp.png" />
    <Content Include="icons\flags\mq.png" />
    <Content Include="icons\flags\mr.png" />
    <Content Include="icons\flags\ms.png" />
    <Content Include="icons\flags\mt.png" />
    <Content Include="icons\flags\mu.png" />
    <Content Include="icons\flags\mv.png" />
    <Content Include="icons\flags\mw.png" />
    <Content Include="icons\flags\mx.png" />
    <Content Include="icons\flags\my.png" />
    <Content Include="icons\flags\mz.png" />
    <Content Include="icons\flags\na.png" />
    <Content Include="icons\flags\nc.png" />
    <Content Include="icons\flags\ne.png" />
    <Content Include="icons\flags\nf.png" />
    <Content Include="icons\flags\ng.png" />
    <Content Include="icons\flags\ni.png" />
    <Content Include="icons\flags\nl.png" />
    <Content Include="icons\flags\noimagedots.png" />
    <Content Include="icons\flags\no.png" />
    <Content Include="icons\flags\np.png" />
    <Content Include="icons\flags\nr.png" />
    <Content Include="icons\flags\nu.png" />
    <Content Include="icons\flags\nz.png" />
    <Content Include="icons\flags\om.png" />
    <Content Include="icons\flags\pa.png" />
    <Content Include="icons\flags\pe.png" />
    <Content Include="icons\flags\pf.png" />
    <Content Include="icons\flags\pg.png" />
    <Content Include="icons\flags\ph.png" />
    <Content Include="icons\flags\pk.png" />
    <Content Include="icons\flags\pl.png" />
    <Content Include="icons\flags\pm.png" />
    <Content Include="icons\flags\pn.png" />
    <Content Include="icons\flags\pr.png" />
    <Content Include="icons\flags\ps.png" />
    <Content Include="icons\flags\pt.png" />
    <Content Include="icons\flags\pw.png" />
    <Content Include="icons\flags\py.png" />
    <Content Include="icons\flags\qa.png" />
    <Content Include="icons\flags\re.png" />
    <Content Include="icons\flags\ro.png" />
    <Content Include="icons\flags\rs.png" />
    <Content Include="icons\flags\ru.png" />
    <Content Include="icons\flags\rw.png" />
    <Content Include="icons\flags\sa.png" />
    <Content Include="icons\flags\sb.png" />
    <Content Include="icons\flags\sc.png" />
    <Content Include="icons\flags\sd.png" />
    <Content Include="icons\flags\se.png" />
    <Content Include="icons\flags\sg.png" />
    <Content Include="icons\flags\sh.png" />
    <Content Include="icons\flags\si.png" />
    <Content Include="icons\flags\sj.png" />
    <Content Include="icons\flags\sk.png" />
    <Content Include="icons\flags\sl.png" />
    <Content Include="icons\flags\sm.png" />
    <Content Include="icons\flags\sn.png" />
    <Content Include="icons\flags\so.png" />
    <Content Include="icons\flags\sr.png" />
    <Content Include="icons\flags\st.png" />
    <Content Include="icons\flags\sv.png" />
    <Content Include="icons\flags\sy.png" />
    <Content Include="icons\flags\sz.png" />
    <Content Include="icons\flags\tc.png" />
    <Content Include="icons\flags\td.png" />
    <Content Include="icons\flags\tf.png" />
    <Content Include="icons\flags\tg.png" />
    <Content Include="icons\flags\th.png" />
    <Content Include="icons\flags\tj.png" />
    <Content Include="icons\flags\tk.png" />
    <Content Include="icons\flags\tl.png" />
    <Content Include="icons\flags\tm.png" />
    <Content Include="icons\flags\tn.png" />
    <Content Include="icons\flags\to.png" />
    <Content Include="icons\flags\tr.png" />
    <Content Include="icons\flags\tt.png" />
    <Content Include="icons\flags\tv.png" />
    <Content Include="icons\flags\tw.png" />
    <Content Include="icons\flags\tz.png" />
    <Content Include="icons\flags\ua.png" />
    <Content Include="icons\flags\ug.png" />
    <Content Include="icons\flags\um.png" />
    <Content Include="icons\flags\us.png" />
    <Content Include="icons\flags\uy.png" />
    <Content Include="icons\flags\uz.png" />
    <Content Include="icons\flags\va.png" />
    <Content Include="icons\flags\vc.png" />
    <Content Include="icons\flags\ve.png" />
    <Content Include="icons\flags\vg.png" />
    <Content Include="icons\flags\vi.png" />
    <Content Include="icons\flags\vn.png" />
    <Content Include="icons\flags\vu.png" />
    <Content Include="icons\flags\wf.png" />
    <Content Include="icons\flags\ws.png" />
    <Content Include="icons\flags\xe.png" />
    <Content Include="icons\flags\xs.png" />
    <Content Include="icons\flags\xw.png" />
    <Content Include="icons\flags\ye.png" />
    <Content Include="icons\flags\yt.png" />
    <Content Include="icons\flags\za.png" />
    <Content Include="icons\flags\zm.png" />
    <Content Include="icons\flags\zw.png" />
    <Content Include="icons\flag_blue.png" />
    <Content Include="icons\flag_green.png" />
    <Content Include="icons\flag_orange.png" />
    <Content Include="icons\flag_pink.png" />
    <Content Include="icons\flag_purple.png" />
    <Content Include="icons\flag_red.png" />
    <Content Include="icons\flag_yellow.png" />
    <Content Include="icons\folder.png" />
    <Content Include="icons\folder_add.png" />
    <Content Include="icons\folder_bell.png" />
    <Content Include="icons\folder_brick.png" />
    <Content Include="icons\folder_bug.png" />
    <Content Include="icons\folder_camera.png" />
    <Content Include="icons\folder_database.png" />
    <Content Include="icons\folder_delete.png" />
    <Content Include="icons\folder_edit.png" />
    <Content Include="icons\folder_error.png" />
    <Content Include="icons\folder_explore.png" />
    <Content Include="icons\folder_feed.png" />
    <Content Include="icons\folder_find.png" />
    <Content Include="icons\folder_go.png" />
    <Content Include="icons\folder_heart.png" />
    <Content Include="icons\folder_image.png" />
    <Content Include="icons\folder_key.png" />
    <Content Include="icons\folder_lightbulb.png" />
    <Content Include="icons\folder_link.png" />
    <Content Include="icons\folder_magnify.png" />
    <Content Include="icons\folder_page_white.png" />
    <Content Include="icons\folder_palette.png" />
    <Content Include="icons\folder_picture.png" />
    <Content Include="icons\folder_star.png" />
    <Content Include="icons\folder_table.png" />
    <Content Include="icons\folder_user.png" />
    <Content Include="icons\folder_wrench.png" />
    <Content Include="icons\font.png" />
    <Content Include="icons\font_add.png" />
    <Content Include="icons\font_delete.png" />
    <Content Include="icons\font_go.png" />
    <Content Include="icons\group.png" />
    <Content Include="icons\group_add.png" />
    <Content Include="icons\group_delete.png" />
    <Content Include="icons\group_edit.png" />
    <Content Include="icons\group_error.png" />
    <Content Include="icons\group_gear.png" />
    <Content Include="icons\group_go.png" />
    <Content Include="icons\group_key.png" />
    <Content Include="icons\group_link.png" />
    <Content Include="icons\heart.png" />
    <Content Include="icons\heart_add.png" />
    <Content Include="icons\heart_delete.png" />
    <Content Include="icons\help.png" />
    <Content Include="icons\HeroLab_16.png" />
    <Content Include="icons\hourglass.png" />
    <Content Include="icons\hourglass_add.png" />
    <Content Include="icons\hourglass_delete.png" />
    <Content Include="icons\hourglass_go.png" />
    <Content Include="icons\hourglass_link.png" />
    <Content Include="icons\house_go.png" />
    <Content Include="icons\house_link.png" />
    <Content Include="icons\html.png" />
    <Content Include="icons\html_add.png" />
    <Content Include="icons\html_delete.png" />
    <Content Include="icons\html_go.png" />
    <Content Include="icons\html_valid.png" />
    <Content Include="icons\icons8-discord-16.png" />
    <Content Include="icons\image.png" />
    <Content Include="icons\images.png" />
    <Content Include="icons\image_add.png" />
    <Content Include="icons\image_delete.png" />
    <Content Include="icons\image_edit.png" />
    <Content Include="icons\image_link.png" />
    <Content Include="icons\information.png" />
    <Content Include="icons\ipod.png" />
    <Content Include="icons\ipod_cast.png" />
    <Content Include="icons\ipod_cast_add.png" />
    <Content Include="icons\ipod_cast_delete.png" />
    <Content Include="icons\ipod_sound.png" />
    <Content Include="icons\joystick.png" />
    <Content Include="icons\joystick_add.png" />
    <Content Include="icons\joystick_delete.png" />
    <Content Include="icons\joystick_error.png" />
    <Content Include="icons\key.png" />
    <Content Include="icons\keyboard.png" />
    <Content Include="icons\keyboard_add.png" />
    <Content Include="icons\keyboard_delete.png" />
    <Content Include="icons\keyboard_magnify.png" />
    <Content Include="icons\key_add.png" />
    <Content Include="icons\key_delete.png" />
    <Content Include="icons\key_go.png" />
    <Content Include="icons\layers.png" />
    <Content Include="icons\layout.png" />
    <Content Include="icons\layout_add.png" />
    <Content Include="icons\layout_content.png" />
    <Content Include="icons\layout_delete.png" />
    <Content Include="icons\layout_edit.png" />
    <Content Include="icons\layout_error.png" />
    <Content Include="icons\layout_header.png" />
    <Content Include="icons\layout_link.png" />
    <Content Include="icons\layout_sidebar.png" />
    <Content Include="icons\lightbulb.png" />
    <Content Include="icons\lightbulb_add.png" />
    <Content Include="icons\lightbulb_delete.png" />
    <Content Include="icons\lightbulb_off.png" />
    <Content Include="icons\lightning.png" />
    <Content Include="icons\lightning_add.png" />
    <Content Include="icons\lightning_delete.png" />
    <Content Include="icons\lightning_go.png" />
    <Content Include="icons\link_break.png" />
    <Content Include="icons\link_edit.png" />
    <Content Include="icons\link_error.png" />
    <Content Include="icons\lock.png" />
    <Content Include="icons\lock_add.png" />
    <Content Include="icons\lock_break.png" />
    <Content Include="icons\lock_delete.png" />
    <Content Include="icons\lock_edit.png" />
    <Content Include="icons\lock_go.png" />
    <Content Include="icons\lock_open.png" />
    <Content Include="icons\lorry.png" />
    <Content Include="icons\lorry_add.png" />
    <Content Include="icons\lorry_delete.png" />
    <Content Include="icons\lorry_error.png" />
    <Content Include="icons\lorry_flatbed.png" />
    <Content Include="icons\lorry_go.png" />
    <Content Include="icons\lorry_link.png" />
    <Content Include="icons\magifier_zoom_out.png" />
    <Content Include="icons\magnifier.png" />
    <Content Include="icons\magnifier_zoom_in.png" />
    <Content Include="icons\male.png" />
    <Content Include="icons\map.png" />
    <Content Include="icons\map_add.png" />
    <Content Include="icons\map_delete.png" />
    <Content Include="icons\map_edit.png" />
    <Content Include="icons\map_go.png" />
    <Content Include="icons\map_magnify.png" />
    <Content Include="icons\medal_bronze_1.png" />
    <Content Include="icons\medal_bronze_2.png" />
    <Content Include="icons\medal_bronze_3.png" />
    <Content Include="icons\medal_bronze_add.png" />
    <Content Include="icons\medal_bronze_delete.png" />
    <Content Include="icons\medal_gold_1.png" />
    <Content Include="icons\medal_gold_2.png" />
    <Content Include="icons\medal_gold_3.png" />
    <Content Include="icons\medal_gold_delete.png" />
    <Content Include="icons\medal_silver_1.png" />
    <Content Include="icons\medal_silver_2.png" />
    <Content Include="icons\medal_silver_3.png" />
    <Content Include="icons\medal_silver_add.png" />
    <Content Include="icons\medal_silver_delete.png" />
    <Content Include="icons\money.png" />
    <Content Include="icons\money_add.png" />
    <Content Include="icons\money_delete.png" />
    <Content Include="icons\money_dollar.png" />
    <Content Include="icons\money_euro.png" />
    <Content Include="icons\money_pound.png" />
    <Content Include="icons\money_yen.png" />
    <Content Include="icons\monitor.png" />
    <Content Include="icons\monitor_add.png" />
    <Content Include="icons\monitor_delete.png" />
    <Content Include="icons\monitor_edit.png" />
    <Content Include="icons\monitor_error.png" />
    <Content Include="icons\monitor_go.png" />
    <Content Include="icons\monitor_lightning.png" />
    <Content Include="icons\monitor_link.png" />
    <Content Include="icons\mouse.png" />
    <Content Include="icons\mouse_add.png" />
    <Content Include="icons\mouse_delete.png" />
    <Content Include="icons\mouse_error.png" />
    <Content Include="icons\music.png" />
    <Content Include="icons\new.png" />
    <Content Include="icons\newspaper.png" />
    <Content Include="icons\newspaper_add.png" />
    <Content Include="icons\newspaper_delete.png" />
    <Content Include="icons\newspaper_go.png" />
    <Content Include="icons\newspaper_link.png" />
    <Content Include="icons\note.png" />
    <Content Include="icons\note_add.png" />
    <Content Include="icons\note_delete.png" />
    <Content Include="icons\note_error.png" />
    <Content Include="icons\note_go.png" />
    <Content Include="icons\overlays.png" />
    <Content Include="icons\package.png" />
    <Content Include="icons\package_add.png" />
    <Content Include="icons\package_delete.png" />
    <Content Include="icons\package_go.png" />
    <Content Include="icons\package_green.png" />
    <Content Include="icons\package_link.png" />
    <Content Include="icons\page_add.png" />
    <Content Include="icons\page_attach.png" />
    <Content Include="icons\page_code.png" />
    <Content Include="icons\page_delete.png" />
    <Content Include="icons\page_edit.png" />
    <Content Include="icons\page_error.png" />
    <Content Include="icons\page_excel.png" />
    <Content Include="icons\page_find.png" />
    <Content Include="icons\page_gear.png" />
    <Content Include="icons\page_go.png" />
    <Content Include="icons\page_green.png" />
    <Content Include="icons\page_key.png" />
    <Content Include="icons\page_lightning.png" />
    <Content Include="icons\page_link.png" />
    <Content Include="icons\page_paintbrush.png" />
    <Content Include="icons\page_red.png" />
    <Content Include="icons\page_refresh.png" />
    <Content Include="icons\page_save.png" />
    <Content Include="icons\page_white.png" />
    <Content Include="icons\page_white_acrobat.png" />
    <Content Include="icons\page_white_actionscript.png" />
    <Content Include="icons\page_white_add.png" />
    <Content Include="icons\page_white_c.png" />
    <Content Include="icons\page_white_camera.png" />
    <Content Include="icons\page_white_cd.png" />
    <Content Include="icons\page_white_code.png" />
    <Content Include="icons\page_white_code_red.png" />
    <Content Include="icons\page_white_coldfusion.png" />
    <Content Include="icons\page_white_compressed.png" />
    <Content Include="icons\page_white_copy.png" />
    <Content Include="icons\page_white_cplusplus.png" />
    <Content Include="icons\page_white_csharp.png" />
    <Content Include="icons\page_white_cup.png" />
    <Content Include="icons\page_white_database.png" />
    <Content Include="icons\page_white_delete.png" />
    <Content Include="icons\page_white_dvd.png" />
    <Content Include="icons\page_white_edit.png" />
    <Content Include="icons\page_white_error.png" />
    <Content Include="icons\page_white_excel.png" />
    <Content Include="icons\page_white_find.png" />
    <Content Include="icons\page_white_flash.png" />
    <Content Include="icons\page_white_freehand.png" />
    <Content Include="icons\page_white_gear.png" />
    <Content Include="icons\page_white_get.png" />
    <Content Include="icons\page_white_go.png" />
    <Content Include="icons\page_white_h.png" />
    <Content Include="icons\page_white_horizontal.png" />
    <Content Include="icons\page_white_key.png" />
    <Content Include="icons\page_white_lightning.png" />
    <Content Include="icons\page_white_link.png" />
    <Content Include="icons\page_white_magnify.png" />
    <Content Include="icons\page_white_medal.png" />
    <Content Include="icons\page_white_office.png" />
    <Content Include="icons\page_white_paint.png" />
    <Content Include="icons\page_white_paintbrush.png" />
    <Content Include="icons\page_white_paste.png" />
    <Content Include="icons\page_white_php.png" />
    <Content Include="icons\page_white_picture.png" />
    <Content Include="icons\page_white_powerpoint.png" />
    <Content Include="icons\page_white_put.png" />
    <Content Include="icons\page_white_ruby.png" />
    <Content Include="icons\page_white_stack.png" />
    <Content Include="icons\page_white_star.png" />
    <Content Include="icons\page_white_swoosh.png" />
    <Content Include="icons\page_white_text.png" />
    <Content Include="icons\page_white_text_width.png" />
    <Content Include="icons\page_white_tux.png" />
    <Content Include="icons\page_white_vector.png" />
    <Content Include="icons\page_white_visualstudio.png" />
    <Content Include="icons\page_white_width.png" />
    <Content Include="icons\page_white_word.png" />
    <Content Include="icons\page_white_world.png" />
    <Content Include="icons\page_white_wrench.png" />
    <Content Include="icons\page_white_zip.png" />
    <Content Include="icons\page_word.png" />
    <Content Include="icons\page_world.png" />
    <Content Include="icons\paintbrush.png" />
    <Content Include="icons\paintcan.png" />
    <Content Include="icons\palette.png" />
    <Content Include="icons\paste_plain.png" />
    <Content Include="icons\paste_word.png" />
    <Content Include="icons\pencil_add.png" />
    <Content Include="icons\pencil_delete.png" />
    <Content Include="icons\pencil_go.png" />
    <Content Include="icons\phone.png" />
    <Content Include="icons\phone_add.png" />
    <Content Include="icons\phone_delete.png" />
    <Content Include="icons\phone_sound.png" />
    <Content Include="icons\photo.png" />
    <Content Include="icons\photos.png" />
    <Content Include="icons\photo_add.png" />
    <Content Include="icons\photo_delete.png" />
    <Content Include="icons\photo_link.png" />
    <Content Include="icons\picture.png" />
    <Content Include="icons\pictures.png" />
    <Content Include="icons\picture_add.png" />
    <Content Include="icons\picture_delete.png" />
    <Content Include="icons\picture_edit.png" />
    <Content Include="icons\picture_empty.png" />
    <Content Include="icons\picture_error.png" />
    <Content Include="icons\picture_go.png" />
    <Content Include="icons\picture_key.png" />
    <Content Include="icons\picture_link.png" />
    <Content Include="icons\picture_save.png" />
    <Content Include="icons\pilcrow.png" />
    <Content Include="icons\pill.png" />
    <Content Include="icons\pill_add.png" />
    <Content Include="icons\pill_delete.png" />
    <Content Include="icons\pill_go.png" />
    <Content Include="icons\plugin.png" />
    <Content Include="icons\plugin_delete.png" />
    <Content Include="icons\plugin_disabled.png" />
    <Content Include="icons\plugin_edit.png" />
    <Content Include="icons\plugin_error.png" />
    <Content Include="icons\plugin_go.png" />
    <Content Include="icons\plugin_link.png" />
    <Content Include="icons\printer_add.png" />
    <Content Include="icons\printer_delete.png" />
    <Content Include="icons\printer_empty.png" />
    <Content Include="icons\printer_error.png" />
    <Content Include="icons\rainbow.png" />
    <Content Include="icons\report.png" />
    <Content Include="icons\report_add.png" />
    <Content Include="icons\report_delete.png" />
    <Content Include="icons\report_disk.png" />
    <Content Include="icons\report_edit.png" />
    <Content Include="icons\report_go.png" />
    <Content Include="icons\report_key.png" />
    <Content Include="icons\report_link.png" />
    <Content Include="icons\report_magnify.png" />
    <Content Include="icons\report_picture.png" />
    <Content Include="icons\report_user.png" />
    <Content Include="icons\report_word.png" />
    <Content Include="icons\resultset_first.png" />
    <Content Include="icons\resultset_last.png" />
    <Content Include="icons\resultset_next.png" />
    <Content Include="icons\resultset_previous.png" />
    <Content Include="icons\rosette.png" />
    <Content Include="icons\rss.png" />
    <Content Include="icons\rss_add.png" />
    <Content Include="icons\rss_delete.png" />
    <Content Include="icons\rss_go.png" />
    <Content Include="icons\rss_valid.png" />
    <Content Include="icons\ruby.png" />
    <Content Include="icons\ruby_add.png" />
    <Content Include="icons\ruby_delete.png" />
    <Content Include="icons\ruby_gear.png" />
    <Content Include="icons\ruby_get.png" />
    <Content Include="icons\ruby_go.png" />
    <Content Include="icons\ruby_key.png" />
    <Content Include="icons\ruby_link.png" />
    <Content Include="icons\ruby_put.png" />
    <Content Include="icons\script.png" />
    <Content Include="icons\script_add.png" />
    <Content Include="icons\script_code.png" />
    <Content Include="icons\script_code_red.png" />
    <Content Include="icons\script_delete.png" />
    <Content Include="icons\script_edit.png" />
    <Content Include="icons\script_error.png" />
    <Content Include="icons\script_gear.png" />
    <Content Include="icons\script_go.png" />
    <Content Include="icons\script_key.png" />
    <Content Include="icons\script_lightning.png" />
    <Content Include="icons\script_link.png" />
    <Content Include="icons\script_palette.png" />
    <Content Include="icons\script_save.png" />
    <Content Include="icons\server.png" />
    <Content Include="icons\server_add.png" />
    <Content Include="icons\server_chart.png" />
    <Content Include="icons\server_compressed.png" />
    <Content Include="icons\server_connect.png" />
    <Content Include="icons\server_database.png" />
    <Content Include="icons\server_delete.png" />
    <Content Include="icons\server_edit.png" />
    <Content Include="icons\server_error.png" />
    <Content Include="icons\server_go.png" />
    <Content Include="icons\server_key.png" />
    <Content Include="icons\server_link.png" />
    <Content Include="icons\server_uncompressed.png" />
    <Content Include="icons\shading.png" />
    <Content Include="icons\shape_align_bottom.png" />
    <Content Include="icons\shape_align_center.png" />
    <Content Include="icons\shape_align_left.png" />
    <Content Include="icons\shape_align_middle.png" />
    <Content Include="icons\shape_align_right.png" />
    <Content Include="icons\shape_align_top.png" />
    <Content Include="icons\shape_flip_horizontal.png" />
    <Content Include="icons\shape_flip_vertical.png" />
    <Content Include="icons\shape_group.png" />
    <Content Include="icons\shape_handles.png" />
    <Content Include="icons\shape_move_back.png" />
    <Content Include="icons\shape_move_backwards.png" />
    <Content Include="icons\shape_move_forwards.png" />
    <Content Include="icons\shape_move_front.png" />
    <Content Include="icons\shape_rotate_anticlockwise.png" />
    <Content Include="icons\shape_rotate_clockwise.png" />
    <Content Include="icons\shape_square.png" />
    <Content Include="icons\shape_square_add.png" />
    <Content Include="icons\shape_square_delete.png" />
    <Content Include="icons\shape_square_edit.png" />
    <Content Include="icons\shape_square_error.png" />
    <Content Include="icons\shape_square_go.png" />
    <Content Include="icons\shape_square_key.png" />
    <Content Include="icons\shape_square_link.png" />
    <Content Include="icons\shape_ungroup.png" />
    <Content Include="icons\shield.png" />
    <Content Include="icons\shield_delete.png" />
    <Content Include="icons\shield_go.png" />
    <Content Include="icons\sitemap.png" />
    <Content Include="icons\sitemap_color.png" />
    <Content Include="icons\sound.png" />
    <Content Include="icons\sound_add.png" />
    <Content Include="icons\sound_delete.png" />
    <Content Include="icons\sound_low.png" />
    <Content Include="icons\sound_mute.png" />
    <Content Include="icons\sound_none.png" />
    <Content Include="icons\spellcheck.png" />
    <Content Include="icons\sport_8ball.png" />
    <Content Include="icons\sport_basketball.png" />
    <Content Include="icons\sport_football.png" />
    <Content Include="icons\sport_golf.png" />
    <Content Include="icons\sport_raquet.png" />
    <Content Include="icons\sport_shuttlecock.png" />
    <Content Include="icons\sport_soccer.png" />
    <Content Include="icons\sport_tennis.png" />
    <Content Include="icons\star.png" />
    <Content Include="icons\status_away.png" />
    <Content Include="icons\status_busy.png" />
    <Content Include="icons\status_offline.png" />
    <Content Include="icons\status_online.png" />
    <Content Include="icons\stop.png" />
    <Content Include="icons\style.png" />
    <Content Include="icons\style_add.png" />
    <Content Include="icons\style_delete.png" />
    <Content Include="icons\style_edit.png" />
    <Content Include="icons\style_go.png" />
    <Content Include="icons\sum.png" />
    <Content Include="icons\tab.png" />
    <Content Include="icons\table.png" />
    <Content Include="icons\table_add.png" />
    <Content Include="icons\table_delete.png" />
    <Content Include="icons\table_error.png" />
    <Content Include="icons\table_gear.png" />
    <Content Include="icons\table_go.png" />
    <Content Include="icons\table_key.png" />
    <Content Include="icons\table_lightning.png" />
    <Content Include="icons\table_link.png" />
    <Content Include="icons\table_multiple.png" />
    <Content Include="icons\table_refresh.png" />
    <Content Include="icons\table_relationship.png" />
    <Content Include="icons\table_row_delete.png" />
    <Content Include="icons\table_row_insert.png" />
    <Content Include="icons\table_save.png" />
    <Content Include="icons\table_sort.png" />
    <Content Include="icons\tab_add.png" />
    <Content Include="icons\tab_delete.png" />
    <Content Include="icons\tab_edit.png" />
    <Content Include="icons\tab_go.png" />
    <Content Include="icons\tag.png" />
    <Content Include="icons\tag_blue.png" />
    <Content Include="icons\tag_blue_add.png" />
    <Content Include="icons\tag_blue_delete.png" />
    <Content Include="icons\tag_blue_edit.png" />
    <Content Include="icons\tag_green.png" />
    <Content Include="icons\tag_orange.png" />
    <Content Include="icons\tag_pink.png" />
    <Content Include="icons\tag_purple.png" />
    <Content Include="icons\tag_yellow.png" />
    <Content Include="icons\telephone.png" />
    <Content Include="icons\telephone_add.png" />
    <Content Include="icons\telephone_delete.png" />
    <Content Include="icons\telephone_edit.png" />
    <Content Include="icons\telephone_error.png" />
    <Content Include="icons\telephone_go.png" />
    <Content Include="icons\telephone_key.png" />
    <Content Include="icons\telephone_link.png" />
    <Content Include="icons\television.png" />
    <Content Include="icons\television_add.png" />
    <Content Include="icons\television_delete.png" />
    <Content Include="icons\textfield.png" />
    <Content Include="icons\textfield_add.png" />
    <Content Include="icons\textfield_delete.png" />
    <Content Include="icons\textfield_key.png" />
    <Content Include="icons\textfield_rename.png" />
    <Content Include="icons\text_align_center.png" />
    <Content Include="icons\text_align_justify.png" />
    <Content Include="icons\text_align_left.png" />
    <Content Include="icons\text_align_right.png" />
    <Content Include="icons\text_allcaps.png" />
    <Content Include="icons\text_bold.png" />
    <Content Include="icons\text_columns.png" />
    <Content Include="icons\text_dropcaps.png" />
    <Content Include="icons\text_heading_1.png" />
    <Content Include="icons\text_heading_2.png" />
    <Content Include="icons\text_heading_3.png" />
    <Content Include="icons\text_heading_4.png" />
    <Content Include="icons\text_heading_5.png" />
    <Content Include="icons\text_heading_6.png" />
    <Content Include="icons\text_horizontalrule.png" />
    <Content Include="icons\text_indent.png" />
    <Content Include="icons\text_indent_remove.png" />
    <Content Include="icons\text_italic.png" />
    <Content Include="icons\text_kerning.png" />
    <Content Include="icons\text_letterspacing.png" />
    <Content Include="icons\text_letter_omega.png" />
    <Content Include="icons\text_linespacing.png" />
    <Content Include="icons\text_list_bullets.png" />
    <Content Include="icons\text_list_numbers.png" />
    <Content Include="icons\text_lowercase.png" />
    <Content Include="icons\text_padding_bottom.png" />
    <Content Include="icons\text_padding_left.png" />
    <Content Include="icons\text_padding_right.png" />
    <Content Include="icons\text_padding_top.png" />
    <Content Include="icons\text_replace.png" />
    <Content Include="icons\text_signature.png" />
    <Content Include="icons\text_smallcaps.png" />
    <Content Include="icons\text_strikethrough.png" />
    <Content Include="icons\text_subscript.png" />
    <Content Include="icons\text_superscript.png" />
    <Content Include="icons\text_underline.png" />
    <Content Include="icons\text_uppercase.png" />
    <Content Include="icons\thumb_down.png" />
    <Content Include="icons\thumb_up.png" />
    <Content Include="icons\tick.png" />
    <Content Include="icons\time.png" />
    <Content Include="icons\timeline_marker.png" />
    <Content Include="icons\time_add.png" />
    <Content Include="icons\time_delete.png" />
    <Content Include="icons\time_go.png" />
    <Content Include="icons\transmit.png" />
    <Content Include="icons\transmit_add.png" />
    <Content Include="icons\transmit_blue.png" />
    <Content Include="icons\transmit_delete.png" />
    <Content Include="icons\transmit_edit.png" />
    <Content Include="icons\transmit_error.png" />
    <Content Include="icons\transmit_go.png" />
    <Content Include="Plugins\Readme.txt">
      <CopyToOutputDirectory>PreserveNewest</CopyToOutputDirectory>
    </Content>
    <Content Include="Resources\troll.png" />
    <Content Include="icons\tux.png" />
    <Content Include="icons\user.png" />
    <Content Include="icons\user_comment.png" />
    <None Include="icons\user_delete.png" />
    <Content Include="icons\user_edit.png" />
    <Content Include="icons\user_female.png" />
    <Content Include="icons\user_gray.png" />
    <Content Include="icons\user_green.png" />
    <Content Include="icons\user_orange.png" />
    <Content Include="icons\user_red.png" />
    <Content Include="icons\user_suit.png" />
    <Content Include="icons\vcard.png" />
    <Content Include="icons\vcard_add.png" />
    <Content Include="icons\vcard_delete.png" />
    <Content Include="icons\vcard_edit.png" />
    <Content Include="icons\vector.png" />
    <Content Include="icons\vector_add.png" />
    <Content Include="icons\vector_delete.png" />
    <Content Include="icons\wand.png" />
    <Content Include="icons\weather_clouds.png" />
    <Content Include="icons\weather_cloudy.png" />
    <Content Include="icons\weather_lightning.png" />
    <Content Include="icons\weather_rain.png" />
    <Content Include="icons\weather_snow.png" />
    <Content Include="icons\weather_sun.png" />
    <Content Include="icons\webcam.png" />
    <Content Include="icons\webcam_add.png" />
    <Content Include="icons\webcam_delete.png" />
    <Content Include="icons\webcam_error.png" />
    <Content Include="icons\world.png" />
    <Content Include="icons\world_add.png" />
    <Content Include="icons\world_delete.png" />
    <Content Include="icons\world_edit.png" />
    <Content Include="icons\world_link.png" />
    <Content Include="icons\wrench.png" />
    <Content Include="icons\wrench_orange.png" />
    <Content Include="icons\xhtml.png" />
    <Content Include="icons\xhtml_add.png" />
    <Content Include="icons\xhtml_delete.png" />
    <Content Include="icons\xhtml_go.png" />
    <Content Include="icons\xhtml_valid.png" />
    <Content Include="icons\zoom.png" />
    <Content Include="icons\zoom_in.png" />
    <Content Include="icons\zoom_out.png" />
    <Content Include="lang\pt-br.xml">
      <CopyToOutputDirectory>PreserveNewest</CopyToOutputDirectory>
    </Content>
    <Content Include="lang\pt-br_data.xml">
      <CopyToOutputDirectory>PreserveNewest</CopyToOutputDirectory>
    </Content>
    <Content Include="sheets\Calendar set.xslt">
      <CopyToOutputDirectory>PreserveNewest</CopyToOutputDirectory>
    </Content>
    <Content Include="sheets\Calendar.xsl">
      <CopyToOutputDirectory>PreserveNewest</CopyToOutputDirectory>
    </Content>
    <Content Include="sheets\Commlinks set.xslt">
      <CopyToOutputDirectory>PreserveNewest</CopyToOutputDirectory>
    </Content>
    <Content Include="sheets\Commlinks.xsl">
      <CopyToOutputDirectory>PreserveNewest</CopyToOutputDirectory>
    </Content>
    <Content Include="sheets\Contacts set.xslt">
      <CopyToOutputDirectory>PreserveNewest</CopyToOutputDirectory>
    </Content>
    <Content Include="sheets\Contacts.xsl">
      <CopyToOutputDirectory>PreserveNewest</CopyToOutputDirectory>
    </Content>
    <Content Include="sheets\de-de\Dossier.xsl">
      <CopyToOutputDirectory>PreserveNewest</CopyToOutputDirectory>
    </Content>
    <Content Include="sheets\de-de\Vehicles.xsl">
      <CopyToOutputDirectory>PreserveNewest</CopyToOutputDirectory>
    </Content>
    <Content Include="sheets\de-de\Formatted Text-Only.xsl">
      <CopyToOutputDirectory>PreserveNewest</CopyToOutputDirectory>
    </Content>
    <Content Include="sheets\de-de\Calendar.xsl">
      <CopyToOutputDirectory>PreserveNewest</CopyToOutputDirectory>
    </Content>
    <Content Include="sheets\de-de\Commlinks.xsl">
      <CopyToOutputDirectory>PreserveNewest</CopyToOutputDirectory>
    </Content>
    <Content Include="sheets\de-de\Contacts.xsl">
      <CopyToOutputDirectory>PreserveNewest</CopyToOutputDirectory>
    </Content>
    <Content Include="sheets\de-de\Expenses.xsl">
      <CopyToOutputDirectory>PreserveNewest</CopyToOutputDirectory>
    </Content>
    <Content Include="sheets\de-de\Notes.xsl">
      <CopyToOutputDirectory>PreserveNewest</CopyToOutputDirectory>
    </Content>
    <Content Include="sheets\de-de\Text-Only.xsl">
      <CopyToOutputDirectory>PreserveNewest</CopyToOutputDirectory>
    </Content>
    <Content Include="sheets\de-de\Fancy Blocks.xsl">
      <CopyToOutputDirectory>PreserveNewest</CopyToOutputDirectory>
    </Content>
    <Content Include="sheets\de-de\Shadowrun 5 %28Base Skills grouped by Category%29.xsl">
      <CopyToOutputDirectory>PreserveNewest</CopyToOutputDirectory>
    </Content>
    <Content Include="sheets\de-de\Shadowrun 5 %28Core Skills grouped by Category%29.xsl">
      <CopyToOutputDirectory>PreserveNewest</CopyToOutputDirectory>
    </Content>
    <Content Include="sheets\de-de\Shadowrun 5 %28Core%29.xsl">
      <CopyToOutputDirectory>PreserveNewest</CopyToOutputDirectory>
    </Content>
    <Content Include="sheets\de-de\Shadowrun 5 %28Skills by Rating greater 0 within Category%29.xsl">
      <CopyToOutputDirectory>PreserveNewest</CopyToOutputDirectory>
    </Content>
    <Content Include="sheets\de-de\Shadowrun 5 %28Skills by Rating within Category%29.xsl">
      <CopyToOutputDirectory>PreserveNewest</CopyToOutputDirectory>
    </Content>
    <Content Include="sheets\de-de\Shadowrun 5 %28Skills grouped by Rating greater 0%29.xsl">
      <CopyToOutputDirectory>PreserveNewest</CopyToOutputDirectory>
    </Content>
    <Content Include="sheets\de-de\Shadowrun 5 %28Skills grouped by Rating%29.xsl">
      <CopyToOutputDirectory>PreserveNewest</CopyToOutputDirectory>
    </Content>
    <Content Include="sheets\de-de\Shadowrun 5 set CSS.xslt">
      <CopyToOutputDirectory>PreserveNewest</CopyToOutputDirectory>
    </Content>
    <Content Include="sheets\de-de\Shadowrun 5.xsl">
      <CopyToOutputDirectory>PreserveNewest</CopyToOutputDirectory>
    </Content>
    <Content Include="sheets\de-de\Game Master Summary.xsl">
      <CopyToOutputDirectory>PreserveNewest</CopyToOutputDirectory>
    </Content>
    <Content Include="sheets\de-de\Spirits and Sprites.xsl">
      <CopyToOutputDirectory>PreserveNewest</CopyToOutputDirectory>
    </Content>
    <Content Include="sheets\de-de\xz.language.xslt">
      <CopyToOutputDirectory>PreserveNewest</CopyToOutputDirectory>
    </Content>
    <Content Include="sheets\Dossier set.xslt">
      <CopyToOutputDirectory>PreserveNewest</CopyToOutputDirectory>
      <SubType>Designer</SubType>
    </Content>
    <Content Include="sheets\Dossier.xsl">
      <CopyToOutputDirectory>PreserveNewest</CopyToOutputDirectory>
    </Content>
    <Content Include="sheets\Expenses set.xslt">
      <CopyToOutputDirectory>PreserveNewest</CopyToOutputDirectory>
    </Content>
    <Content Include="sheets\Expenses.xsl">
      <CopyToOutputDirectory>PreserveNewest</CopyToOutputDirectory>
    </Content>
    <Content Include="sheets\Fancy Blocks set.xslt">
      <CopyToOutputDirectory>PreserveNewest</CopyToOutputDirectory>
      <SubType>Designer</SubType>
    </Content>
    <Content Include="sheets\Fancy Blocks.xsl">
      <CopyToOutputDirectory>PreserveNewest</CopyToOutputDirectory>
    </Content>
    <Content Include="sheets\Formatted Text-Only set.xslt">
      <CopyToOutputDirectory>PreserveNewest</CopyToOutputDirectory>
    </Content>
    <Content Include="sheets\Formatted Text-Only.xsl">
      <CopyToOutputDirectory>PreserveNewest</CopyToOutputDirectory>
    </Content>
    <Content Include="sheets\fr-fr\Fancy Blocks.xsl">
      <CopyToOutputDirectory>PreserveNewest</CopyToOutputDirectory>
    </Content>
    <Content Include="sheets\fr-fr\Calendar.xsl">
      <CopyToOutputDirectory>PreserveNewest</CopyToOutputDirectory>
    </Content>
    <Content Include="sheets\fr-fr\Commlinks.xsl">
      <CopyToOutputDirectory>PreserveNewest</CopyToOutputDirectory>
    </Content>
    <Content Include="sheets\fr-fr\Contacts.xsl">
      <CopyToOutputDirectory>PreserveNewest</CopyToOutputDirectory>
    </Content>
    <Content Include="sheets\fr-fr\Expenses.xsl">
      <CopyToOutputDirectory>PreserveNewest</CopyToOutputDirectory>
    </Content>
    <Content Include="sheets\fr-fr\Dossier.xsl">
      <CopyToOutputDirectory>PreserveNewest</CopyToOutputDirectory>
    </Content>
    <Content Include="sheets\fr-fr\Formatted Text-Only.xsl">
      <CopyToOutputDirectory>PreserveNewest</CopyToOutputDirectory>
    </Content>
    <Content Include="sheets\fr-fr\Notes.xsl">
      <CopyToOutputDirectory>PreserveNewest</CopyToOutputDirectory>
    </Content>
    <Content Include="sheets\fr-fr\Game Master Summary.xsl">
      <CopyToOutputDirectory>PreserveNewest</CopyToOutputDirectory>
    </Content>
    <Content Include="sheets\fr-fr\Shadowrun 5 %28Base Skills grouped by Category%29.xsl">
      <CopyToOutputDirectory>PreserveNewest</CopyToOutputDirectory>
    </Content>
    <Content Include="sheets\fr-fr\Shadowrun 5 %28Core Skills grouped by Category%29.xsl">
      <CopyToOutputDirectory>PreserveNewest</CopyToOutputDirectory>
    </Content>
    <Content Include="sheets\fr-fr\Shadowrun 5 %28Core%29.xsl">
      <CopyToOutputDirectory>PreserveNewest</CopyToOutputDirectory>
    </Content>
    <Content Include="sheets\fr-fr\Shadowrun 5 %28Skills by Rating greater 0 within Category%29.xsl">
      <CopyToOutputDirectory>PreserveNewest</CopyToOutputDirectory>
    </Content>
    <Content Include="sheets\fr-fr\Shadowrun 5 %28Skills by Rating within Category%29.xsl">
      <CopyToOutputDirectory>PreserveNewest</CopyToOutputDirectory>
    </Content>
    <Content Include="sheets\fr-fr\Shadowrun 5 %28Skills grouped by Rating greater 0%29.xsl">
      <CopyToOutputDirectory>PreserveNewest</CopyToOutputDirectory>
    </Content>
    <Content Include="sheets\fr-fr\Shadowrun 5 %28Skills grouped by Rating%29.xsl">
      <CopyToOutputDirectory>PreserveNewest</CopyToOutputDirectory>
    </Content>
    <Content Include="sheets\fr-fr\Shadowrun 5 set CSS.xslt">
      <CopyToOutputDirectory>PreserveNewest</CopyToOutputDirectory>
    </Content>
    <Content Include="sheets\fr-fr\Shadowrun 5.xsl">
      <CopyToOutputDirectory>PreserveNewest</CopyToOutputDirectory>
    </Content>
    <Content Include="sheets\fr-fr\Spirits and Sprites.xsl">
      <CopyToOutputDirectory>PreserveNewest</CopyToOutputDirectory>
    </Content>
    <Content Include="sheets\fr-fr\Text-Only.xsl">
      <CopyToOutputDirectory>PreserveNewest</CopyToOutputDirectory>
    </Content>
    <Content Include="sheets\fr-fr\Vehicles.xsl">
      <CopyToOutputDirectory>PreserveNewest</CopyToOutputDirectory>
    </Content>
    <Content Include="sheets\fr-fr\xz.language.xslt">
      <CopyToOutputDirectory>PreserveNewest</CopyToOutputDirectory>
    </Content>
    <Content Include="sheets\Game Master Summary set.xslt">
      <CopyToOutputDirectory>PreserveNewest</CopyToOutputDirectory>
    </Content>
    <Content Include="sheets\Game Master Summary.xsl">
      <CopyToOutputDirectory>PreserveNewest</CopyToOutputDirectory>
    </Content>
    <Content Include="sheets\ja-jp\Calendar.xsl">
      <CopyToOutputDirectory>PreserveNewest</CopyToOutputDirectory>
    </Content>
    <Content Include="sheets\ja-jp\Commlinks.xsl">
      <CopyToOutputDirectory>PreserveNewest</CopyToOutputDirectory>
    </Content>
    <Content Include="sheets\ja-jp\Contacts.xsl">
      <CopyToOutputDirectory>PreserveNewest</CopyToOutputDirectory>
    </Content>
    <Content Include="sheets\ja-jp\Dossier.xsl">
      <CopyToOutputDirectory>PreserveNewest</CopyToOutputDirectory>
    </Content>
    <Content Include="sheets\ja-jp\Expenses.xsl">
      <CopyToOutputDirectory>PreserveNewest</CopyToOutputDirectory>
    </Content>
    <Content Include="sheets\ja-jp\Fancy Blocks.xsl">
      <CopyToOutputDirectory>PreserveNewest</CopyToOutputDirectory>
    </Content>
    <Content Include="sheets\ja-jp\Formatted Text-Only.xsl">
      <CopyToOutputDirectory>PreserveNewest</CopyToOutputDirectory>
    </Content>
    <Content Include="sheets\ja-jp\Game Master Summary.xsl">
      <CopyToOutputDirectory>PreserveNewest</CopyToOutputDirectory>
    </Content>
    <Content Include="sheets\ja-jp\Notes.xsl">
      <CopyToOutputDirectory>PreserveNewest</CopyToOutputDirectory>
    </Content>
    <Content Include="sheets\ja-jp\Shadowrun 5 %28Base Skills grouped by Category%29.xsl">
      <CopyToOutputDirectory>PreserveNewest</CopyToOutputDirectory>
    </Content>
    <Content Include="sheets\ja-jp\Shadowrun 5 %28Core Skills grouped by Category%29.xsl">
      <CopyToOutputDirectory>PreserveNewest</CopyToOutputDirectory>
    </Content>
    <Content Include="sheets\ja-jp\Shadowrun 5 %28Core%29.xsl">
      <CopyToOutputDirectory>PreserveNewest</CopyToOutputDirectory>
    </Content>
    <Content Include="sheets\ja-jp\Shadowrun 5 %28Skills by Rating greater 0 within Category%29.xsl">
      <CopyToOutputDirectory>PreserveNewest</CopyToOutputDirectory>
    </Content>
    <Content Include="sheets\ja-jp\Shadowrun 5 %28Skills by Rating within Category%29.xsl">
      <CopyToOutputDirectory>PreserveNewest</CopyToOutputDirectory>
    </Content>
    <Content Include="sheets\ja-jp\Shadowrun 5 %28Skills grouped by Rating greater 0%29.xsl">
      <CopyToOutputDirectory>PreserveNewest</CopyToOutputDirectory>
    </Content>
    <Content Include="sheets\ja-jp\Shadowrun 5 %28Skills grouped by Rating%29.xsl">
      <CopyToOutputDirectory>PreserveNewest</CopyToOutputDirectory>
    </Content>
    <Content Include="sheets\ja-jp\Shadowrun 5 set CSS.xslt">
      <CopyToOutputDirectory>PreserveNewest</CopyToOutputDirectory>
    </Content>
    <Content Include="sheets\ja-jp\Shadowrun 5.xsl">
      <CopyToOutputDirectory>PreserveNewest</CopyToOutputDirectory>
    </Content>
    <Content Include="sheets\ja-jp\Spirits and Sprites.xsl">
      <CopyToOutputDirectory>PreserveNewest</CopyToOutputDirectory>
    </Content>
    <Content Include="sheets\ja-jp\Text-Only.xsl">
      <CopyToOutputDirectory>PreserveNewest</CopyToOutputDirectory>
    </Content>
    <Content Include="sheets\ja-jp\Vehicles.xsl">
      <CopyToOutputDirectory>PreserveNewest</CopyToOutputDirectory>
    </Content>
    <Content Include="sheets\ja-jp\xz.language.xslt">
      <CopyToOutputDirectory>PreserveNewest</CopyToOutputDirectory>
    </Content>
    <Content Include="sheets\Notes set.xslt">
      <CopyToOutputDirectory>PreserveNewest</CopyToOutputDirectory>
    </Content>
    <Content Include="sheets\Notes.xsl">
      <CopyToOutputDirectory>PreserveNewest</CopyToOutputDirectory>
    </Content>
    <Content Include="sheets\pt-br\Calendar.xsl">
      <CopyToOutputDirectory>PreserveNewest</CopyToOutputDirectory>
    </Content>
    <Content Include="sheets\pt-br\Commlinks.xsl">
      <CopyToOutputDirectory>PreserveNewest</CopyToOutputDirectory>
    </Content>
    <Content Include="sheets\pt-br\Contacts.xsl">
      <CopyToOutputDirectory>PreserveNewest</CopyToOutputDirectory>
    </Content>
    <Content Include="sheets\pt-br\Dossier.xsl">
      <CopyToOutputDirectory>PreserveNewest</CopyToOutputDirectory>
    </Content>
    <Content Include="sheets\pt-br\Expenses.xsl">
      <CopyToOutputDirectory>PreserveNewest</CopyToOutputDirectory>
    </Content>
    <Content Include="sheets\pt-br\Fancy Blocks.xsl">
      <CopyToOutputDirectory>PreserveNewest</CopyToOutputDirectory>
    </Content>
    <Content Include="sheets\pt-br\Formatted Text-Only.xsl">
      <CopyToOutputDirectory>PreserveNewest</CopyToOutputDirectory>
    </Content>
    <Content Include="sheets\pt-br\Game Master Summary.xsl">
      <CopyToOutputDirectory>PreserveNewest</CopyToOutputDirectory>
    </Content>
    <Content Include="sheets\pt-br\Notes.xsl">
      <CopyToOutputDirectory>PreserveNewest</CopyToOutputDirectory>
    </Content>
    <Content Include="sheets\pt-br\Shadowrun 5 %28Base Skills grouped by Category%29.xsl">
      <CopyToOutputDirectory>PreserveNewest</CopyToOutputDirectory>
    </Content>
    <Content Include="sheets\pt-br\Shadowrun 5 %28Core Skills grouped by Category%29.xsl">
      <CopyToOutputDirectory>PreserveNewest</CopyToOutputDirectory>
    </Content>
    <Content Include="sheets\pt-br\Shadowrun 5 %28Core%29.xsl">
      <CopyToOutputDirectory>PreserveNewest</CopyToOutputDirectory>
    </Content>
    <Content Include="sheets\pt-br\Shadowrun 5 %28Skills by Rating greater 0 within Category%29.xsl">
      <CopyToOutputDirectory>PreserveNewest</CopyToOutputDirectory>
    </Content>
    <Content Include="sheets\pt-br\Shadowrun 5 %28Skills by Rating within Category%29.xsl">
      <CopyToOutputDirectory>PreserveNewest</CopyToOutputDirectory>
    </Content>
    <Content Include="sheets\pt-br\Shadowrun 5 %28Skills grouped by Rating greater 0%29.xsl">
      <CopyToOutputDirectory>PreserveNewest</CopyToOutputDirectory>
    </Content>
    <Content Include="sheets\pt-br\Shadowrun 5 %28Skills grouped by Rating%29.xsl">
      <CopyToOutputDirectory>PreserveNewest</CopyToOutputDirectory>
    </Content>
    <Content Include="sheets\pt-br\Shadowrun 5 set CSS.xslt">
      <CopyToOutputDirectory>PreserveNewest</CopyToOutputDirectory>
    </Content>
    <Content Include="sheets\pt-br\Shadowrun 5.xsl">
      <CopyToOutputDirectory>PreserveNewest</CopyToOutputDirectory>
    </Content>
    <Content Include="sheets\pt-br\Spirits and Sprites.xsl">
      <CopyToOutputDirectory>PreserveNewest</CopyToOutputDirectory>
    </Content>
    <Content Include="sheets\pt-br\Text-Only.xsl">
      <CopyToOutputDirectory>PreserveNewest</CopyToOutputDirectory>
    </Content>
    <Content Include="sheets\pt-br\Vehicles.xsl">
      <CopyToOutputDirectory>PreserveNewest</CopyToOutputDirectory>
    </Content>
    <Content Include="sheets\pt-br\xz.language.xslt">
      <CopyToOutputDirectory>PreserveNewest</CopyToOutputDirectory>
    </Content>
    <Content Include="sheets\Shadowrun 5 %28Base Skills grouped by Category%29.xsl">
      <CopyToOutputDirectory>PreserveNewest</CopyToOutputDirectory>
    </Content>
    <Content Include="sheets\Shadowrun 5 %28Core Skills grouped by Category%29.xsl">
      <CopyToOutputDirectory>PreserveNewest</CopyToOutputDirectory>
    </Content>
    <Content Include="sheets\Shadowrun 5 %28Core%29.xsl">
      <CopyToOutputDirectory>PreserveNewest</CopyToOutputDirectory>
    </Content>
    <Content Include="sheets\Shadowrun 5 %28Skills by Rating greater 0 within Category%29.xsl">
      <CopyToOutputDirectory>PreserveNewest</CopyToOutputDirectory>
    </Content>
    <Content Include="sheets\Shadowrun 5 %28Skills by Rating within Category%29.xsl">
      <CopyToOutputDirectory>PreserveNewest</CopyToOutputDirectory>
    </Content>
    <Content Include="sheets\Shadowrun 5 %28Skills grouped by Rating greater 0%29.xsl">
      <CopyToOutputDirectory>PreserveNewest</CopyToOutputDirectory>
    </Content>
    <Content Include="sheets\Shadowrun 5 %28Skills grouped by Rating%29.xsl">
      <CopyToOutputDirectory>PreserveNewest</CopyToOutputDirectory>
    </Content>
    <Content Include="sheets\Shadowrun 5 set.xslt">
      <CopyToOutputDirectory>PreserveNewest</CopyToOutputDirectory>
      <SubType>Designer</SubType>
    </Content>
    <Content Include="sheets\Shadowrun 5.xsl">
      <CopyToOutputDirectory>PreserveNewest</CopyToOutputDirectory>
    </Content>
    <Content Include="sheets\Spirits and Sprites set.xslt">
      <CopyToOutputDirectory>PreserveNewest</CopyToOutputDirectory>
    </Content>
    <Content Include="sheets\Spirits and Sprites.xsl">
      <CopyToOutputDirectory>PreserveNewest</CopyToOutputDirectory>
    </Content>
    <Content Include="sheets\Text-Only set.xslt">
      <CopyToOutputDirectory>PreserveNewest</CopyToOutputDirectory>
    </Content>
    <Content Include="sheets\Text-Only.xsl">
      <CopyToOutputDirectory>PreserveNewest</CopyToOutputDirectory>
    </Content>
    <Content Include="sheets\Vehicles set.xslt">
      <CopyToOutputDirectory>PreserveNewest</CopyToOutputDirectory>
    </Content>
    <Content Include="sheets\Vehicles.xsl">
      <CopyToOutputDirectory>PreserveNewest</CopyToOutputDirectory>
    </Content>
    <Content Include="sheets\xs.fnx.xslt">
      <CopyToOutputDirectory>PreserveNewest</CopyToOutputDirectory>
    </Content>
    <Content Include="sheets\xs.fnxTests.xslt">
      <CopyToOutputDirectory>PreserveNewest</CopyToOutputDirectory>
    </Content>
    <Content Include="sheets\xs.SkillsGroupedAssorted.xslt">
      <CopyToOutputDirectory>PreserveNewest</CopyToOutputDirectory>
    </Content>
    <Content Include="sheets\xs.SkillsGroupedByPool.xslt">
      <CopyToOutputDirectory>PreserveNewest</CopyToOutputDirectory>
    </Content>
    <Content Include="sheets\xs.SkillsGroupedByRating.xslt">
      <CopyToOutputDirectory>PreserveNewest</CopyToOutputDirectory>
    </Content>
    <Content Include="sheets\xs.TitleName.xslt">
      <CopyToOutputDirectory>PreserveNewest</CopyToOutputDirectory>
    </Content>
    <Content Include="sheets\xt.Calendar.xslt">
      <CopyToOutputDirectory>PreserveNewest</CopyToOutputDirectory>
    </Content>
    <Content Include="sheets\xt.ComplexForms.xslt">
      <CopyToOutputDirectory>PreserveNewest</CopyToOutputDirectory>
    </Content>
    <Content Include="sheets\xt.ConditionMonitor.xslt">
      <CopyToOutputDirectory>PreserveNewest</CopyToOutputDirectory>
      <SubType>Designer</SubType>
    </Content>
    <Content Include="sheets\xt.Contacts.xslt">
      <CopyToOutputDirectory>PreserveNewest</CopyToOutputDirectory>
    </Content>
    <Content Include="sheets\xt.CritterPowers.xslt">
      <CopyToOutputDirectory>PreserveNewest</CopyToOutputDirectory>
    </Content>
    <Content Include="sheets\xt.Expenses.xslt">
      <CopyToOutputDirectory>PreserveNewest</CopyToOutputDirectory>
    </Content>
    <Content Include="sheets\Shadowrun 5 set CSS.xslt">
      <CopyToOutputDirectory>PreserveNewest</CopyToOutputDirectory>
    </Content>
    <Content Include="sheets\xt.Lifestyles.xslt">
      <CopyToOutputDirectory>PreserveNewest</CopyToOutputDirectory>
    </Content>
    <Content Include="sheets\xt.MetamagicArts.xslt">
      <CopyToOutputDirectory>PreserveNewest</CopyToOutputDirectory>
    </Content>
    <Content Include="sheets\xt.Metamagics.xslt">
      <CopyToOutputDirectory>PreserveNewest</CopyToOutputDirectory>
    </Content>
    <Content Include="sheets\xt.MovementRate.xslt">
      <CopyToOutputDirectory>PreserveNewest</CopyToOutputDirectory>
    </Content>
    <Content Include="sheets\xt.Notes.xslt">
      <CopyToOutputDirectory>PreserveNewest</CopyToOutputDirectory>
    </Content>
    <Content Include="sheets\xt.Nothing2Show.xslt">
      <CopyToOutputDirectory>PreserveNewest</CopyToOutputDirectory>
    </Content>
    <Content Include="sheets\xt.PreserveLineBreaks.xslt">
      <CopyToOutputDirectory>PreserveNewest</CopyToOutputDirectory>
    </Content>
    <Content Include="sheets\xt.Qualities.xslt">
      <CopyToOutputDirectory>PreserveNewest</CopyToOutputDirectory>
    </Content>
    <Content Include="sheets\xt.RangedWeapons.xslt">
      <CopyToOutputDirectory>PreserveNewest</CopyToOutputDirectory>
    </Content>
    <Content Include="sheets\xt.RowSummary.xslt">
      <CopyToOutputDirectory>PreserveNewest</CopyToOutputDirectory>
    </Content>
    <Content Include="sheets\xt.RuleLine.xslt">
      <CopyToOutputDirectory>PreserveNewest</CopyToOutputDirectory>
    </Content>
    <Content Include="sheets\xt.SkillCategory.xslt">
      <CopyToOutputDirectory>PreserveNewest</CopyToOutputDirectory>
    </Content>
    <Content Include="sheets\xt.SkillGroups.xslt">
      <CopyToOutputDirectory>PreserveNewest</CopyToOutputDirectory>
    </Content>
    <Content Include="sheets\xt.Skills.xslt">
      <CopyToOutputDirectory>PreserveNewest</CopyToOutputDirectory>
    </Content>
    <Content Include="sheets\xt.Spells.xslt">
      <CopyToOutputDirectory>PreserveNewest</CopyToOutputDirectory>
    </Content>
    <Content Include="sheets\xt.TableTitle.xslt">
      <CopyToOutputDirectory>PreserveNewest</CopyToOutputDirectory>
    </Content>
    <Content Include="sheets\xz.language.xslt">
      <CopyToOutputDirectory>PreserveNewest</CopyToOutputDirectory>
    </Content>
    <Content Include="sheets\zh-cn\Game Master Summary.xsl">
      <CopyToOutputDirectory>PreserveNewest</CopyToOutputDirectory>
    </Content>
    <Content Include="sheets\zh-cn\Shadowrun 5 %28Base Skills grouped by Category%29.xsl">
      <CopyToOutputDirectory>PreserveNewest</CopyToOutputDirectory>
    </Content>
    <Content Include="sheets\zh-cn\Shadowrun 5 %28Core Skills grouped by Category%29.xsl">
      <CopyToOutputDirectory>PreserveNewest</CopyToOutputDirectory>
    </Content>
    <Content Include="sheets\zh-cn\Shadowrun 5 %28Core%29.xsl">
      <CopyToOutputDirectory>PreserveNewest</CopyToOutputDirectory>
    </Content>
    <Content Include="sheets\zh-cn\Shadowrun 5 %28Skills by Rating greater 0 within Category%29.xsl">
      <CopyToOutputDirectory>PreserveNewest</CopyToOutputDirectory>
    </Content>
    <Content Include="sheets\zh-cn\Shadowrun 5 %28Skills by Rating within Category%29.xsl">
      <CopyToOutputDirectory>PreserveNewest</CopyToOutputDirectory>
    </Content>
    <Content Include="sheets\zh-cn\Shadowrun 5 %28Skills grouped by Rating greater 0%29.xsl">
      <CopyToOutputDirectory>PreserveNewest</CopyToOutputDirectory>
    </Content>
    <Content Include="sheets\zh-cn\Shadowrun 5 %28Skills grouped by Rating%29.xsl">
      <CopyToOutputDirectory>PreserveNewest</CopyToOutputDirectory>
    </Content>
    <Content Include="sheets\zh-cn\Shadowrun 5 set CSS.xslt">
      <CopyToOutputDirectory>PreserveNewest</CopyToOutputDirectory>
    </Content>
    <Content Include="sheets\zh-cn\Shadowrun 5.xsl">
      <CopyToOutputDirectory>PreserveNewest</CopyToOutputDirectory>
    </Content>
    <Content Include="sheets\zh-cn\xz.language.xslt">
      <CopyToOutputDirectory>PreserveNewest</CopyToOutputDirectory>
    </Content>
    <Content Include="sheets\zh-cn\Contacts.xsl">
      <CopyToOutputDirectory>PreserveNewest</CopyToOutputDirectory>
    </Content>
    <Content Include="sheets\zh-cn\Text-Only.xsl">
      <CopyToOutputDirectory>PreserveNewest</CopyToOutputDirectory>
    </Content>
    <Content Include="sheets\zh-cn\Notes.xsl">
      <CopyToOutputDirectory>PreserveNewest</CopyToOutputDirectory>
    </Content>
    <Content Include="sheets\zh-cn\Fancy Blocks.xsl">
      <CopyToOutputDirectory>PreserveNewest</CopyToOutputDirectory>
    </Content>
    <Content Include="sheets\zh-cn\Expenses.xsl">
      <CopyToOutputDirectory>PreserveNewest</CopyToOutputDirectory>
    </Content>
    <Content Include="sheets\zh-cn\Calendar.xsl">
      <CopyToOutputDirectory>PreserveNewest</CopyToOutputDirectory>
    </Content>
    <Content Include="sheets\zh-cn\Formatted Text-Only.xsl">
      <CopyToOutputDirectory>PreserveNewest</CopyToOutputDirectory>
    </Content>
    <Content Include="sheets\zh-cn\Dossier.xsl">
      <CopyToOutputDirectory>PreserveNewest</CopyToOutputDirectory>
    </Content>
    <Content Include="sheets\zh-cn\Commlinks.xsl">
      <CopyToOutputDirectory>PreserveNewest</CopyToOutputDirectory>
    </Content>
    <Content Include="sheets\zh-cn\Spirits and Sprites.xsl">
      <CopyToOutputDirectory>PreserveNewest</CopyToOutputDirectory>
    </Content>
    <Content Include="sheets\zh-cn\Vehicles.xsl">
      <CopyToOutputDirectory>PreserveNewest</CopyToOutputDirectory>
    </Content>
    <Content Include="wkhtmltopdf.exe">
      <CopyToOutputDirectory>PreserveNewest</CopyToOutputDirectory>
    </Content>
    <EmbeddedResource Include="Collapse.png" />
    <Content Include="data\options.xml">
      <CopyToOutputDirectory>PreserveNewest</CopyToOutputDirectory>
      <SubType>Designer</SubType>
    </Content>
    <Content Include="Properties\Contributors.tt">
      <Generator>TextTemplatingFileGenerator</Generator>
      <LastGenOutput>Contributors.cs</LastGenOutput>
    </Content>
    <Content Include="data\armor.xml">
      <CopyToOutputDirectory>PreserveNewest</CopyToOutputDirectory>
      <SubType>Designer</SubType>
    </Content>
    <Content Include="data\bioware.xml">
      <CopyToOutputDirectory>PreserveNewest</CopyToOutputDirectory>
      <SubType>Designer</SubType>
    </Content>
    <Content Include="data\books.xml">
      <CopyToOutputDirectory>PreserveNewest</CopyToOutputDirectory>
    </Content>
    <Content Include="data\complexforms.xml">
      <CopyToOutputDirectory>PreserveNewest</CopyToOutputDirectory>
    </Content>
    <Content Include="data\contacts.xml">
      <CopyToOutputDirectory>PreserveNewest</CopyToOutputDirectory>
      <SubType>Designer</SubType>
    </Content>
    <Content Include="data\critterpowers.xml">
      <CopyToOutputDirectory>PreserveNewest</CopyToOutputDirectory>
      <SubType>Designer</SubType>
    </Content>
    <Content Include="data\critters.xml">
      <CopyToOutputDirectory>PreserveNewest</CopyToOutputDirectory>
      <SubType>Designer</SubType>
    </Content>
    <Content Include="data\cyberware.xml">
      <CopyToOutputDirectory>PreserveNewest</CopyToOutputDirectory>
      <SubType>Designer</SubType>
    </Content>
    <Content Include="data\drugcomponents.xml">
      <CopyToOutputDirectory>PreserveNewest</CopyToOutputDirectory>
    </Content>
    <Content Include="data\echoes.xml">
      <CopyToOutputDirectory>PreserveNewest</CopyToOutputDirectory>
      <SubType>Designer</SubType>
    </Content>
    <Content Include="data\gameplayoptions.xml">
      <CopyToOutputDirectory>PreserveNewest</CopyToOutputDirectory>
    </Content>
    <Content Include="data\gear.xml">
      <CopyToOutputDirectory>PreserveNewest</CopyToOutputDirectory>
      <SubType>Designer</SubType>
    </Content>
    <Content Include="data\improvements.xml">
      <CopyToOutputDirectory>PreserveNewest</CopyToOutputDirectory>
      <SubType>Designer</SubType>
    </Content>
    <Content Include="data\licenses.xml">
      <CopyToOutputDirectory>PreserveNewest</CopyToOutputDirectory>
      <SubType>Designer</SubType>
    </Content>
    <Content Include="data\lifemodules.xml">
      <CopyToOutputDirectory>PreserveNewest</CopyToOutputDirectory>
      <SubType>Designer</SubType>
    </Content>
    <Content Include="data\lifestyles.xml">
      <CopyToOutputDirectory>PreserveNewest</CopyToOutputDirectory>
      <SubType>Designer</SubType>
    </Content>
    <Content Include="data\martialarts.xml">
      <CopyToOutputDirectory>PreserveNewest</CopyToOutputDirectory>
      <SubType>Designer</SubType>
    </Content>
    <Content Include="data\mentors.xml">
      <CopyToOutputDirectory>PreserveNewest</CopyToOutputDirectory>
      <SubType>Designer</SubType>
    </Content>
    <Content Include="data\metamagic.xml">
      <CopyToOutputDirectory>PreserveNewest</CopyToOutputDirectory>
      <SubType>Designer</SubType>
    </Content>
    <Content Include="data\metatypes.xml">
      <CopyToOutputDirectory>PreserveNewest</CopyToOutputDirectory>
      <SubType>Designer</SubType>
    </Content>
    <Content Include="data\packs.xml">
      <CopyToOutputDirectory>PreserveNewest</CopyToOutputDirectory>
      <SubType>Designer</SubType>
    </Content>
    <Content Include="data\paragons.xml">
      <CopyToOutputDirectory>PreserveNewest</CopyToOutputDirectory>
      <SubType>Designer</SubType>
    </Content>
    <Content Include="data\powers.xml">
      <CopyToOutputDirectory>PreserveNewest</CopyToOutputDirectory>
      <SubType>Designer</SubType>
    </Content>
    <Content Include="data\priorities.xml">
      <CopyToOutputDirectory>PreserveNewest</CopyToOutputDirectory>
      <SubType>Designer</SubType>
    </Content>
    <Content Include="data\programs.xml">
      <CopyToOutputDirectory>PreserveNewest</CopyToOutputDirectory>
      <SubType>Designer</SubType>
    </Content>
    <Content Include="data\qualities.xml">
      <CopyToOutputDirectory>PreserveNewest</CopyToOutputDirectory>
      <SubType>Designer</SubType>
    </Content>
    <Content Include="data\ranges.xml">
      <CopyToOutputDirectory>PreserveNewest</CopyToOutputDirectory>
      <SubType>Designer</SubType>
    </Content>
    <Content Include="data\skills.xml">
      <CopyToOutputDirectory>PreserveNewest</CopyToOutputDirectory>
      <SubType>Designer</SubType>
    </Content>
    <Content Include="data\spells.xml">
      <CopyToOutputDirectory>PreserveNewest</CopyToOutputDirectory>
      <SubType>Designer</SubType>
    </Content>
    <Content Include="data\spiritpowers.xml">
      <CopyToOutputDirectory>PreserveNewest</CopyToOutputDirectory>
      <SubType>Designer</SubType>
    </Content>
    <Content Include="data\streams.xml">
      <CopyToOutputDirectory>PreserveNewest</CopyToOutputDirectory>
      <SubType>Designer</SubType>
    </Content>
    <Content Include="data\traditions.xml">
      <CopyToOutputDirectory>PreserveNewest</CopyToOutputDirectory>
      <SubType>Designer</SubType>
    </Content>
    <Content Include="data\vehicles.xml">
      <CopyToOutputDirectory>PreserveNewest</CopyToOutputDirectory>
      <SubType>Designer</SubType>
    </Content>
    <Content Include="data\vessels.xml">
      <CopyToOutputDirectory>PreserveNewest</CopyToOutputDirectory>
      <SubType>Designer</SubType>
    </Content>
    <Content Include="data\weapons.xml">
      <CopyToOutputDirectory>PreserveNewest</CopyToOutputDirectory>
      <SubType>Designer</SubType>
    </Content>
    <EmbeddedResource Include="Expand.png" />
    <Content Include="export\Squad Manager.xsl">
      <CopyToOutputDirectory>PreserveNewest</CopyToOutputDirectory>
    </Content>
    <Content Include="lang\de-de.xml">
      <CopyToOutputDirectory>PreserveNewest</CopyToOutputDirectory>
      <SubType>Designer</SubType>
    </Content>
    <Content Include="lang\de-de_data.xml">
      <CopyToOutputDirectory>PreserveNewest</CopyToOutputDirectory>
      <SubType>Designer</SubType>
    </Content>
    <Content Include="lang\en-us.xml">
      <CopyToOutputDirectory>PreserveNewest</CopyToOutputDirectory>
      <SubType>Designer</SubType>
    </Content>
    <Content Include="lang\fr-fr.xml">
      <CopyToOutputDirectory>PreserveNewest</CopyToOutputDirectory>
      <SubType>Designer</SubType>
    </Content>
    <Content Include="lang\fr-fr_data.xml">
      <CopyToOutputDirectory>PreserveNewest</CopyToOutputDirectory>
    </Content>
    <Content Include="lang\ja-jp.xml">
      <CopyToOutputDirectory>PreserveNewest</CopyToOutputDirectory>
      <SubType>Designer</SubType>
    </Content>
    <Content Include="lang\ja-jp_data.xml">
      <CopyToOutputDirectory>PreserveNewest</CopyToOutputDirectory>
    </Content>
    <Content Include="lang\zh-cn.xml">
      <CopyToOutputDirectory>PreserveNewest</CopyToOutputDirectory>
    </Content>
    <Content Include="lang\zh-cn_data.xml">
      <CopyToOutputDirectory>PreserveNewest</CopyToOutputDirectory>
    </Content>
    <None Include="Resources\Collapse.png" />
    <None Include="Resources\Expand.png" />
  </ItemGroup>
  <ItemGroup>
    <Folder Include="livecustomdata\" />
    <Folder Include="settings\" />
  </ItemGroup>
  <ItemGroup>
    <Service Include="{508349B6-6B84-4DF5-91F0-309BEEBAD82D}" />
  </ItemGroup>
  <Import Project="$(MSBuildToolsPath)\Microsoft.CSharp.targets" />
  <PropertyGroup>
    <PostBuildEvent Condition=" '$(OS)' != 'Unix' ">copy "$(SolutionDir)LICENSE.txt" "$(TargetDir)LICENSE.txt"
</PostBuildEvent>
    <PostBuildEvent Condition=" '$(OS)' == 'Unix' ">cp "$(SolutionDir)LICENSE.txt" "$(TargetDir)LICENSE.txt"
</PostBuildEvent>
  </PropertyGroup>
  <PropertyGroup>
    <PostBuildEvent>copy "$(SolutionDir)LICENSE.txt" "$(TargetDir)LICENSE.txt"</PostBuildEvent>
  </PropertyGroup>
  <Import Project="..\packages\Microsoft.ApplicationInsights.DependencyCollector.2.14.0\build\Microsoft.ApplicationInsights.DependencyCollector.targets" Condition="Exists('..\packages\Microsoft.ApplicationInsights.DependencyCollector.2.14.0\build\Microsoft.ApplicationInsights.DependencyCollector.targets')" />
  <Target Name="EnsureNuGetPackageBuildImports" BeforeTargets="PrepareForBuild">
    <PropertyGroup>
      <ErrorText>This project references NuGet package(s) that are missing on this computer. Use NuGet Package Restore to download them.  For more information, see http://go.microsoft.com/fwlink/?LinkID=322105. The missing file is {0}.</ErrorText>
    </PropertyGroup>
    <Error Condition="!Exists('..\packages\Microsoft.ApplicationInsights.DependencyCollector.2.14.0\build\Microsoft.ApplicationInsights.DependencyCollector.targets')" Text="$([System.String]::Format('$(ErrorText)', '..\packages\Microsoft.ApplicationInsights.DependencyCollector.2.14.0\build\Microsoft.ApplicationInsights.DependencyCollector.targets'))" />
    <Error Condition="!Exists('..\packages\Microsoft.ApplicationInsights.PerfCounterCollector.2.14.0\build\Microsoft.ApplicationInsights.PerfCounterCollector.targets')" Text="$([System.String]::Format('$(ErrorText)', '..\packages\Microsoft.ApplicationInsights.PerfCounterCollector.2.14.0\build\Microsoft.ApplicationInsights.PerfCounterCollector.targets'))" />
    <Error Condition="!Exists('..\packages\Microsoft.ApplicationInsights.WindowsServer.TelemetryChannel.2.14.0\build\Microsoft.ApplicationInsights.WindowsServer.TelemetryChannel.targets')" Text="$([System.String]::Format('$(ErrorText)', '..\packages\Microsoft.ApplicationInsights.WindowsServer.TelemetryChannel.2.14.0\build\Microsoft.ApplicationInsights.WindowsServer.TelemetryChannel.targets'))" />
    <Error Condition="!Exists('..\packages\Microsoft.ApplicationInsights.WindowsServer.2.14.0\build\Microsoft.ApplicationInsights.WindowsServer.targets')" Text="$([System.String]::Format('$(ErrorText)', '..\packages\Microsoft.ApplicationInsights.WindowsServer.2.14.0\build\Microsoft.ApplicationInsights.WindowsServer.targets'))" />
  </Target>
  <Import Project="..\packages\Microsoft.ApplicationInsights.PerfCounterCollector.2.14.0\build\Microsoft.ApplicationInsights.PerfCounterCollector.targets" Condition="Exists('..\packages\Microsoft.ApplicationInsights.PerfCounterCollector.2.14.0\build\Microsoft.ApplicationInsights.PerfCounterCollector.targets')" />
  <Import Project="..\packages\Microsoft.ApplicationInsights.WindowsServer.TelemetryChannel.2.14.0\build\Microsoft.ApplicationInsights.WindowsServer.TelemetryChannel.targets" Condition="Exists('..\packages\Microsoft.ApplicationInsights.WindowsServer.TelemetryChannel.2.14.0\build\Microsoft.ApplicationInsights.WindowsServer.TelemetryChannel.targets')" />
  <Import Project="..\packages\Microsoft.ApplicationInsights.WindowsServer.2.14.0\build\Microsoft.ApplicationInsights.WindowsServer.targets" Condition="Exists('..\packages\Microsoft.ApplicationInsights.WindowsServer.2.14.0\build\Microsoft.ApplicationInsights.WindowsServer.targets')" />
  <!-- To modify your build process, add your task inside one of the targets below and uncomment it.
       Other similar extension points exist, see Microsoft.Common.targets.
  <Target Name="BeforeBuild">
  </Target>
  <Target Name="AfterBuild">
  </Target>
  -->
>>>>>>> c3279610
</Project><|MERGE_RESOLUTION|>--- conflicted
+++ resolved
@@ -1,2220 +1,3 @@
-<<<<<<< HEAD
-﻿<?xml version="1.0" encoding="utf-8"?>
-<Project ToolsVersion="12.0" DefaultTargets="Build" xmlns="http://schemas.microsoft.com/developer/msbuild/2003">
-  <PropertyGroup>
-    <Configuration Condition=" '$(Configuration)' == '' ">Debug</Configuration>
-    <Platform Condition=" '$(Platform)' == '' ">x86</Platform>
-    <ProductVersion>8.0.30703</ProductVersion>
-    <SchemaVersion>2.0</SchemaVersion>
-    <ProjectGuid>{95279469-5A3E-42E6-993C-6A403586C86E}</ProjectGuid>
-    <OutputType>WinExe</OutputType>
-    <AppDesignerFolder>Properties</AppDesignerFolder>
-    <RootNamespace>Chummer</RootNamespace>
-    <AssemblyName>Chummer5</AssemblyName>
-    <TargetFrameworkVersion>v4.5.2</TargetFrameworkVersion>
-    <TargetFrameworkProfile>
-    </TargetFrameworkProfile>
-    <FileAlignment>512</FileAlignment>
-    <IsWebBootstrapper>false</IsWebBootstrapper>
-    <TransformOnBuild>True</TransformOnBuild>
-    <PublishUrl>M:\Chummer 5\</PublishUrl>
-    <Install>false</Install>
-    <InstallFrom>Disk</InstallFrom>
-    <UpdateEnabled>false</UpdateEnabled>
-    <UpdateMode>Foreground</UpdateMode>
-    <UpdateInterval>7</UpdateInterval>
-    <UpdateIntervalUnits>Days</UpdateIntervalUnits>
-    <UpdatePeriodically>false</UpdatePeriodically>
-    <UpdateRequired>false</UpdateRequired>
-    <MapFileExtensions>true</MapFileExtensions>
-    <AutorunEnabled>true</AutorunEnabled>
-    <ApplicationRevision>2</ApplicationRevision>
-    <ApplicationVersion>1.0.0.%2a</ApplicationVersion>
-    <UseApplicationTrust>false</UseApplicationTrust>
-    <PublishWizardCompleted>true</PublishWizardCompleted>
-    <BootstrapperEnabled>true</BootstrapperEnabled>
-    <NuGetPackageImportStamp>
-    </NuGetPackageImportStamp>
-  </PropertyGroup>
-  <PropertyGroup Condition=" '$(Configuration)|$(Platform)' == 'Debug|x86' ">
-    <PlatformTarget>x86</PlatformTarget>
-    <DebugSymbols>true</DebugSymbols>
-    <DebugType>full</DebugType>
-    <Optimize>false</Optimize>
-    <TransformOnBuild>True</TransformOnBuild>
-    <OutputPath>bin\Debug\</OutputPath>
-    <DefineConstants>DEBUG;TRACE</DefineConstants>
-    <ErrorReport>prompt</ErrorReport>
-    <WarningLevel>4</WarningLevel>
-    <Prefer32Bit>false</Prefer32Bit>
-    <LangVersion>default</LangVersion>
-    <RunCodeAnalysis>false</RunCodeAnalysis>
-    <AllowUnsafeBlocks>false</AllowUnsafeBlocks>
-  </PropertyGroup>
-  <PropertyGroup Condition=" '$(Configuration)|$(Platform)' == 'Release|x86' ">
-    <PlatformTarget>x86</PlatformTarget>
-    <DebugType>pdbonly</DebugType>
-    <Optimize>true</Optimize>
-    <TransformOnBuild>True</TransformOnBuild>
-    <OutputPath>bin\Release\</OutputPath>
-    <DefineConstants>TRACE</DefineConstants>
-    <ErrorReport>prompt</ErrorReport>
-    <WarningLevel>4</WarningLevel>
-    <UseVSHostingProcess>false</UseVSHostingProcess>
-    <DebugSymbols>true</DebugSymbols>
-    <Prefer32Bit>false</Prefer32Bit>
-    <AllowUnsafeBlocks>false</AllowUnsafeBlocks>
-  </PropertyGroup>
-  <PropertyGroup>
-    <StartupObject>
-    </StartupObject>
-  </PropertyGroup>
-  <PropertyGroup>
-    <ApplicationIcon>chummer.ico</ApplicationIcon>
-  </PropertyGroup>
-  <PropertyGroup>
-    <ManifestCertificateThumbprint>B9A872C2F9A1FF42B075A9C706E2471AD97D2F81</ManifestCertificateThumbprint>
-  </PropertyGroup>
-  <PropertyGroup>
-    <ManifestKeyFile>Chummer_TemporaryKey.pfx</ManifestKeyFile>
-  </PropertyGroup>
-  <PropertyGroup>
-    <GenerateManifests>false</GenerateManifests>
-  </PropertyGroup>
-  <PropertyGroup>
-    <SignManifests>false</SignManifests>
-  </PropertyGroup>
-  <PropertyGroup />
-  <PropertyGroup>
-    <TargetZone>LocalIntranet</TargetZone>
-  </PropertyGroup>
-  <PropertyGroup />
-  <PropertyGroup />
-  <ItemGroup>
-    <Reference Include="HtmlRenderer, Version=1.5.1.0, Culture=neutral, processorArchitecture=MSIL">
-      <HintPath>..\packages\HtmlRenderer.Core.1.5.1-beta1\lib\net45\HtmlRenderer.dll</HintPath>
-      <Private>True</Private>
-    </Reference>
-    <Reference Include="HtmlRenderer.PdfSharp, Version=1.5.1.0, Culture=neutral, processorArchitecture=MSIL">
-      <HintPath>..\packages\HtmlRenderer.PdfSharp.1.5.1-beta1\lib\net45\HtmlRenderer.PdfSharp.dll</HintPath>
-      <Private>True</Private>
-    </Reference>
-    <Reference Include="HtmlRenderer.WinForms, Version=1.5.1.0, Culture=neutral, processorArchitecture=MSIL">
-      <HintPath>..\packages\HtmlRenderer.WinForms.1.5.1-beta1\lib\net45\HtmlRenderer.WinForms.dll</HintPath>
-      <Private>True</Private>
-    </Reference>
-    <Reference Include="MersenneTwister, Version=1.0.6146.4688, Culture=neutral, PublicKeyToken=9c84633ec57842f3, processorArchitecture=MSIL">
-      <HintPath>..\packages\MersenneTwister.1.0.5\lib\portable-net45+netcore45+win8+wp8\MersenneTwister.dll</HintPath>
-    </Reference>
-    <Reference Include="Newtonsoft.Json, Version=10.0.0.0, Culture=neutral, PublicKeyToken=30ad4fe6b2a6aeed, processorArchitecture=MSIL">
-      <HintPath>..\packages\Newtonsoft.Json.10.0.3\lib\net45\Newtonsoft.Json.dll</HintPath>
-    </Reference>
-    <Reference Include="PdfSharp, Version=1.50.4619.0, Culture=neutral, PublicKeyToken=f94615aa0424f9eb, processorArchitecture=MSIL">
-      <HintPath>..\packages\PDFsharp.1.50.4619-beta4c\lib\net20\PdfSharp.dll</HintPath>
-    </Reference>
-    <Reference Include="PdfSharp.Charting, Version=1.50.4619.0, Culture=neutral, PublicKeyToken=f94615aa0424f9eb, processorArchitecture=MSIL">
-      <HintPath>..\packages\PDFsharp.1.50.4619-beta4c\lib\net20\PdfSharp.Charting.dll</HintPath>
-    </Reference>
-    <Reference Include="PresentationCore" />
-    <Reference Include="PresentationFramework" />
-    <Reference Include="System" />
-    <Reference Include="System.Configuration" />
-    <Reference Include="System.Core" />
-    <Reference Include="System.Data.DataSetExtensions" />
-    <Reference Include="System.IO.Compression" />
-    <Reference Include="System.IO.Compression.FileSystem" />
-    <Reference Include="System.Net.Http" />
-    <Reference Include="System.Runtime.Serialization" />
-    <Reference Include="System.ServiceModel" />
-    <Reference Include="System.Web.Extensions" />
-    <Reference Include="System.Windows.Forms.DataVisualization" />
-    <Reference Include="System.Xml.Linq" />
-    <Reference Include="Microsoft.CSharp" />
-    <Reference Include="System.Data" />
-    <Reference Include="System.Drawing" />
-    <Reference Include="System.Windows.Forms" />
-    <Reference Include="System.Xml" />
-    <Reference Include="WindowsBase" />
-  </ItemGroup>
-  <ItemGroup>
-    <Compile Include="Backend\Attributes\AttributeSection.cs" />
-    <Compile Include="Backend\Equipment\WeaponMount.cs" />
-    <Compile Include="Backend\Extensions\LinqExtensions.cs" />
-    <Compile Include="Backend\Extensions\StringExtensions.cs" />
-    <Compile Include="Backend\Shared Methods\CharacterShared.cs" />
-    <Compile Include="Backend\Datastructures\ReverseTree.cs" />
-    <Compile Include="Backend\Datastructures\TranslatedField.cs" />
-    <Compile Include="Backend\Debugging\CrashHandler.cs" />
-    <Compile Include="Backend\Debugging\ExceptionHeatMap.cs" />
-    <Compile Include="Backend\Equipment\Armor.cs" />
-    <Compile Include="Backend\Equipment\CapacityStyle.cs" />
-    <Compile Include="Backend\Equipment\Commlink.cs" />
-    <Compile Include="Backend\Equipment\Cyberware.cs" />
-    <Compile Include="Backend\Equipment\Equipment.cs" />
-    <Compile Include="Backend\Equipment\Gear.cs" />
-    <Compile Include="Backend\Equipment\Grade.cs" />
-    <Compile Include="Backend\Equipment\GradeList.cs" />
-    <Compile Include="Backend\Equipment\Lifestyle.cs" />
-    <Compile Include="Backend\Equipment\LifestyleQuality.cs" />
-    <Compile Include="Backend\Equipment\LifestyleType.cs" />
-    <Compile Include="Backend\Equipment\Vehicle.cs" />
-    <Compile Include="Backend\Equipment\VehicleMod.cs" />
-    <Compile Include="Backend\Equipment\Weapon.cs" />
-    <Compile Include="Backend\Equipment\WeaponAccessory.cs" />
-    <Compile Include="Backend\Extensions\BindingListExtensions.cs" />
-    <Compile Include="Backend\Extensions\BitArrayExtensions.cs" />
-    <Compile Include="Backend\Extensions\IEnumerableExtensions.cs" />
-    <Compile Include="Backend\Debugging\PerformanceDebugUtils.cs" />
-    <Compile Include="Backend\Shared Methods\SelectionShared.cs" />
-    <Compile Include="Backend\Powers\PowerSorters.cs" />
-    <Compile Include="Backend\Skills\ExoticSkill.cs" />
-    <Compile Include="Backend\Skills\KnowledgeSkill.cs" />
-    <Compile Include="Backend\Skills\Skill.core.cs" />
-    <Compile Include="Backend\Skills\Skill.cs" />
-    <Compile Include="Backend\Skills\SkillExtensions.cs" />
-    <Compile Include="Backend\Skills\SkillGroup.cs" />
-    <Compile Include="Backend\Skills\SkillSorters.cs" />
-    <Compile Include="Backend\Skills\SkillsSection.cs" />
-    <Compile Include="Character Creation\frmSelectLifeModule.cs">
-      <SubType>Form</SubType>
-    </Compile>
-    <Compile Include="Character Creation\frmSelectLifeModule.Designer.cs">
-      <DependentUpon>frmSelectLifeModule.cs</DependentUpon>
-    </Compile>
-    <Compile Include="Classes\AddImprovementCollection.cs">
-      <DependentUpon>clsImprovement.cs</DependentUpon>
-    </Compile>
-    <Compile Include="Classes\CharacterOptions.cs" />
-    <Compile Include="Classes\clsCommon.cs" />
-    <Compile Include="Classes\clsCrashreport.cs" />
-    <Compile Include="Backend\Equipment\ArmorMod.cs" />
-    <Compile Include="Classes\clsCharacter.cs" />
-    <Compile Include="Classes\clsHoverDisplayCordinator.cs" />
-    <Compile Include="Classes\clsImprovement.cs" />
-    <Compile Include="Classes\clsExpenses.cs" />
-    <Compile Include="Classes\clsLanguageManager.cs" />
-    <Compile Include="Classes\clsListItems.cs" />
-    <Compile Include="Classes\clsLog.cs" />
-    <Compile Include="Classes\clsOmaeHelper.cs" />
-    <Compile Include="Classes\clsOptions.cs" />
-    <Compile Include="Classes\clsParameterAttribute.cs" />
-    <Compile Include="Classes\clsStoryBuilder.cs" />
-    <Compile Include="Classes\clsTimekeeper.cs" />
-    <Compile Include="Classes\clsUnique.cs" />
-    <Compile Include="Classes\clsUtils.cs" />
-    <Compile Include="Classes\clsXmlExtensions.cs" />
-    <Compile Include="Classes\clsXmlManager.cs" />
-    <Compile Include="Backend\Skills\SkillSpecialization.cs" />
-    <Compile Include="Backend\Powers\Power.cs" />
-    <Compile Include="Classes\RemoveImprovementCollection.cs">
-      <DependentUpon>clsImprovement.cs</DependentUpon>
-    </Compile>
-    <Compile Include="Controls\RichTextBoxExtended.cs">
-      <SubType>UserControl</SubType>
-    </Compile>
-    <Compile Include="frmCharacterRoster.cs">
-      <SubType>Form</SubType>
-    </Compile>
-    <Compile Include="frmCharacterRoster.Designer.cs">
-      <DependentUpon>frmCharacterRoster.cs</DependentUpon>
-    </Compile>
-    <Compile Include="frmCreateWeaponMount.cs">
-      <SubType>Form</SubType>
-    </Compile>
-    <Compile Include="frmCreateWeaponMount.Designer.cs">
-      <DependentUpon>frmCreateWeaponMount.cs</DependentUpon>
-    </Compile>
-    <Compile Include="helpers\Button.cs">
-      <SubType>Component</SubType>
-    </Compile>
-    <Compile Include="helpers\Guid.cs" />
-    <Compile Include="helpers\Label.cs">
-      <SubType>Component</SubType>
-    </Compile>
-    <Compile Include="helpers\NumericUpDownEx.cs">
-      <SubType>Component</SubType>
-    </Compile>
-    <Compile Include="Interfaces\INamedItemWithGuid.cs" />
-    <Compile Include="lang\language.cs">
-      <DependentUpon>language.xsd</DependentUpon>
-    </Compile>
-    <Compile Include="PdfConvert.cs" />
-    <Compile Include="Properties\Contributors.cs">
-      <AutoGen>True</AutoGen>
-      <DesignTime>True</DesignTime>
-      <DependentUpon>Contributors.tt</DependentUpon>
-    </Compile>
-    <Compile Include="Controls\ConditionMonitorUserControl.cs">
-      <SubType>UserControl</SubType>
-    </Compile>
-    <Compile Include="Controls\ConditionMonitorUserControl.Designer.cs">
-      <DependentUpon>ConditionMonitorUserControl.cs</DependentUpon>
-    </Compile>
-    <Compile Include="Controls\ContactControl.cs">
-      <SubType>UserControl</SubType>
-    </Compile>
-    <Compile Include="Controls\ContactControl.Designer.cs">
-      <DependentUpon>ContactControl.cs</DependentUpon>
-    </Compile>
-    <Compile Include="controllers\clsDashboardController.cs" />
-    <Compile Include="Controls\DiceRollerControl.cs">
-      <SubType>UserControl</SubType>
-    </Compile>
-    <Compile Include="Controls\DiceRollerControl.Designer.cs">
-      <DependentUpon>DiceRollerControl.cs</DependentUpon>
-    </Compile>
-    <Compile Include="frmAddToken.cs">
-      <SubType>Form</SubType>
-    </Compile>
-    <Compile Include="frmAddToken.Designer.cs">
-      <DependentUpon>frmAddToken.cs</DependentUpon>
-    </Compile>
-    <Compile Include="frmCareer.cs">
-      <SubType>Form</SubType>
-    </Compile>
-    <Compile Include="frmCareer.Designer.cs">
-      <DependentUpon>frmCareer.cs</DependentUpon>
-    </Compile>
-    <Compile Include="frmAbout.cs">
-      <SubType>Form</SubType>
-    </Compile>
-    <Compile Include="frmAbout.Designer.cs">
-      <DependentUpon>frmAbout.cs</DependentUpon>
-    </Compile>
-    <Compile Include="frmCreateCyberwareSuite.cs">
-      <SubType>Form</SubType>
-    </Compile>
-    <Compile Include="frmCreateCyberwareSuite.Designer.cs">
-      <DependentUpon>frmCreateCyberwareSuite.cs</DependentUpon>
-    </Compile>
-    <Compile Include="frmCreateImprovement.cs">
-      <SubType>Form</SubType>
-    </Compile>
-    <Compile Include="frmCreateImprovement.Designer.cs">
-      <DependentUpon>frmCreateImprovement.cs</DependentUpon>
-    </Compile>
-    <Compile Include="frmCreatePACKSKit.cs">
-      <SubType>Form</SubType>
-    </Compile>
-    <Compile Include="frmCreatePACKSKit.Designer.cs">
-      <DependentUpon>frmCreatePACKSKit.cs</DependentUpon>
-    </Compile>
-    <Compile Include="frmCreateSpell.cs">
-      <SubType>Form</SubType>
-    </Compile>
-    <Compile Include="frmCreateSpell.Designer.cs">
-      <DependentUpon>frmCreateSpell.cs</DependentUpon>
-    </Compile>
-    <Compile Include="frmGMDashboard.cs">
-      <SubType>Form</SubType>
-    </Compile>
-    <Compile Include="frmGMDashboard.Designer.cs">
-      <DependentUpon>frmGMDashboard.cs</DependentUpon>
-    </Compile>
-    <Compile Include="helpers\ComboBox.cs">
-      <SubType>Component</SubType>
-    </Compile>
-    <Compile Include="helpers\TreeView.cs">
-      <SubType>Component</SubType>
-    </Compile>
-    <Compile Include="Selection Forms\frmSelectOptionalPower.cs">
-      <SubType>Form</SubType>
-    </Compile>
-    <Compile Include="Selection Forms\frmSelectOptionalPower.Designer.cs">
-      <DependentUpon>frmSelectOptionalPower.cs</DependentUpon>
-    </Compile>
-    <Compile Include="Selection Forms\frmSelectLifestyleAdvanced.cs">
-      <SubType>Form</SubType>
-    </Compile>
-    <Compile Include="Selection Forms\frmSelectLifestyleAdvanced.Designer.cs">
-      <DependentUpon>frmSelectLifestyleAdvanced.cs</DependentUpon>
-    </Compile>
-    <Compile Include="Selection Forms\frmSelectLifestyleQuality.cs">
-      <SubType>Form</SubType>
-    </Compile>
-    <Compile Include="Selection Forms\frmSelectLifestyleQuality.Designer.cs">
-      <DependentUpon>frmSelectLifestyleQuality.cs</DependentUpon>
-    </Compile>
-    <Compile Include="lang\language.Designer.cs">
-      <AutoGen>True</AutoGen>
-      <DesignTime>True</DesignTime>
-      <DependentUpon>language.xsd</DependentUpon>
-      <CopyToOutputDirectory>PreserveNewest</CopyToOutputDirectory>
-    </Compile>
-    <Compile Include="Properties\Annotations.cs" />
-    <Compile Include="Selection Forms\frmSelectAIProgram.cs">
-      <SubType>Form</SubType>
-    </Compile>
-    <Compile Include="Selection Forms\frmSelectAIProgram.Designer.cs">
-      <DependentUpon>frmSelectAIProgram.cs</DependentUpon>
-    </Compile>
-    <Compile Include="Selection Forms\frmSelectSkillSpec.cs">
-      <SubType>Form</SubType>
-    </Compile>
-    <Compile Include="Selection Forms\frmSelectSkillSpec.Designer.cs">
-      <DependentUpon>frmSelectSkillSpec.cs</DependentUpon>
-    </Compile>
-    <Compile Include="UI\Attributes\AttributeControl.cs">
-      <SubType>UserControl</SubType>
-    </Compile>
-    <Compile Include="UI\Attributes\AttributeControl.Designer.cs">
-      <DependentUpon>AttributeControl.cs</DependentUpon>
-    </Compile>
-    <Compile Include="UI\Skills\KnowledgeSkillControl.cs">
-      <SubType>UserControl</SubType>
-    </Compile>
-    <Compile Include="UI\Skills\KnowledgeSkillControl.Designer.cs">
-      <DependentUpon>KnowledgeSkillControl.cs</DependentUpon>
-    </Compile>
-    <Compile Include="UI\Skills\SkillControl2.cs">
-      <SubType>UserControl</SubType>
-    </Compile>
-    <Compile Include="UI\Skills\SkillControl2.Designer.cs">
-      <DependentUpon>SkillControl2.cs</DependentUpon>
-    </Compile>
-    <Compile Include="UI\Skills\SkillGroupControl.cs">
-      <SubType>UserControl</SubType>
-    </Compile>
-    <Compile Include="UI\Skills\SkillGroupControl.Designer.cs">
-      <DependentUpon>SkillGroupControl.cs</DependentUpon>
-    </Compile>
-    <Compile Include="UI\Shared\BindingListDisplay.cs">
-      <SubType>UserControl</SubType>
-    </Compile>
-    <Compile Include="UI\Shared\BindingListDisplay.Designer.cs">
-      <DependentUpon>BindingListDisplay.cs</DependentUpon>
-    </Compile>
-    <Compile Include="UI\Powers\PowersTabUserControl.cs">
-      <SubType>UserControl</SubType>
-    </Compile>
-    <Compile Include="UI\Powers\PowersTabUserControl.Designer.cs">
-      <DependentUpon>PowersTabUserControl.cs</DependentUpon>
-    </Compile>
-    <Compile Include="UI\Skills\SkillsTabUserControl.cs">
-      <SubType>UserControl</SubType>
-    </Compile>
-    <Compile Include="UI\Skills\SkillsTabUserControl.Designer.cs">
-      <DependentUpon>SkillsTabUserControl.cs</DependentUpon>
-    </Compile>
-    <Compile Include="Utilities\frmDiceHits.cs">
-      <SubType>Form</SubType>
-    </Compile>
-    <Compile Include="Utilities\frmDiceHits.Designer.cs">
-      <DependentUpon>frmDiceHits.cs</DependentUpon>
-    </Compile>
-    <Compile Include="Utilities\frmDiceRoller.cs">
-      <SubType>Form</SubType>
-    </Compile>
-    <Compile Include="Utilities\frmDiceRoller.Designer.cs">
-      <DependentUpon>frmDiceRoller.cs</DependentUpon>
-    </Compile>
-    <Compile Include="frmExpense.cs">
-      <SubType>Form</SubType>
-    </Compile>
-    <Compile Include="frmExpense.Designer.cs">
-      <DependentUpon>frmExpense.cs</DependentUpon>
-    </Compile>
-    <Compile Include="frmExport.cs">
-      <SubType>Form</SubType>
-    </Compile>
-    <Compile Include="frmExport.Designer.cs">
-      <DependentUpon>frmExport.cs</DependentUpon>
-    </Compile>
-    <Compile Include="frmHistory.cs">
-      <SubType>Form</SubType>
-    </Compile>
-    <Compile Include="frmHistory.Designer.cs">
-      <DependentUpon>frmHistory.cs</DependentUpon>
-    </Compile>
-    <Compile Include="Utilities\frmInitiative.cs">
-      <SubType>Form</SubType>
-    </Compile>
-    <Compile Include="Utilities\frmInitiative.Designer.cs">
-      <DependentUpon>frmInitiative.cs</DependentUpon>
-    </Compile>
-    <Compile Include="Utilities\frmInitRoller.cs">
-      <SubType>Form</SubType>
-    </Compile>
-    <Compile Include="Utilities\frmInitRoller.Designer.cs">
-      <DependentUpon>frmInitRoller.cs</DependentUpon>
-    </Compile>
-    <Compile Include="frmLifestyleNuyen.cs">
-      <SubType>Form</SubType>
-    </Compile>
-    <Compile Include="frmLifestyleNuyen.Designer.cs">
-      <DependentUpon>frmLifestyleNuyen.cs</DependentUpon>
-    </Compile>
-    <Compile Include="frmNaturalWeapon.cs">
-      <SubType>Form</SubType>
-    </Compile>
-    <Compile Include="frmNaturalWeapon.Designer.cs">
-      <DependentUpon>frmNaturalWeapon.cs</DependentUpon>
-    </Compile>
-    <Compile Include="frmNotes.cs">
-      <SubType>Form</SubType>
-    </Compile>
-    <Compile Include="frmNotes.Designer.cs">
-      <DependentUpon>frmNotes.cs</DependentUpon>
-    </Compile>
-    <Compile Include="Omae\frmOmae.cs">
-      <SubType>Form</SubType>
-    </Compile>
-    <Compile Include="Omae\frmOmae.Designer.cs">
-      <DependentUpon>frmOmae.cs</DependentUpon>
-    </Compile>
-    <Compile Include="Omae\frmOmaeAccount.cs">
-      <SubType>Form</SubType>
-    </Compile>
-    <Compile Include="Omae\frmOmaeAccount.Designer.cs">
-      <DependentUpon>frmOmaeAccount.cs</DependentUpon>
-    </Compile>
-    <Compile Include="Omae\frmOmaeCompress.cs">
-      <SubType>Form</SubType>
-    </Compile>
-    <Compile Include="Omae\frmOmaeCompress.Designer.cs">
-      <DependentUpon>frmOmaeCompress.cs</DependentUpon>
-    </Compile>
-    <Compile Include="Omae\frmOmaeUpload.cs">
-      <SubType>Form</SubType>
-    </Compile>
-    <Compile Include="Omae\frmOmaeUpload.Designer.cs">
-      <DependentUpon>frmOmaeUpload.cs</DependentUpon>
-    </Compile>
-    <Compile Include="Omae\frmOmaeUploadData.cs">
-      <SubType>Form</SubType>
-    </Compile>
-    <Compile Include="Omae\frmOmaeUploadData.Designer.cs">
-      <DependentUpon>frmOmaeUploadData.cs</DependentUpon>
-    </Compile>
-    <Compile Include="Omae\frmOmaeUploadLanguage.cs">
-      <SubType>Form</SubType>
-    </Compile>
-    <Compile Include="Omae\frmOmaeUploadLanguage.Designer.cs">
-      <DependentUpon>frmOmaeUploadLanguage.cs</DependentUpon>
-    </Compile>
-    <Compile Include="Omae\frmOmaeUploadSheet.cs">
-      <SubType>Form</SubType>
-    </Compile>
-    <Compile Include="Omae\frmOmaeUploadSheet.Designer.cs">
-      <DependentUpon>frmOmaeUploadSheet.cs</DependentUpon>
-    </Compile>
-    <Compile Include="frmPlayerDashboard.cs">
-      <SubType>Form</SubType>
-    </Compile>
-    <Compile Include="frmPlayerDashboard.Designer.cs">
-      <DependentUpon>frmPlayerDashboard.cs</DependentUpon>
-    </Compile>
-    <Compile Include="frmPrintMultiple.cs">
-      <SubType>Form</SubType>
-    </Compile>
-    <Compile Include="frmPrintMultiple.Designer.cs">
-      <DependentUpon>frmPrintMultiple.cs</DependentUpon>
-    </Compile>
-    <Compile Include="Character Creation\frmPriorityMetatype.cs">
-      <SubType>Form</SubType>
-    </Compile>
-    <Compile Include="Character Creation\frmPriorityMetatype.Designer.cs">
-      <DependentUpon>frmPriorityMetatype.cs</DependentUpon>
-    </Compile>
-    <Compile Include="frmReload.cs">
-      <SubType>Form</SubType>
-    </Compile>
-    <Compile Include="frmReload.Designer.cs">
-      <DependentUpon>frmReload.cs</DependentUpon>
-    </Compile>
-    <Compile Include="Selection Forms\frmSelectLifestyle.cs">
-      <SubType>Form</SubType>
-    </Compile>
-    <Compile Include="Selection Forms\frmSelectLifestyle.Designer.cs">
-      <DependentUpon>frmSelectLifestyle.cs</DependentUpon>
-    </Compile>
-    <Compile Include="Selection Forms\frmSelectArmorMod.cs">
-      <SubType>Form</SubType>
-    </Compile>
-    <Compile Include="Selection Forms\frmSelectArmorMod.Designer.cs">
-      <DependentUpon>frmSelectArmorMod.cs</DependentUpon>
-    </Compile>
-    <Compile Include="Selection Forms\frmSelectArt.cs">
-      <SubType>Form</SubType>
-    </Compile>
-    <Compile Include="Selection Forms\frmSelectArt.Designer.cs">
-      <DependentUpon>frmSelectArt.cs</DependentUpon>
-    </Compile>
-    <Compile Include="Selection Forms\frmSelectCalendarStart.cs">
-      <SubType>Form</SubType>
-    </Compile>
-    <Compile Include="Selection Forms\frmSelectCalendarStart.Designer.cs">
-      <DependentUpon>frmSelectCalendarStart.cs</DependentUpon>
-    </Compile>
-    <Compile Include="Selection Forms\frmSelectContactConnection.cs">
-      <SubType>Form</SubType>
-    </Compile>
-    <Compile Include="Selection Forms\frmSelectContactConnection.Designer.cs">
-      <DependentUpon>frmSelectContactConnection.cs</DependentUpon>
-    </Compile>
-    <Compile Include="Selection Forms\frmSelectCritterPower.cs">
-      <SubType>Form</SubType>
-    </Compile>
-    <Compile Include="Selection Forms\frmSelectCritterPower.Designer.cs">
-      <DependentUpon>frmSelectCritterPower.cs</DependentUpon>
-    </Compile>
-    <Compile Include="Selection Forms\frmSelectCyberwareSuite.cs">
-      <SubType>Form</SubType>
-    </Compile>
-    <Compile Include="Selection Forms\frmSelectCyberwareSuite.Designer.cs">
-      <DependentUpon>frmSelectCyberwareSuite.cs</DependentUpon>
-    </Compile>
-    <Compile Include="Selection Forms\frmSelectExoticSkill.cs">
-      <SubType>Form</SubType>
-    </Compile>
-    <Compile Include="Selection Forms\frmSelectExoticSkill.Designer.cs">
-      <DependentUpon>frmSelectExoticSkill.cs</DependentUpon>
-    </Compile>
-    <Compile Include="Selection Forms\frmSelectGear.cs">
-      <SubType>Form</SubType>
-    </Compile>
-    <Compile Include="Selection Forms\frmSelectGear.Designer.cs">
-      <DependentUpon>frmSelectGear.cs</DependentUpon>
-    </Compile>
-    <Compile Include="Selection Forms\frmSelectItem.cs">
-      <SubType>Form</SubType>
-    </Compile>
-    <Compile Include="Selection Forms\frmSelectItem.Designer.cs">
-      <DependentUpon>frmSelectItem.cs</DependentUpon>
-    </Compile>
-    <Compile Include="Selection Forms\frmSelectLimit.cs">
-      <SubType>Form</SubType>
-    </Compile>
-    <Compile Include="Selection Forms\frmSelectLimit.Designer.cs">
-      <DependentUpon>frmSelectLimit.cs</DependentUpon>
-    </Compile>
-    <Compile Include="Selection Forms\frmSelectLimitModifier.cs">
-      <SubType>Form</SubType>
-    </Compile>
-    <Compile Include="Selection Forms\frmSelectLimitModifier.Designer.cs">
-      <DependentUpon>frmSelectLimitModifier.cs</DependentUpon>
-    </Compile>
-    <Compile Include="Selection Forms\frmSelectMartialArt.cs">
-      <SubType>Form</SubType>
-    </Compile>
-    <Compile Include="Selection Forms\frmSelectMartialArt.Designer.cs">
-      <DependentUpon>frmSelectMartialArt.cs</DependentUpon>
-    </Compile>
-    <Compile Include="Selection Forms\frmSelectMartialArtAdvantage.cs">
-      <SubType>Form</SubType>
-    </Compile>
-    <Compile Include="Selection Forms\frmSelectMartialArtAdvantage.Designer.cs">
-      <DependentUpon>frmSelectMartialArtAdvantage.cs</DependentUpon>
-    </Compile>
-    <Compile Include="Selection Forms\frmSelectMartialArtManeuver.cs">
-      <SubType>Form</SubType>
-    </Compile>
-    <Compile Include="Selection Forms\frmSelectMartialArtManeuver.Designer.cs">
-      <DependentUpon>frmSelectMartialArtManeuver.cs</DependentUpon>
-    </Compile>
-    <Compile Include="Selection Forms\frmSelectMentorSpirit.cs">
-      <SubType>Form</SubType>
-    </Compile>
-    <Compile Include="Selection Forms\frmSelectMentorSpirit.Designer.cs">
-      <DependentUpon>frmSelectMentorSpirit.cs</DependentUpon>
-    </Compile>
-    <Compile Include="Selection Forms\frmSelectMetamagic.cs">
-      <SubType>Form</SubType>
-    </Compile>
-    <Compile Include="Selection Forms\frmSelectMetamagic.Designer.cs">
-      <DependentUpon>frmSelectMetamagic.cs</DependentUpon>
-    </Compile>
-    <Compile Include="Selection Forms\frmSelectNexus.cs">
-      <SubType>Form</SubType>
-    </Compile>
-    <Compile Include="Selection Forms\frmSelectNexus.Designer.cs">
-      <DependentUpon>frmSelectNexus.cs</DependentUpon>
-    </Compile>
-    <Compile Include="Selection Forms\frmSelectNumber.cs">
-      <SubType>Form</SubType>
-    </Compile>
-    <Compile Include="Selection Forms\frmSelectNumber.Designer.cs">
-      <DependentUpon>frmSelectNumber.cs</DependentUpon>
-    </Compile>
-    <Compile Include="Selection Forms\frmSelectPACKSKit.cs">
-      <SubType>Form</SubType>
-    </Compile>
-    <Compile Include="Selection Forms\frmSelectPACKSKit.Designer.cs">
-      <DependentUpon>frmSelectPACKSKit.cs</DependentUpon>
-    </Compile>
-    <Compile Include="Selection Forms\frmSelectProgramOption.cs">
-      <SubType>Form</SubType>
-    </Compile>
-    <Compile Include="Selection Forms\frmSelectProgramOption.Designer.cs">
-      <DependentUpon>frmSelectProgramOption.cs</DependentUpon>
-    </Compile>
-    <Compile Include="Selection Forms\frmSelectQuality.cs">
-      <SubType>Form</SubType>
-    </Compile>
-    <Compile Include="Selection Forms\frmSelectQuality.Designer.cs">
-      <DependentUpon>frmSelectQuality.cs</DependentUpon>
-    </Compile>
-    <Compile Include="Selection Forms\frmSelectSetting.cs">
-      <SubType>Form</SubType>
-    </Compile>
-    <Compile Include="Selection Forms\frmSelectSetting.Designer.cs">
-      <DependentUpon>frmSelectSetting.cs</DependentUpon>
-    </Compile>
-    <Compile Include="Selection Forms\frmSelectSide.cs">
-      <SubType>Form</SubType>
-    </Compile>
-    <Compile Include="Selection Forms\frmSelectSide.Designer.cs">
-      <DependentUpon>frmSelectSide.cs</DependentUpon>
-    </Compile>
-    <Compile Include="Selection Forms\frmSelectSkillCategory.cs">
-      <SubType>Form</SubType>
-    </Compile>
-    <Compile Include="Selection Forms\frmSelectSkillCategory.Designer.cs">
-      <DependentUpon>frmSelectSkillCategory.cs</DependentUpon>
-    </Compile>
-    <Compile Include="Selection Forms\frmSelectSpellCategory.cs">
-      <SubType>Form</SubType>
-    </Compile>
-    <Compile Include="Selection Forms\frmSelectSpellCategory.Designer.cs">
-      <DependentUpon>frmSelectSpellCategory.cs</DependentUpon>
-    </Compile>
-    <Compile Include="Selection Forms\frmSelectVehicle.cs">
-      <SubType>Form</SubType>
-    </Compile>
-    <Compile Include="Selection Forms\frmSelectVehicle.Designer.cs">
-      <DependentUpon>frmSelectVehicle.cs</DependentUpon>
-    </Compile>
-    <Compile Include="Selection Forms\frmSelectVehicleMod.cs">
-      <SubType>Form</SubType>
-    </Compile>
-    <Compile Include="Selection Forms\frmSelectVehicleMod.Designer.cs">
-      <DependentUpon>frmSelectVehicleMod.cs</DependentUpon>
-    </Compile>
-    <Compile Include="Selection Forms\frmSelectWeapon.cs">
-      <SubType>Form</SubType>
-    </Compile>
-    <Compile Include="Selection Forms\frmSelectWeapon.Designer.cs">
-      <DependentUpon>frmSelectWeapon.cs</DependentUpon>
-    </Compile>
-    <Compile Include="Selection Forms\frmSelectSkillGroup.cs">
-      <SubType>Form</SubType>
-    </Compile>
-    <Compile Include="Selection Forms\frmSelectSkillGroup.Designer.cs">
-      <DependentUpon>frmSelectSkillGroup.cs</DependentUpon>
-    </Compile>
-    <Compile Include="frmOptions.cs">
-      <SubType>Form</SubType>
-    </Compile>
-    <Compile Include="frmOptions.Designer.cs">
-      <DependentUpon>frmOptions.cs</DependentUpon>
-    </Compile>
-    <Compile Include="Selection Forms\frmSelectArmor.cs">
-      <SubType>Form</SubType>
-    </Compile>
-    <Compile Include="Selection Forms\frmSelectArmor.Designer.cs">
-      <DependentUpon>frmSelectArmor.cs</DependentUpon>
-    </Compile>
-    <Compile Include="Character Creation\frmSelectBuildMethod.cs">
-      <SubType>Form</SubType>
-    </Compile>
-    <Compile Include="Character Creation\frmSelectBuildMethod.Designer.cs">
-      <DependentUpon>frmSelectBuildMethod.cs</DependentUpon>
-    </Compile>
-    <Compile Include="Selection Forms\frmSelectCyberware.cs">
-      <SubType>Form</SubType>
-    </Compile>
-    <Compile Include="Selection Forms\frmSelectCyberware.Designer.cs">
-      <DependentUpon>frmSelectCyberware.cs</DependentUpon>
-    </Compile>
-    <Compile Include="Selection Forms\frmSelectPower.cs">
-      <SubType>Form</SubType>
-    </Compile>
-    <Compile Include="Selection Forms\frmSelectPower.Designer.cs">
-      <DependentUpon>frmSelectPower.cs</DependentUpon>
-    </Compile>
-    <Compile Include="Selection Forms\frmSelectProgram.cs">
-      <SubType>Form</SubType>
-    </Compile>
-    <Compile Include="Selection Forms\frmSelectProgram.Designer.cs">
-      <DependentUpon>frmSelectProgram.cs</DependentUpon>
-    </Compile>
-    <Compile Include="Selection Forms\frmSelectSpell.cs">
-      <SubType>Form</SubType>
-    </Compile>
-    <Compile Include="Selection Forms\frmSelectSpell.Designer.cs">
-      <DependentUpon>frmSelectSpell.cs</DependentUpon>
-    </Compile>
-    <Compile Include="Selection Forms\frmSelectText.cs">
-      <SubType>Form</SubType>
-    </Compile>
-    <Compile Include="Selection Forms\frmSelectText.Designer.cs">
-      <DependentUpon>frmSelectText.cs</DependentUpon>
-    </Compile>
-    <Compile Include="frmMain.cs">
-      <SubType>Form</SubType>
-    </Compile>
-    <Compile Include="frmMain.Designer.cs">
-      <DependentUpon>frmMain.cs</DependentUpon>
-    </Compile>
-    <Compile Include="Selection Forms\frmSelectWeaponAccessory.cs">
-      <SubType>Form</SubType>
-    </Compile>
-    <Compile Include="Selection Forms\frmSelectWeaponAccessory.Designer.cs">
-      <DependentUpon>frmSelectWeaponAccessory.cs</DependentUpon>
-    </Compile>
-    <Compile Include="Selection Forms\frmSelectWeaponCategory.cs">
-      <SubType>Form</SubType>
-    </Compile>
-    <Compile Include="Selection Forms\frmSelectWeaponCategory.Designer.cs">
-      <DependentUpon>frmSelectWeaponCategory.cs</DependentUpon>
-    </Compile>
-    <Compile Include="frmSellItem.cs">
-      <SubType>Form</SubType>
-    </Compile>
-    <Compile Include="frmSellItem.Designer.cs">
-      <DependentUpon>frmSellItem.cs</DependentUpon>
-    </Compile>
-    <Compile Include="frmTest.cs">
-      <SubType>Form</SubType>
-    </Compile>
-    <Compile Include="frmTest.Designer.cs">
-      <DependentUpon>frmTest.cs</DependentUpon>
-    </Compile>
-    <Compile Include="Utilities\frmUpdate.cs">
-      <SubType>Form</SubType>
-    </Compile>
-    <Compile Include="Utilities\frmUpdate.Designer.cs">
-      <DependentUpon>frmUpdate.cs</DependentUpon>
-    </Compile>
-    <Compile Include="frmViewer.cs">
-      <SubType>Form</SubType>
-    </Compile>
-    <Compile Include="frmViewer.Designer.cs">
-      <DependentUpon>frmViewer.cs</DependentUpon>
-    </Compile>
-    <Compile Include="Controls\InitiativeUserControl.cs">
-      <SubType>UserControl</SubType>
-    </Compile>
-    <Compile Include="Controls\InitiativeUserControl.Designer.cs">
-      <DependentUpon>InitiativeUserControl.cs</DependentUpon>
-    </Compile>
-    <Compile Include="Omae\OmaeRecord.cs">
-      <SubType>UserControl</SubType>
-    </Compile>
-    <Compile Include="Omae\OmaeRecord.Designer.cs">
-      <DependentUpon>OmaeRecord.cs</DependentUpon>
-    </Compile>
-    <Compile Include="Controls\PetControl.cs">
-      <SubType>UserControl</SubType>
-    </Compile>
-    <Compile Include="Controls\PetControl.Designer.cs">
-      <DependentUpon>PetControl.cs</DependentUpon>
-    </Compile>
-    <Compile Include="UI\Powers\PowerControl.cs">
-      <SubType>UserControl</SubType>
-    </Compile>
-    <Compile Include="UI\Powers\PowerControl.Designer.cs">
-      <DependentUpon>PowerControl.cs</DependentUpon>
-    </Compile>
-    <Compile Include="Service References\OmaeService\Reference.cs">
-      <AutoGen>True</AutoGen>
-      <DesignTime>True</DesignTime>
-      <DependentUpon>Reference.svcmap</DependentUpon>
-    </Compile>
-    <Compile Include="Service References\TranslationService\Reference.cs">
-      <AutoGen>True</AutoGen>
-      <DesignTime>True</DesignTime>
-      <DependentUpon>Reference.svcmap</DependentUpon>
-    </Compile>
-    <Compile Include="Settings.cs" />
-    <Compile Include="Character Creation\frmCreate.cs">
-      <SubType>Form</SubType>
-    </Compile>
-    <Compile Include="Character Creation\frmCreate.Designer.cs">
-      <DependentUpon>frmCreate.cs</DependentUpon>
-    </Compile>
-    <Compile Include="Character Creation\frmKarmaMetatype.cs">
-      <SubType>Form</SubType>
-    </Compile>
-    <Compile Include="Character Creation\frmKarmaMetatype.Designer.cs">
-      <DependentUpon>frmKarmaMetatype.cs</DependentUpon>
-    </Compile>
-    <Compile Include="Selection Forms\frmSelectAttribute.cs">
-      <SubType>Form</SubType>
-    </Compile>
-    <Compile Include="Selection Forms\frmSelectAttribute.Designer.cs">
-      <DependentUpon>frmSelectAttribute.cs</DependentUpon>
-    </Compile>
-    <Compile Include="Selection Forms\frmSelectSkill.cs">
-      <SubType>Form</SubType>
-    </Compile>
-    <Compile Include="Selection Forms\frmSelectSkill.Designer.cs">
-      <DependentUpon>frmSelectSkill.cs</DependentUpon>
-    </Compile>
-    <Compile Include="Program.cs" />
-    <Compile Include="Properties\AssemblyInfo.cs" />
-    <Compile Include="Controls\SpiritControl.cs">
-      <SubType>UserControl</SubType>
-    </Compile>
-    <Compile Include="Controls\SpiritControl.Designer.cs">
-      <DependentUpon>SpiritControl.cs</DependentUpon>
-    </Compile>
-    <Compile Include="SplitButton.cs">
-      <SubType>Component</SubType>
-    </Compile>
-    <EmbeddedResource Include="Character Creation\frmSelectLifeModule.resx">
-      <DependentUpon>frmSelectLifeModule.cs</DependentUpon>
-    </EmbeddedResource>
-    <EmbeddedResource Include="Controls\ConditionMonitorUserControl.resx">
-      <DependentUpon>ConditionMonitorUserControl.cs</DependentUpon>
-    </EmbeddedResource>
-    <EmbeddedResource Include="Controls\ContactControl.resx">
-      <DependentUpon>ContactControl.cs</DependentUpon>
-      <SubType>Designer</SubType>
-    </EmbeddedResource>
-    <EmbeddedResource Include="Controls\DiceRollerControl.resx">
-      <DependentUpon>DiceRollerControl.cs</DependentUpon>
-    </EmbeddedResource>
-    <EmbeddedResource Include="Controls\RichTextBoxExtended.resx">
-      <DependentUpon>RichTextBoxExtended.cs</DependentUpon>
-    </EmbeddedResource>
-    <EmbeddedResource Include="frmCharacterRoster.resx">
-      <DependentUpon>frmCharacterRoster.cs</DependentUpon>
-    </EmbeddedResource>
-    <EmbeddedResource Include="frmAddToken.resx">
-      <DependentUpon>frmAddToken.cs</DependentUpon>
-      <SubType>Designer</SubType>
-    </EmbeddedResource>
-    <EmbeddedResource Include="frmCareer.resx">
-      <DependentUpon>frmCareer.cs</DependentUpon>
-      <SubType>Designer</SubType>
-    </EmbeddedResource>
-    <EmbeddedResource Include="frmAbout.resx">
-      <DependentUpon>frmAbout.cs</DependentUpon>
-      <SubType>Designer</SubType>
-    </EmbeddedResource>
-    <EmbeddedResource Include="frmCreateCyberwareSuite.resx">
-      <DependentUpon>frmCreateCyberwareSuite.cs</DependentUpon>
-    </EmbeddedResource>
-    <EmbeddedResource Include="frmCreateImprovement.resx">
-      <DependentUpon>frmCreateImprovement.cs</DependentUpon>
-    </EmbeddedResource>
-    <EmbeddedResource Include="frmCreatePACKSKit.resx">
-      <DependentUpon>frmCreatePACKSKit.cs</DependentUpon>
-    </EmbeddedResource>
-    <EmbeddedResource Include="frmCreateSpell.resx">
-      <DependentUpon>frmCreateSpell.cs</DependentUpon>
-    </EmbeddedResource>
-    <EmbeddedResource Include="frmCreateWeaponMount.resx">
-      <DependentUpon>frmCreateWeaponMount.cs</DependentUpon>
-    </EmbeddedResource>
-    <EmbeddedResource Include="frmGMDashboard.resx">
-      <DependentUpon>frmGMDashboard.cs</DependentUpon>
-    </EmbeddedResource>
-    <EmbeddedResource Include="Selection Forms\frmSelectOptionalPower.resx">
-      <DependentUpon>frmSelectOptionalPower.cs</DependentUpon>
-    </EmbeddedResource>
-    <EmbeddedResource Include="Selection Forms\frmSelectLifestyleAdvanced.resx">
-      <DependentUpon>frmSelectLifestyleAdvanced.cs</DependentUpon>
-    </EmbeddedResource>
-    <EmbeddedResource Include="Selection Forms\frmSelectLifestyleQuality.resx">
-      <DependentUpon>frmSelectLifestyleQuality.cs</DependentUpon>
-    </EmbeddedResource>
-    <EmbeddedResource Include="Selection Forms\frmSelectAIProgram.resx">
-      <DependentUpon>frmSelectAIProgram.cs</DependentUpon>
-    </EmbeddedResource>
-    <EmbeddedResource Include="Selection Forms\frmSelectSkillSpec.resx">
-      <DependentUpon>frmSelectSkillSpec.cs</DependentUpon>
-    </EmbeddedResource>
-    <EmbeddedResource Include="UI\Attributes\AttributeControl.resx">
-      <DependentUpon>AttributeControl.cs</DependentUpon>
-    </EmbeddedResource>
-    <EmbeddedResource Include="UI\Skills\KnowledgeSkillControl.resx">
-      <DependentUpon>KnowledgeSkillControl.cs</DependentUpon>
-    </EmbeddedResource>
-    <EmbeddedResource Include="UI\Skills\SkillControl2.resx">
-      <DependentUpon>SkillControl2.cs</DependentUpon>
-    </EmbeddedResource>
-    <EmbeddedResource Include="UI\Skills\SkillGroupControl.resx">
-      <DependentUpon>SkillGroupControl.cs</DependentUpon>
-    </EmbeddedResource>
-    <EmbeddedResource Include="UI\Shared\BindingListDisplay.resx">
-      <DependentUpon>BindingListDisplay.cs</DependentUpon>
-    </EmbeddedResource>
-    <EmbeddedResource Include="UI\Powers\PowersTabUserControl.resx">
-      <DependentUpon>PowersTabUserControl.cs</DependentUpon>
-    </EmbeddedResource>
-    <EmbeddedResource Include="UI\Skills\SkillsTabUserControl.resx">
-      <DependentUpon>SkillsTabUserControl.cs</DependentUpon>
-    </EmbeddedResource>
-    <EmbeddedResource Include="Utilities\frmDiceHits.resx">
-      <DependentUpon>frmDiceHits.cs</DependentUpon>
-    </EmbeddedResource>
-    <EmbeddedResource Include="Utilities\frmDiceRoller.resx">
-      <DependentUpon>frmDiceRoller.cs</DependentUpon>
-      <SubType>Designer</SubType>
-    </EmbeddedResource>
-    <EmbeddedResource Include="frmExpense.resx">
-      <DependentUpon>frmExpense.cs</DependentUpon>
-    </EmbeddedResource>
-    <EmbeddedResource Include="frmExport.resx">
-      <DependentUpon>frmExport.cs</DependentUpon>
-    </EmbeddedResource>
-    <EmbeddedResource Include="frmHistory.resx">
-      <DependentUpon>frmHistory.cs</DependentUpon>
-    </EmbeddedResource>
-    <EmbeddedResource Include="Utilities\frmInitiative.resx">
-      <DependentUpon>frmInitiative.cs</DependentUpon>
-    </EmbeddedResource>
-    <EmbeddedResource Include="Utilities\frmInitRoller.resx">
-      <DependentUpon>frmInitRoller.cs</DependentUpon>
-    </EmbeddedResource>
-    <EmbeddedResource Include="frmLifestyleNuyen.resx">
-      <DependentUpon>frmLifestyleNuyen.cs</DependentUpon>
-    </EmbeddedResource>
-    <EmbeddedResource Include="frmNaturalWeapon.resx">
-      <DependentUpon>frmNaturalWeapon.cs</DependentUpon>
-    </EmbeddedResource>
-    <EmbeddedResource Include="frmNotes.resx">
-      <DependentUpon>frmNotes.cs</DependentUpon>
-    </EmbeddedResource>
-    <EmbeddedResource Include="Omae\frmOmae.resx">
-      <DependentUpon>frmOmae.cs</DependentUpon>
-    </EmbeddedResource>
-    <EmbeddedResource Include="Omae\frmOmaeAccount.resx">
-      <DependentUpon>frmOmaeAccount.cs</DependentUpon>
-    </EmbeddedResource>
-    <EmbeddedResource Include="Omae\frmOmaeCompress.resx">
-      <DependentUpon>frmOmaeCompress.cs</DependentUpon>
-    </EmbeddedResource>
-    <EmbeddedResource Include="Omae\frmOmaeUpload.resx">
-      <DependentUpon>frmOmaeUpload.cs</DependentUpon>
-    </EmbeddedResource>
-    <EmbeddedResource Include="Omae\frmOmaeUploadData.resx">
-      <DependentUpon>frmOmaeUploadData.cs</DependentUpon>
-      <SubType>Designer</SubType>
-    </EmbeddedResource>
-    <EmbeddedResource Include="Omae\frmOmaeUploadLanguage.resx">
-      <DependentUpon>frmOmaeUploadLanguage.cs</DependentUpon>
-    </EmbeddedResource>
-    <EmbeddedResource Include="Omae\frmOmaeUploadSheet.resx">
-      <DependentUpon>frmOmaeUploadSheet.cs</DependentUpon>
-    </EmbeddedResource>
-    <EmbeddedResource Include="frmPlayerDashboard.resx">
-      <DependentUpon>frmPlayerDashboard.cs</DependentUpon>
-    </EmbeddedResource>
-    <EmbeddedResource Include="frmPrintMultiple.resx">
-      <DependentUpon>frmPrintMultiple.cs</DependentUpon>
-    </EmbeddedResource>
-    <EmbeddedResource Include="Character Creation\frmPriorityMetatype.resx">
-      <DependentUpon>frmPriorityMetatype.cs</DependentUpon>
-    </EmbeddedResource>
-    <EmbeddedResource Include="frmReload.resx">
-      <DependentUpon>frmReload.cs</DependentUpon>
-    </EmbeddedResource>
-    <EmbeddedResource Include="Selection Forms\frmSelectLifestyle.resx">
-      <DependentUpon>frmSelectLifestyle.cs</DependentUpon>
-    </EmbeddedResource>
-    <EmbeddedResource Include="Selection Forms\frmSelectArmorMod.resx">
-      <DependentUpon>frmSelectArmorMod.cs</DependentUpon>
-    </EmbeddedResource>
-    <EmbeddedResource Include="Selection Forms\frmSelectArt.resx">
-      <DependentUpon>frmSelectArt.cs</DependentUpon>
-    </EmbeddedResource>
-    <EmbeddedResource Include="Selection Forms\frmSelectCalendarStart.resx">
-      <DependentUpon>frmSelectCalendarStart.cs</DependentUpon>
-    </EmbeddedResource>
-    <EmbeddedResource Include="Selection Forms\frmSelectContactConnection.resx">
-      <DependentUpon>frmSelectContactConnection.cs</DependentUpon>
-    </EmbeddedResource>
-    <EmbeddedResource Include="Selection Forms\frmSelectCritterPower.resx">
-      <DependentUpon>frmSelectCritterPower.cs</DependentUpon>
-    </EmbeddedResource>
-    <EmbeddedResource Include="Selection Forms\frmSelectCyberwareSuite.resx">
-      <DependentUpon>frmSelectCyberwareSuite.cs</DependentUpon>
-    </EmbeddedResource>
-    <EmbeddedResource Include="Selection Forms\frmSelectExoticSkill.resx">
-      <DependentUpon>frmSelectExoticSkill.cs</DependentUpon>
-    </EmbeddedResource>
-    <EmbeddedResource Include="Selection Forms\frmSelectGear.resx">
-      <DependentUpon>frmSelectGear.cs</DependentUpon>
-    </EmbeddedResource>
-    <EmbeddedResource Include="Selection Forms\frmSelectItem.resx">
-      <DependentUpon>frmSelectItem.cs</DependentUpon>
-    </EmbeddedResource>
-    <EmbeddedResource Include="Selection Forms\frmSelectLimit.resx">
-      <DependentUpon>frmSelectLimit.cs</DependentUpon>
-    </EmbeddedResource>
-    <EmbeddedResource Include="Selection Forms\frmSelectLimitModifier.resx">
-      <DependentUpon>frmSelectLimitModifier.cs</DependentUpon>
-    </EmbeddedResource>
-    <EmbeddedResource Include="Selection Forms\frmSelectMartialArt.resx">
-      <DependentUpon>frmSelectMartialArt.cs</DependentUpon>
-    </EmbeddedResource>
-    <EmbeddedResource Include="Selection Forms\frmSelectMartialArtAdvantage.resx">
-      <DependentUpon>frmSelectMartialArtAdvantage.cs</DependentUpon>
-    </EmbeddedResource>
-    <EmbeddedResource Include="Selection Forms\frmSelectMartialArtManeuver.resx">
-      <DependentUpon>frmSelectMartialArtManeuver.cs</DependentUpon>
-    </EmbeddedResource>
-    <EmbeddedResource Include="Selection Forms\frmSelectMentorSpirit.resx">
-      <DependentUpon>frmSelectMentorSpirit.cs</DependentUpon>
-    </EmbeddedResource>
-    <EmbeddedResource Include="Selection Forms\frmSelectMetamagic.resx">
-      <DependentUpon>frmSelectMetamagic.cs</DependentUpon>
-    </EmbeddedResource>
-    <EmbeddedResource Include="Selection Forms\frmSelectNexus.resx">
-      <DependentUpon>frmSelectNexus.cs</DependentUpon>
-    </EmbeddedResource>
-    <EmbeddedResource Include="Selection Forms\frmSelectNumber.resx">
-      <DependentUpon>frmSelectNumber.cs</DependentUpon>
-    </EmbeddedResource>
-    <EmbeddedResource Include="Selection Forms\frmSelectPACKSKit.resx">
-      <DependentUpon>frmSelectPACKSKit.cs</DependentUpon>
-    </EmbeddedResource>
-    <EmbeddedResource Include="Selection Forms\frmSelectProgramOption.resx">
-      <DependentUpon>frmSelectProgramOption.cs</DependentUpon>
-    </EmbeddedResource>
-    <EmbeddedResource Include="Selection Forms\frmSelectQuality.resx">
-      <DependentUpon>frmSelectQuality.cs</DependentUpon>
-    </EmbeddedResource>
-    <EmbeddedResource Include="Selection Forms\frmSelectSetting.resx">
-      <DependentUpon>frmSelectSetting.cs</DependentUpon>
-    </EmbeddedResource>
-    <EmbeddedResource Include="Selection Forms\frmSelectSide.resx">
-      <DependentUpon>frmSelectSide.cs</DependentUpon>
-    </EmbeddedResource>
-    <EmbeddedResource Include="Selection Forms\frmSelectSkillCategory.resx">
-      <DependentUpon>frmSelectSkillCategory.cs</DependentUpon>
-    </EmbeddedResource>
-    <EmbeddedResource Include="Selection Forms\frmSelectSpellCategory.resx">
-      <DependentUpon>frmSelectSpellCategory.cs</DependentUpon>
-    </EmbeddedResource>
-    <EmbeddedResource Include="Selection Forms\frmSelectVehicle.resx">
-      <DependentUpon>frmSelectVehicle.cs</DependentUpon>
-    </EmbeddedResource>
-    <EmbeddedResource Include="Selection Forms\frmSelectVehicleMod.resx">
-      <DependentUpon>frmSelectVehicleMod.cs</DependentUpon>
-    </EmbeddedResource>
-    <EmbeddedResource Include="Selection Forms\frmSelectWeapon.resx">
-      <DependentUpon>frmSelectWeapon.cs</DependentUpon>
-    </EmbeddedResource>
-    <EmbeddedResource Include="Selection Forms\frmSelectSkillGroup.resx">
-      <DependentUpon>frmSelectSkillGroup.cs</DependentUpon>
-    </EmbeddedResource>
-    <EmbeddedResource Include="frmOptions.resx">
-      <DependentUpon>frmOptions.cs</DependentUpon>
-    </EmbeddedResource>
-    <EmbeddedResource Include="Selection Forms\frmSelectArmor.resx">
-      <DependentUpon>frmSelectArmor.cs</DependentUpon>
-    </EmbeddedResource>
-    <EmbeddedResource Include="Character Creation\frmSelectBuildMethod.resx">
-      <DependentUpon>frmSelectBuildMethod.cs</DependentUpon>
-    </EmbeddedResource>
-    <EmbeddedResource Include="Selection Forms\frmSelectCyberware.resx">
-      <DependentUpon>frmSelectCyberware.cs</DependentUpon>
-    </EmbeddedResource>
-    <EmbeddedResource Include="Selection Forms\frmSelectPower.resx">
-      <DependentUpon>frmSelectPower.cs</DependentUpon>
-    </EmbeddedResource>
-    <EmbeddedResource Include="Selection Forms\frmSelectProgram.resx">
-      <DependentUpon>frmSelectProgram.cs</DependentUpon>
-    </EmbeddedResource>
-    <EmbeddedResource Include="Selection Forms\frmSelectSpell.resx">
-      <DependentUpon>frmSelectSpell.cs</DependentUpon>
-    </EmbeddedResource>
-    <EmbeddedResource Include="Selection Forms\frmSelectText.resx">
-      <DependentUpon>frmSelectText.cs</DependentUpon>
-    </EmbeddedResource>
-    <EmbeddedResource Include="frmMain.resx">
-      <DependentUpon>frmMain.cs</DependentUpon>
-      <SubType>Designer</SubType>
-    </EmbeddedResource>
-    <EmbeddedResource Include="Selection Forms\frmSelectWeaponAccessory.resx">
-      <DependentUpon>frmSelectWeaponAccessory.cs</DependentUpon>
-    </EmbeddedResource>
-    <EmbeddedResource Include="Selection Forms\frmSelectWeaponCategory.resx">
-      <DependentUpon>frmSelectWeaponCategory.cs</DependentUpon>
-    </EmbeddedResource>
-    <EmbeddedResource Include="frmSellItem.resx">
-      <DependentUpon>frmSellItem.cs</DependentUpon>
-    </EmbeddedResource>
-    <EmbeddedResource Include="frmTest.resx">
-      <DependentUpon>frmTest.cs</DependentUpon>
-    </EmbeddedResource>
-    <EmbeddedResource Include="Utilities\frmUpdate.resx">
-      <DependentUpon>frmUpdate.cs</DependentUpon>
-    </EmbeddedResource>
-    <EmbeddedResource Include="frmViewer.resx">
-      <DependentUpon>frmViewer.cs</DependentUpon>
-    </EmbeddedResource>
-    <EmbeddedResource Include="Controls\InitiativeUserControl.resx">
-      <DependentUpon>InitiativeUserControl.cs</DependentUpon>
-    </EmbeddedResource>
-    <EmbeddedResource Include="Omae\OmaeRecord.resx">
-      <DependentUpon>OmaeRecord.cs</DependentUpon>
-    </EmbeddedResource>
-    <EmbeddedResource Include="Controls\PetControl.resx">
-      <DependentUpon>PetControl.cs</DependentUpon>
-    </EmbeddedResource>
-    <EmbeddedResource Include="UI\Powers\PowerControl.resx">
-      <DependentUpon>PowerControl.cs</DependentUpon>
-    </EmbeddedResource>
-    <EmbeddedResource Include="Character Creation\frmCreate.resx">
-      <DependentUpon>frmCreate.cs</DependentUpon>
-      <SubType>Designer</SubType>
-    </EmbeddedResource>
-    <EmbeddedResource Include="Character Creation\frmKarmaMetatype.resx">
-      <DependentUpon>frmKarmaMetatype.cs</DependentUpon>
-    </EmbeddedResource>
-    <EmbeddedResource Include="Selection Forms\frmSelectAttribute.resx">
-      <DependentUpon>frmSelectAttribute.cs</DependentUpon>
-    </EmbeddedResource>
-    <EmbeddedResource Include="Selection Forms\frmSelectSkill.resx">
-      <DependentUpon>frmSelectSkill.cs</DependentUpon>
-    </EmbeddedResource>
-    <EmbeddedResource Include="Properties\Resources.resx">
-      <Generator>ResXFileCodeGenerator</Generator>
-      <LastGenOutput>Resources.Designer.cs</LastGenOutput>
-      <SubType>Designer</SubType>
-    </EmbeddedResource>
-    <Compile Include="Properties\Resources.Designer.cs">
-      <AutoGen>True</AutoGen>
-      <DependentUpon>Resources.resx</DependentUpon>
-      <DesignTime>True</DesignTime>
-    </Compile>
-    <EmbeddedResource Include="Controls\SpiritControl.resx">
-      <DependentUpon>SpiritControl.cs</DependentUpon>
-    </EmbeddedResource>
-    <None Include="app.config" />
-    <Compile Include="Backend\Attributes\Attribute.Core.cs" />
-    <None Include="app.config">
-      <SubType>Designer</SubType>
-    </None>
-    <None Include="Chummer_TemporaryKey.pfx" />
-    <None Include="data\armor.xsd">
-      <CopyToOutputDirectory>Always</CopyToOutputDirectory>
-    </None>
-    <None Include="data\bioware.xsd">
-      <CopyToOutputDirectory>Always</CopyToOutputDirectory>
-    </None>
-    <None Include="data\bonuses.xsd">
-      <SubType>Designer</SubType>
-    </None>
-    <None Include="data\books.xsc">
-      <DependentUpon>books.xsd</DependentUpon>
-      <CopyToOutputDirectory>Always</CopyToOutputDirectory>
-    </None>
-    <None Include="data\books.xsd">
-      <CopyToOutputDirectory>Always</CopyToOutputDirectory>
-    </None>
-    <None Include="data\books.xss">
-      <DependentUpon>books.xsd</DependentUpon>
-      <CopyToOutputDirectory>Always</CopyToOutputDirectory>
-    </None>
-    <None Include="data\character.xsd">
-      <SubType>Designer</SubType>
-      <CopyToOutputDirectory>Always</CopyToOutputDirectory>
-    </None>
-    <None Include="data\complexforms.xsd" />
-    <None Include="data\critterpowers.xsd">
-      <CopyToOutputDirectory>Always</CopyToOutputDirectory>
-    </None>
-    <None Include="data\critters.xsd">
-      <CopyToOutputDirectory>Always</CopyToOutputDirectory>
-    </None>
-    <None Include="data\cyberware.xsd">
-      <CopyToOutputDirectory>Always</CopyToOutputDirectory>
-    </None>
-    <None Include="data\echoes.xsd">
-      <CopyToOutputDirectory>Always</CopyToOutputDirectory>
-    </None>
-    <None Include="data\gear.xsd">
-      <CopyToOutputDirectory>Always</CopyToOutputDirectory>
-    </None>
-    <None Include="data\lifestyles.xsc">
-      <DependentUpon>lifestyles.xsd</DependentUpon>
-    </None>
-    <None Include="data\lifestyles.xsd">
-      <CopyToOutputDirectory>Always</CopyToOutputDirectory>
-    </None>
-    <None Include="data\lifestyles.xss">
-      <DependentUpon>lifestyles.xsd</DependentUpon>
-    </None>
-    <None Include="data\martialarts.xsd">
-      <CopyToOutputDirectory>Always</CopyToOutputDirectory>
-    </None>
-    <None Include="data\mentors.xsd">
-      <CopyToOutputDirectory>Always</CopyToOutputDirectory>
-    </None>
-    <None Include="data\metamagic.xsd">
-      <CopyToOutputDirectory>Always</CopyToOutputDirectory>
-    </None>
-    <None Include="data\metatypes.xsd">
-      <CopyToOutputDirectory>Always</CopyToOutputDirectory>
-    </None>
-    <None Include="data\packs.xsd">
-      <CopyToOutputDirectory>Always</CopyToOutputDirectory>
-    </None>
-    <None Include="data\paragons.xsd">
-      <CopyToOutputDirectory>Always</CopyToOutputDirectory>
-    </None>
-    <None Include="data\powers.xsd">
-      <CopyToOutputDirectory>Always</CopyToOutputDirectory>
-    </None>
-    <None Include="data\programs.xsd">
-      <CopyToOutputDirectory>Always</CopyToOutputDirectory>
-    </None>
-    <None Include="data\qualities.xsd">
-      <SubType>Designer</SubType>
-      <CopyToOutputDirectory>Always</CopyToOutputDirectory>
-    </None>
-    <None Include="data\ranges.xsc">
-      <DependentUpon>ranges.xsd</DependentUpon>
-    </None>
-    <None Include="data\ranges.xsd">
-      <CopyToOutputDirectory>Always</CopyToOutputDirectory>
-    </None>
-    <None Include="data\conditions.xsd">
-      <SubType>Designer</SubType>
-    </None>
-    <None Include="data\ranges.xss">
-      <DependentUpon>ranges.xsd</DependentUpon>
-    </None>
-    <None Include="data\skills.xsc">
-      <DependentUpon>skills.xsd</DependentUpon>
-    </None>
-    <None Include="data\skills.xsd">
-      <CopyToOutputDirectory>Always</CopyToOutputDirectory>
-    </None>
-    <None Include="data\skills.xss">
-      <DependentUpon>skills.xsd</DependentUpon>
-    </None>
-    <None Include="data\spells.xsd">
-      <CopyToOutputDirectory>Always</CopyToOutputDirectory>
-    </None>
-    <None Include="data\streams.xsc">
-      <DependentUpon>streams.xsd</DependentUpon>
-    </None>
-    <None Include="data\streams.xsd">
-      <CopyToOutputDirectory>Always</CopyToOutputDirectory>
-    </None>
-    <None Include="data\streams.xss">
-      <DependentUpon>streams.xsd</DependentUpon>
-    </None>
-    <None Include="data\traditions.xsc">
-      <DependentUpon>traditions.xsd</DependentUpon>
-    </None>
-    <None Include="data\traditions.xsd">
-      <CopyToOutputDirectory>Always</CopyToOutputDirectory>
-    </None>
-    <None Include="data\traditions.xss">
-      <DependentUpon>traditions.xsd</DependentUpon>
-    </None>
-    <None Include="data\vehicles.xsc">
-      <DependentUpon>vehicles.xsd</DependentUpon>
-    </None>
-    <None Include="data\vehicles.xsd">
-      <CopyToOutputDirectory>Always</CopyToOutputDirectory>
-    </None>
-    <None Include="data\vehicles.xss">
-      <DependentUpon>vehicles.xsd</DependentUpon>
-    </None>
-    <None Include="data\vessels.xsd">
-      <CopyToOutputDirectory>Always</CopyToOutputDirectory>
-    </None>
-    <None Include="data\weapons.xsc">
-      <DependentUpon>weapons.xsd</DependentUpon>
-      <CopyToOutputDirectory>Always</CopyToOutputDirectory>
-    </None>
-    <None Include="data\weapons.xsd">
-      <CopyToOutputDirectory>Always</CopyToOutputDirectory>
-    </None>
-    <None Include="data\weapons.xss">
-      <DependentUpon>weapons.xsd</DependentUpon>
-      <CopyToOutputDirectory>Always</CopyToOutputDirectory>
-    </None>
-    <None Include="Documentation\Lifemodule.md" />
-    <None Include="lang\language.xsc">
-      <DependentUpon>language.xsd</DependentUpon>
-      <CopyToOutputDirectory>PreserveNewest</CopyToOutputDirectory>
-    </None>
-    <None Include="lang\language.xsd">
-      <Generator>MSDataSetGenerator</Generator>
-      <LastGenOutput>language.Designer.cs</LastGenOutput>
-      <SubType>Designer</SubType>
-      <CopyToOutputDirectory>PreserveNewest</CopyToOutputDirectory>
-    </None>
-    <None Include="lang\language.xss">
-      <DependentUpon>language.xsd</DependentUpon>
-      <CopyToOutputDirectory>PreserveNewest</CopyToOutputDirectory>
-    </None>
-    <None Include="nuget.config">
-      <SubType>Designer</SubType>
-    </None>
-    <None Include="packages.config">
-      <SubType>Designer</SubType>
-    </None>
-    <None Include="Properties\app.manifest" />
-    <None Include="Properties\DataSources\System.Xml.Linq.XElement.datasource" />
-    <None Include="Properties\Settings.settings">
-      <Generator>SettingsSingleFileGenerator</Generator>
-      <LastGenOutput>Settings.Designer.cs</LastGenOutput>
-    </None>
-    <Compile Include="Properties\Settings.Designer.cs">
-      <AutoGen>True</AutoGen>
-      <DependentUpon>Settings.settings</DependentUpon>
-      <DesignTimeSharedInput>True</DesignTimeSharedInput>
-    </Compile>
-    <None Include="Service References\OmaeService\omae.wsdl" />
-    <None Include="Service References\TranslationService\translation.wsdl" />
-  </ItemGroup>
-  <ItemGroup>
-    <BootstrapperPackage Include=".NETFramework,Version=v4.0,Profile=Client">
-      <Visible>False</Visible>
-      <ProductName>Microsoft .NET Framework 4 Client Profile %28x86 and x64%29</ProductName>
-      <Install>true</Install>
-    </BootstrapperPackage>
-    <BootstrapperPackage Include="Microsoft.Net.Client.3.5">
-      <Visible>False</Visible>
-      <ProductName>.NET Framework 3.5 SP1 Client Profile</ProductName>
-      <Install>false</Install>
-    </BootstrapperPackage>
-    <BootstrapperPackage Include="Microsoft.Net.Framework.3.5.SP1">
-      <Visible>False</Visible>
-      <ProductName>.NET Framework 3.5 SP1</ProductName>
-      <Install>false</Install>
-    </BootstrapperPackage>
-    <BootstrapperPackage Include="Microsoft.Windows.Installer.3.1">
-      <Visible>False</Visible>
-      <ProductName>Windows Installer 3.1</ProductName>
-      <Install>true</Install>
-    </BootstrapperPackage>
-  </ItemGroup>
-  <ItemGroup>
-    <None Include="chummer.ico" />
-  </ItemGroup>
-  <ItemGroup>
-    <None Include="icons\disk.png" />
-  </ItemGroup>
-  <ItemGroup>
-    <None Include="icons\page.png" />
-  </ItemGroup>
-  <ItemGroup>
-    <None Include="icons\folder_page.png" />
-  </ItemGroup>
-  <ItemGroup>
-    <None Include="icons\printer.png" />
-  </ItemGroup>
-  <ItemGroup>
-    <None Include="icons\link.png" />
-  </ItemGroup>
-  <ItemGroup>
-    <None Include="icons\link_go.png" />
-  </ItemGroup>
-  <ItemGroup>
-    <None Include="icons\link_delete.png" />
-  </ItemGroup>
-  <ItemGroup>
-    <None Include="icons\link_add.png" />
-  </ItemGroup>
-  <ItemGroup>
-    <None Include="icons\car_add.png" />
-  </ItemGroup>
-  <ItemGroup>
-    <None Include="icons\brick_add.png" />
-  </ItemGroup>
-  <ItemGroup>
-    <None Include="icons\award_star_add.png" />
-  </ItemGroup>
-  <ItemGroup>
-    <None Include="icons\medal_gold_add.png" />
-  </ItemGroup>
-  <ItemGroup>
-    <None Include="icons\shield_add.png" />
-  </ItemGroup>
-  <ItemGroup>
-    <None Include="icons\camera_add.png" />
-  </ItemGroup>
-  <ItemGroup>
-    <None Include="icons\briefcase_add.png" />
-  </ItemGroup>
-  <ItemGroup>
-    <None Include="icons\basket_add.png" />
-  </ItemGroup>
-  <ItemGroup>
-    <None Include="icons\delete.png" />
-  </ItemGroup>
-  <ItemGroup>
-    <None Include="icons\add.png" />
-  </ItemGroup>
-  <ItemGroup>
-    <None Include="icons\brick_delete.png" />
-  </ItemGroup>
-  <ItemGroup>
-    <None Include="icons\house.png" />
-  </ItemGroup>
-  <ItemGroup>
-    <None Include="icons\asterisk_orange.png" />
-  </ItemGroup>
-  <ItemGroup>
-    <None Include="icons\user_go.png" />
-  </ItemGroup>
-  <ItemGroup>
-    <None Include="icons\computer_add.png" />
-  </ItemGroup>
-  <ItemGroup>
-    <None Include="icons\basket_edit.png" />
-  </ItemGroup>
-  <ItemGroup>
-    <None Include="icons\note_edit.png" />
-  </ItemGroup>
-  <ItemGroup>
-    <None Include="icons\emoticon_surprised.png" />
-  </ItemGroup>
-  <ItemGroup>
-    <None Include="icons\emoticon_tongue.png" />
-  </ItemGroup>
-  <ItemGroup>
-    <None Include="icons\world_go.png" />
-  </ItemGroup>
-  <ItemGroup>
-    <None Include="icons\cog_edit.png" />
-  </ItemGroup>
-  <ItemGroup>
-    <None Include="icons\server_lightning.png" />
-  </ItemGroup>
-  <ItemGroup>
-    <WCFMetadata Include="Service References\" />
-  </ItemGroup>
-  <ItemGroup>
-    <WCFMetadataStorage Include="Service References\OmaeService\" />
-    <WCFMetadataStorage Include="Service References\TranslationService\" />
-  </ItemGroup>
-  <ItemGroup>
-    <None Include="Service References\OmaeService\omae.disco" />
-  </ItemGroup>
-  <ItemGroup>
-    <None Include="Service References\OmaeService\configuration91.svcinfo" />
-  </ItemGroup>
-  <ItemGroup>
-    <None Include="Service References\OmaeService\configuration.svcinfo" />
-  </ItemGroup>
-  <ItemGroup>
-    <None Include="Service References\OmaeService\Reference.svcmap">
-      <Generator>WCF Proxy Generator</Generator>
-      <LastGenOutput>Reference.cs</LastGenOutput>
-    </None>
-  </ItemGroup>
-  <ItemGroup>
-    <None Include="icons\emoticon_evilgrin.png" />
-  </ItemGroup>
-  <ItemGroup>
-    <None Include="icons\emoticon_unhappy.png" />
-  </ItemGroup>
-  <ItemGroup>
-    <None Include="icons\briefcase_edit.png" />
-  </ItemGroup>
-  <ItemGroup>
-    <None Include="icons\user_add.png" />
-  </ItemGroup>
-  <ItemGroup>
-    <None Include="icons\arrow_divide.png" />
-  </ItemGroup>
-  <ItemGroup>
-    <None Include="icons\arrow_join.png" />
-  </ItemGroup>
-  <ItemGroup>
-    <None Include="icons\die.png" />
-  </ItemGroup>
-  <ItemGroup>
-    <None Include="icons\brick_go.png" />
-  </ItemGroup>
-  <ItemGroup>
-    <None Include="icons\car_go.png" />
-  </ItemGroup>
-  <ItemGroup>
-    <None Include="Service References\TranslationService\translation.disco" />
-  </ItemGroup>
-  <ItemGroup>
-    <None Include="Service References\TranslationService\configuration91.svcinfo" />
-  </ItemGroup>
-  <ItemGroup>
-    <None Include="Service References\TranslationService\configuration.svcinfo" />
-  </ItemGroup>
-  <ItemGroup>
-    <None Include="Service References\TranslationService\Reference.svcmap">
-      <Generator>WCF Proxy Generator</Generator>
-      <LastGenOutput>Reference.cs</LastGenOutput>
-    </None>
-  </ItemGroup>
-  <ItemGroup>
-    <None Include="icons\export.png" />
-  </ItemGroup>
-  <ItemGroup>
-    <None Include="icons\building_edit.png" />
-  </ItemGroup>
-  <ItemGroup>
-    <None Include="icons\tag_red.png" />
-  </ItemGroup>
-  <ItemGroup>
-    <None Include="icons\house_edit.png" />
-  </ItemGroup>
-  <ItemGroup>
-    <None Include="icons\award_star2_add.png" />
-  </ItemGroup>
-  <ItemGroup>
-    <None Include="icons\plugin_add.png" />
-  </ItemGroup>
-  <ItemGroup>
-    <None Include="icons\arrow_undo.png" />
-  </ItemGroup>
-  <ItemGroup>
-    <None Include="icons\pencil.png" />
-  </ItemGroup>
-  <ItemGroup>
-    <None Include="icons\arrow_redo.png" />
-  </ItemGroup>
-  <ItemGroup>
-    <None Include="icons\possession.png" />
-  </ItemGroup>
-  <ItemGroup>
-    <None Include="icons\possessinanimate.png" />
-  </ItemGroup>
-  <ItemGroup>
-    <None Include="icons\page_copy.png" />
-  </ItemGroup>
-  <ItemGroup>
-    <None Include="icons\page_paste.png" />
-  </ItemGroup>
-  <ItemGroup>
-    <None Include="icons\bomb.png" />
-  </ItemGroup>
-  <ItemGroup>
-    <None Include="icons\table_edit.png" />
-  </ItemGroup>
-  <ItemGroup>
-    <None Include="icons\emoticon_waii.png" />
-  </ItemGroup>
-  <ItemGroup>
-    <Content Include="changelog.txt">
-      <CopyToOutputDirectory>PreserveNewest</CopyToOutputDirectory>
-    </Content>
-    <Content Include="customdata\Adapsin Applied as Multiplier, Not Grade\amend_AdapsinMultiplier_bioware.xml">
-      <CopyToOutputDirectory>PreserveNewest</CopyToOutputDirectory>
-    </Content>
-    <Content Include="customdata\SR Missions 1.4 Rules\amend_bioware.xml">
-      <CopyToOutputDirectory>PreserveNewest</CopyToOutputDirectory>
-    </Content>
-    <Content Include="customdata\SR Missions 1.4 Rules\amend_cyberware.xml">
-      <CopyToOutputDirectory>PreserveNewest</CopyToOutputDirectory>
-    </Content>
-    <Content Include="data\sheets.xml">
-      <CopyToOutputDirectory>PreserveNewest</CopyToOutputDirectory>
-    </Content>
-    <Content Include="customdata\SR Missions 1.4 Rules\amend_books.xml">
-      <CopyToOutputDirectory>PreserveNewest</CopyToOutputDirectory>
-    </Content>
-    <Content Include="customdata\SR Missions 1.4 Rules\amend_gear.xml">
-      <CopyToOutputDirectory>PreserveNewest</CopyToOutputDirectory>
-    </Content>
-    <Content Include="customdata\SR Missions 1.4 Rules\amend_lifestyles.xml">
-      <CopyToOutputDirectory>PreserveNewest</CopyToOutputDirectory>
-    </Content>
-    <Content Include="customdata\SR Missions 1.4 Rules\amend_mentors.xml">
-      <CopyToOutputDirectory>PreserveNewest</CopyToOutputDirectory>
-    </Content>
-    <Content Include="customdata\SR Missions 1.4 Rules\amend_metamagic.xml">
-      <CopyToOutputDirectory>PreserveNewest</CopyToOutputDirectory>
-    </Content>
-    <Content Include="customdata\SR Missions 1.4 Rules\amend_metatypes.xml">
-      <CopyToOutputDirectory>PreserveNewest</CopyToOutputDirectory>
-    </Content>
-    <Content Include="customdata\SR Missions 1.4 Rules\amend_qualities.xml">
-      <CopyToOutputDirectory>PreserveNewest</CopyToOutputDirectory>
-    </Content>
-    <Content Include="customdata\SR Missions 1.4 Rules\amend_spells.xml">
-      <CopyToOutputDirectory>PreserveNewest</CopyToOutputDirectory>
-    </Content>
-    <Content Include="customdata\SR Missions 1.4 Rules\amend_traditions.xml">
-      <CopyToOutputDirectory>PreserveNewest</CopyToOutputDirectory>
-    </Content>
-    <Content Include="customdata\SR Missions 1.4 Rules\amend_vehicles.xml">
-      <CopyToOutputDirectory>PreserveNewest</CopyToOutputDirectory>
-    </Content>
-    <Content Include="LICENSES-MersenneTwister.txt">
-      <CopyToOutputDirectory>PreserveNewest</CopyToOutputDirectory>
-    </Content>
-    <Content Include="sheets\Calendar set.xslt">
-      <CopyToOutputDirectory>PreserveNewest</CopyToOutputDirectory>
-    </Content>
-    <Content Include="sheets\Calendar.xsl">
-      <CopyToOutputDirectory>PreserveNewest</CopyToOutputDirectory>
-    </Content>
-    <Content Include="sheets\Commlinks set.xslt">
-      <CopyToOutputDirectory>PreserveNewest</CopyToOutputDirectory>
-    </Content>
-    <Content Include="sheets\Commlinks.xsl">
-      <CopyToOutputDirectory>PreserveNewest</CopyToOutputDirectory>
-    </Content>
-    <Content Include="sheets\Contacts set.xslt">
-      <CopyToOutputDirectory>PreserveNewest</CopyToOutputDirectory>
-    </Content>
-    <Content Include="sheets\Contacts.xsl">
-      <CopyToOutputDirectory>PreserveNewest</CopyToOutputDirectory>
-    </Content>
-    <Content Include="sheets\de\Dossier.xsl">
-      <CopyToOutputDirectory>PreserveNewest</CopyToOutputDirectory>
-    </Content>
-    <Content Include="sheets\de\Fahrzeuge.xsl">
-      <CopyToOutputDirectory>PreserveNewest</CopyToOutputDirectory>
-    </Content>
-    <Content Include="sheets\de\Formatieren Nur Text.xsl">
-      <CopyToOutputDirectory>PreserveNewest</CopyToOutputDirectory>
-    </Content>
-    <Content Include="sheets\de\Kalender.xsl">
-      <CopyToOutputDirectory>PreserveNewest</CopyToOutputDirectory>
-    </Content>
-    <Content Include="sheets\de\Kommlinks.xsl">
-      <CopyToOutputDirectory>PreserveNewest</CopyToOutputDirectory>
-    </Content>
-    <Content Include="sheets\de\Kontakte.xsl">
-      <CopyToOutputDirectory>PreserveNewest</CopyToOutputDirectory>
-    </Content>
-    <Content Include="sheets\de\Kosten.xsl">
-      <CopyToOutputDirectory>PreserveNewest</CopyToOutputDirectory>
-    </Content>
-    <Content Include="sheets\de\Notizen.xsl">
-      <CopyToOutputDirectory>PreserveNewest</CopyToOutputDirectory>
-    </Content>
-    <Content Include="sheets\de\Nur Text.xsl">
-      <CopyToOutputDirectory>PreserveNewest</CopyToOutputDirectory>
-    </Content>
-    <Content Include="sheets\de\Fancy Blocks.xsl">
-      <CopyToOutputDirectory>PreserveNewest</CopyToOutputDirectory>
-    </Content>
-    <Content Include="sheets\de\Shadowrun 5 %28Rating greater 0%29.xsl">
-      <CopyToOutputDirectory>PreserveNewest</CopyToOutputDirectory>
-    </Content>
-    <Content Include="sheets\de\Shadowrun 5 %28Grouped Skills by Rating%29.xsl">
-      <CopyToOutputDirectory>PreserveNewest</CopyToOutputDirectory>
-    </Content>
-    <Content Include="sheets\de\Shadowrun 5 %28Grouped Skills by Name%29.xsl">
-      <CopyToOutputDirectory>PreserveNewest</CopyToOutputDirectory>
-    </Content>
-    <Content Include="sheets\de\Shadowrun 5 %28Kern%29.xsl">
-      <CopyToOutputDirectory>PreserveNewest</CopyToOutputDirectory>
-    </Content>
-    <Content Include="sheets\de\Shadowrun 5.xsl">
-      <CopyToOutputDirectory>PreserveNewest</CopyToOutputDirectory>
-    </Content>
-    <Content Include="sheets\de\Game Master Summary.xsl">
-      <CopyToOutputDirectory>PreserveNewest</CopyToOutputDirectory>
-    </Content>
-    <Content Include="sheets\de\xz.language.xslt">
-      <CopyToOutputDirectory>PreserveNewest</CopyToOutputDirectory>
-    </Content>
-    <Content Include="sheets\Dossier set.xslt">
-      <CopyToOutputDirectory>PreserveNewest</CopyToOutputDirectory>
-      <SubType>Designer</SubType>
-    </Content>
-    <Content Include="sheets\Dossier.xsl">
-      <CopyToOutputDirectory>PreserveNewest</CopyToOutputDirectory>
-    </Content>
-    <Content Include="sheets\Expenses set.xslt">
-      <CopyToOutputDirectory>PreserveNewest</CopyToOutputDirectory>
-    </Content>
-    <Content Include="sheets\Expenses.xsl">
-      <CopyToOutputDirectory>PreserveNewest</CopyToOutputDirectory>
-    </Content>
-    <Content Include="sheets\Fancy Blocks set.xslt">
-      <CopyToOutputDirectory>PreserveNewest</CopyToOutputDirectory>
-      <SubType>Designer</SubType>
-    </Content>
-    <Content Include="sheets\Fancy Blocks.xsl">
-      <CopyToOutputDirectory>PreserveNewest</CopyToOutputDirectory>
-    </Content>
-    <Content Include="sheets\Formatted Text-Only set.xslt">
-      <CopyToOutputDirectory>PreserveNewest</CopyToOutputDirectory>
-    </Content>
-    <Content Include="sheets\Formatted Text-Only.xsl">
-      <CopyToOutputDirectory>PreserveNewest</CopyToOutputDirectory>
-    </Content>
-    <Content Include="sheets\fr\Blocs fantaisie.xsl">
-      <CopyToOutputDirectory>PreserveNewest</CopyToOutputDirectory>
-    </Content>
-    <Content Include="sheets\fr\Calendrier.xsl">
-      <CopyToOutputDirectory>PreserveNewest</CopyToOutputDirectory>
-    </Content>
-    <Content Include="sheets\fr\Commlinks.xsl">
-      <CopyToOutputDirectory>PreserveNewest</CopyToOutputDirectory>
-    </Content>
-    <Content Include="sheets\fr\Contacts.xsl">
-      <CopyToOutputDirectory>PreserveNewest</CopyToOutputDirectory>
-    </Content>
-    <Content Include="sheets\fr\Expenses.xsl">
-      <CopyToOutputDirectory>PreserveNewest</CopyToOutputDirectory>
-    </Content>
-    <Content Include="sheets\fr\Dossier.xsl">
-      <CopyToOutputDirectory>PreserveNewest</CopyToOutputDirectory>
-    </Content>
-    <Content Include="sheets\fr\Formatted Text-Only.xsl">
-      <CopyToOutputDirectory>PreserveNewest</CopyToOutputDirectory>
-    </Content>
-    <Content Include="sheets\fr\Remarques.xsl">
-      <CopyToOutputDirectory>PreserveNewest</CopyToOutputDirectory>
-    </Content>
-    <Content Include="sheets\fr\Game Master Summary.xsl">
-      <CopyToOutputDirectory>PreserveNewest</CopyToOutputDirectory>
-    </Content>
-    <Content Include="sheets\fr\Shadowrun 5 %28Coeur%29.xsl">
-      <CopyToOutputDirectory>PreserveNewest</CopyToOutputDirectory>
-    </Content>
-    <Content Include="sheets\fr\Shadowrun 5 %28Rating greater 0%29.xsl">
-      <CopyToOutputDirectory>PreserveNewest</CopyToOutputDirectory>
-    </Content>
-    <Content Include="sheets\fr\Shadowrun 5 %28Grouped Skills by Rating%29.xsl">
-      <CopyToOutputDirectory>PreserveNewest</CopyToOutputDirectory>
-    </Content>
-    <Content Include="sheets\fr\Shadowrun 5 %28Grouped Skills by Name%29.xsl">
-      <CopyToOutputDirectory>PreserveNewest</CopyToOutputDirectory>
-    </Content>
-    <Content Include="sheets\fr\Shadowrun 5.xsl">
-      <CopyToOutputDirectory>PreserveNewest</CopyToOutputDirectory>
-    </Content>
-    <Content Include="sheets\fr\Texte seulement.xsl">
-      <CopyToOutputDirectory>PreserveNewest</CopyToOutputDirectory>
-    </Content>
-    <Content Include="sheets\fr\Vehicles.xsl">
-      <CopyToOutputDirectory>PreserveNewest</CopyToOutputDirectory>
-    </Content>
-    <Content Include="sheets\fr\xz.language.xslt">
-      <CopyToOutputDirectory>PreserveNewest</CopyToOutputDirectory>
-    </Content>
-    <Content Include="sheets\Game Master Summary set.xslt">
-      <CopyToOutputDirectory>PreserveNewest</CopyToOutputDirectory>
-    </Content>
-    <Content Include="sheets\Game Master Summary.xsl">
-      <CopyToOutputDirectory>PreserveNewest</CopyToOutputDirectory>
-    </Content>
-    <Content Include="sheets\jp\Calendar.xsl">
-      <CopyToOutputDirectory>PreserveNewest</CopyToOutputDirectory>
-    </Content>
-    <Content Include="sheets\jp\Commlinks.xsl">
-      <CopyToOutputDirectory>PreserveNewest</CopyToOutputDirectory>
-    </Content>
-    <Content Include="sheets\jp\Contacts.xsl">
-      <CopyToOutputDirectory>PreserveNewest</CopyToOutputDirectory>
-    </Content>
-    <Content Include="sheets\jp\Dossier.xsl">
-      <CopyToOutputDirectory>PreserveNewest</CopyToOutputDirectory>
-    </Content>
-    <Content Include="sheets\jp\Expenses.xsl">
-      <CopyToOutputDirectory>PreserveNewest</CopyToOutputDirectory>
-    </Content>
-    <Content Include="sheets\jp\Fancy Blocks.xsl">
-      <CopyToOutputDirectory>PreserveNewest</CopyToOutputDirectory>
-    </Content>
-    <Content Include="sheets\jp\Formatted Text-Only.xsl">
-      <CopyToOutputDirectory>PreserveNewest</CopyToOutputDirectory>
-    </Content>
-    <Content Include="sheets\jp\Game Master Summary.xsl">
-      <CopyToOutputDirectory>PreserveNewest</CopyToOutputDirectory>
-    </Content>
-    <Content Include="sheets\jp\Notes.xsl">
-      <CopyToOutputDirectory>PreserveNewest</CopyToOutputDirectory>
-    </Content>
-    <Content Include="sheets\jp\Shadowrun 5 %28Core%29.xsl">
-      <CopyToOutputDirectory>PreserveNewest</CopyToOutputDirectory>
-    </Content>
-    <Content Include="sheets\jp\Shadowrun 5 %28Grouped Skills by Name%29.xsl">
-      <CopyToOutputDirectory>PreserveNewest</CopyToOutputDirectory>
-    </Content>
-    <Content Include="sheets\jp\Shadowrun 5 %28Grouped Skills by Rating%29.xsl">
-      <CopyToOutputDirectory>PreserveNewest</CopyToOutputDirectory>
-    </Content>
-    <Content Include="sheets\jp\Shadowrun 5 %28Rating greater 0%29.xsl">
-      <CopyToOutputDirectory>PreserveNewest</CopyToOutputDirectory>
-    </Content>
-    <Content Include="sheets\jp\Shadowrun 5.xsl">
-      <CopyToOutputDirectory>PreserveNewest</CopyToOutputDirectory>
-    </Content>
-    <Content Include="sheets\jp\Text-Only.xsl">
-      <CopyToOutputDirectory>PreserveNewest</CopyToOutputDirectory>
-    </Content>
-    <Content Include="sheets\jp\Vehicles.xsl">
-      <CopyToOutputDirectory>PreserveNewest</CopyToOutputDirectory>
-    </Content>
-    <Content Include="sheets\jp\xz.language.xslt">
-      <CopyToOutputDirectory>PreserveNewest</CopyToOutputDirectory>
-    </Content>
-    <Content Include="sheets\Notes set.xslt">
-      <CopyToOutputDirectory>PreserveNewest</CopyToOutputDirectory>
-    </Content>
-    <Content Include="sheets\Notes.xsl">
-      <CopyToOutputDirectory>PreserveNewest</CopyToOutputDirectory>
-    </Content>
-    <Content Include="sheets\Shadowrun 5 %28Core%29.xsl">
-      <CopyToOutputDirectory>PreserveNewest</CopyToOutputDirectory>
-    </Content>
-    <Content Include="sheets\Shadowrun 5 %28Grouped Skills by Name%29.xsl">
-      <CopyToOutputDirectory>PreserveNewest</CopyToOutputDirectory>
-    </Content>
-    <Content Include="sheets\Shadowrun 5 %28Grouped Skills by Rating%29.xsl">
-      <CopyToOutputDirectory>PreserveNewest</CopyToOutputDirectory>
-    </Content>
-    <Content Include="sheets\Shadowrun 5 %28Rating greater 0%29.xsl">
-      <CopyToOutputDirectory>PreserveNewest</CopyToOutputDirectory>
-    </Content>
-    <Content Include="sheets\Shadowrun 5 set.xslt">
-      <CopyToOutputDirectory>PreserveNewest</CopyToOutputDirectory>
-      <SubType>Designer</SubType>
-    </Content>
-    <Content Include="sheets\Shadowrun 5.xsl">
-      <CopyToOutputDirectory>PreserveNewest</CopyToOutputDirectory>
-    </Content>
-    <Content Include="sheets\Text-Only set.xslt">
-      <CopyToOutputDirectory>PreserveNewest</CopyToOutputDirectory>
-    </Content>
-    <Content Include="sheets\Text-Only.xsl">
-      <CopyToOutputDirectory>PreserveNewest</CopyToOutputDirectory>
-    </Content>
-    <Content Include="sheets\Vehicles set.xslt">
-      <CopyToOutputDirectory>PreserveNewest</CopyToOutputDirectory>
-    </Content>
-    <Content Include="sheets\Vehicles.xsl">
-      <CopyToOutputDirectory>PreserveNewest</CopyToOutputDirectory>
-    </Content>
-    <Content Include="sheets\xs.fnx.xslt">
-      <CopyToOutputDirectory>PreserveNewest</CopyToOutputDirectory>
-    </Content>
-    <Content Include="sheets\xs.SkillsGroupedAssorted.xslt">
-      <CopyToOutputDirectory>PreserveNewest</CopyToOutputDirectory>
-    </Content>
-    <Content Include="sheets\xs.SkillsGroupedByName.xslt">
-      <CopyToOutputDirectory>PreserveNewest</CopyToOutputDirectory>
-    </Content>
-    <Content Include="sheets\xs.SkillsGroupedByRating.xslt">
-      <CopyToOutputDirectory>PreserveNewest</CopyToOutputDirectory>
-    </Content>
-    <Content Include="sheets\xs.TitleName.xslt">
-      <CopyToOutputDirectory>PreserveNewest</CopyToOutputDirectory>
-    </Content>
-    <Content Include="sheets\xt.Calendar.xslt">
-      <CopyToOutputDirectory>PreserveNewest</CopyToOutputDirectory>
-    </Content>
-    <Content Include="sheets\xt.ConditionMonitor.xslt">
-      <CopyToOutputDirectory>PreserveNewest</CopyToOutputDirectory>
-      <SubType>Designer</SubType>
-    </Content>
-    <Content Include="sheets\xt.Contacts.xslt">
-      <CopyToOutputDirectory>PreserveNewest</CopyToOutputDirectory>
-    </Content>
-    <Content Include="sheets\xt.Expenses.xslt">
-      <CopyToOutputDirectory>PreserveNewest</CopyToOutputDirectory>
-    </Content>
-    <Content Include="sheets\xt.Lifestyles.xslt">
-      <CopyToOutputDirectory>PreserveNewest</CopyToOutputDirectory>
-    </Content>
-    <Content Include="sheets\xt.MovementRate.xslt">
-      <CopyToOutputDirectory>PreserveNewest</CopyToOutputDirectory>
-    </Content>
-    <Content Include="sheets\xt.Notes.xslt">
-      <CopyToOutputDirectory>PreserveNewest</CopyToOutputDirectory>
-    </Content>
-    <Content Include="sheets\xt.PreserveLineBreaks.xslt">
-      <CopyToOutputDirectory>PreserveNewest</CopyToOutputDirectory>
-    </Content>
-    <Content Include="sheets\xt.Qualities.xslt">
-      <CopyToOutputDirectory>PreserveNewest</CopyToOutputDirectory>
-    </Content>
-    <Content Include="sheets\xt.RangedWeapons.xslt">
-      <CopyToOutputDirectory>PreserveNewest</CopyToOutputDirectory>
-    </Content>
-    <Content Include="sheets\xt.RowSummary.xslt">
-      <CopyToOutputDirectory>PreserveNewest</CopyToOutputDirectory>
-    </Content>
-    <Content Include="sheets\xt.RuleLine.xslt">
-      <CopyToOutputDirectory>PreserveNewest</CopyToOutputDirectory>
-    </Content>
-    <Content Include="sheets\xt.SkillGroups.xslt">
-      <CopyToOutputDirectory>PreserveNewest</CopyToOutputDirectory>
-    </Content>
-    <Content Include="sheets\xt.Skills.xslt">
-      <CopyToOutputDirectory>PreserveNewest</CopyToOutputDirectory>
-    </Content>
-    <Content Include="sheets\xt.Spells.xslt">
-      <CopyToOutputDirectory>PreserveNewest</CopyToOutputDirectory>
-    </Content>
-    <Content Include="sheets\xt.TableTitle.xslt">
-      <CopyToOutputDirectory>PreserveNewest</CopyToOutputDirectory>
-    </Content>
-    <Content Include="sheets\xz.language.xslt">
-      <CopyToOutputDirectory>PreserveNewest</CopyToOutputDirectory>
-    </Content>
-    <Content Include="sheets\zh\GM简要.xsl">
-      <CopyToOutputDirectory>PreserveNewest</CopyToOutputDirectory>
-    </Content>
-    <Content Include="sheets\zh\xz.language.xslt">
-      <CopyToOutputDirectory>PreserveNewest</CopyToOutputDirectory>
-    </Content>
-    <Content Include="sheets\zh\人脉.xsl">
-      <CopyToOutputDirectory>PreserveNewest</CopyToOutputDirectory>
-    </Content>
-    <Content Include="sheets\zh\仅文本.xsl">
-      <CopyToOutputDirectory>PreserveNewest</CopyToOutputDirectory>
-    </Content>
-    <Content Include="sheets\zh\备注.xsl">
-      <CopyToOutputDirectory>PreserveNewest</CopyToOutputDirectory>
-    </Content>
-    <Content Include="sheets\zh\多彩方块.xsl">
-      <CopyToOutputDirectory>PreserveNewest</CopyToOutputDirectory>
-    </Content>
-    <Content Include="sheets\zh\收支.xsl">
-      <CopyToOutputDirectory>PreserveNewest</CopyToOutputDirectory>
-    </Content>
-    <Content Include="sheets\zh\日程表.xsl">
-      <CopyToOutputDirectory>PreserveNewest</CopyToOutputDirectory>
-    </Content>
-    <Content Include="sheets\zh\暗影狂奔5.xsl">
-      <CopyToOutputDirectory>PreserveNewest</CopyToOutputDirectory>
-    </Content>
-    <Content Include="sheets\zh\暗影狂奔5（名称排列）.xsl">
-      <CopyToOutputDirectory>PreserveNewest</CopyToOutputDirectory>
-    </Content>
-    <Content Include="sheets\zh\暗影狂奔5（技能等级＞0）.xsl">
-      <CopyToOutputDirectory>PreserveNewest</CopyToOutputDirectory>
-    </Content>
-    <Content Include="sheets\zh\暗影狂奔5（核心）.xsl">
-      <CopyToOutputDirectory>PreserveNewest</CopyToOutputDirectory>
-    </Content>
-    <Content Include="sheets\zh\暗影狂奔5（等级排列）.xsl">
-      <CopyToOutputDirectory>PreserveNewest</CopyToOutputDirectory>
-    </Content>
-    <Content Include="sheets\zh\格式仅文本.xsl">
-      <CopyToOutputDirectory>PreserveNewest</CopyToOutputDirectory>
-    </Content>
-    <Content Include="sheets\zh\档案.xsl">
-      <CopyToOutputDirectory>PreserveNewest</CopyToOutputDirectory>
-    </Content>
-    <Content Include="sheets\zh\矩阵设备.xsl">
-      <CopyToOutputDirectory>PreserveNewest</CopyToOutputDirectory>
-    </Content>
-    <Content Include="sheets\zh\载具和无人机.xsl">
-      <CopyToOutputDirectory>PreserveNewest</CopyToOutputDirectory>
-    </Content>
-    <Content Include="wkhtmltopdf.exe">
-      <CopyToOutputDirectory>PreserveNewest</CopyToOutputDirectory>
-    </Content>
-    <EmbeddedResource Include="Collapse.png" />
-    <Content Include="customdata\Radar Sensor as Sensor Function\custom_radarsensorfunction_gear.xml">
-      <CopyToOutputDirectory>PreserveNewest</CopyToOutputDirectory>
-    </Content>
-    <Content Include="customdata\Cyberlimbs Cannot Add Headware\amend_cyberlimbheadware_cyberware.xml">
-      <CopyToOutputDirectory>PreserveNewest</CopyToOutputDirectory>
-    </Content>
-    <Content Include="data\options.xml">
-      <CopyToOutputDirectory>Always</CopyToOutputDirectory>
-      <SubType>Designer</SubType>
-    </Content>
-    <Content Include="Properties\Contributors.tt">
-      <Generator>TextTemplatingFileGenerator</Generator>
-      <LastGenOutput>Contributors.cs</LastGenOutput>
-    </Content>
-    <Content Include="data\armor.xml">
-      <CopyToOutputDirectory>Always</CopyToOutputDirectory>
-      <SubType>Designer</SubType>
-    </Content>
-    <Content Include="data\bioware.xml">
-      <CopyToOutputDirectory>Always</CopyToOutputDirectory>
-      <SubType>Designer</SubType>
-    </Content>
-    <Content Include="data\books.xml">
-      <CopyToOutputDirectory>Always</CopyToOutputDirectory>
-    </Content>
-    <Content Include="data\complexforms.xml">
-      <CopyToOutputDirectory>Always</CopyToOutputDirectory>
-    </Content>
-    <Content Include="data\contacts.xml">
-      <CopyToOutputDirectory>Always</CopyToOutputDirectory>
-      <SubType>Designer</SubType>
-    </Content>
-    <Content Include="data\critterpowers.xml">
-      <CopyToOutputDirectory>Always</CopyToOutputDirectory>
-      <SubType>Designer</SubType>
-    </Content>
-    <Content Include="data\critters.xml">
-      <CopyToOutputDirectory>Always</CopyToOutputDirectory>
-      <SubType>Designer</SubType>
-    </Content>
-    <Content Include="data\cyberware.xml">
-      <CopyToOutputDirectory>Always</CopyToOutputDirectory>
-      <SubType>Designer</SubType>
-    </Content>
-    <Content Include="data\echoes.xml">
-      <CopyToOutputDirectory>Always</CopyToOutputDirectory>
-      <SubType>Designer</SubType>
-    </Content>
-    <Content Include="data\gameplayoptions.xml">
-      <CopyToOutputDirectory>Always</CopyToOutputDirectory>
-    </Content>
-    <Content Include="data\gear.xml">
-      <CopyToOutputDirectory>Always</CopyToOutputDirectory>
-      <SubType>Designer</SubType>
-    </Content>
-    <Content Include="data\improvements.xml">
-      <CopyToOutputDirectory>Always</CopyToOutputDirectory>
-      <SubType>Designer</SubType>
-    </Content>
-    <Content Include="data\licenses.xml">
-      <CopyToOutputDirectory>Always</CopyToOutputDirectory>
-      <SubType>Designer</SubType>
-    </Content>
-    <Content Include="data\lifemodules.xml">
-      <CopyToOutputDirectory>Always</CopyToOutputDirectory>
-      <SubType>Designer</SubType>
-    </Content>
-    <Content Include="data\lifestyles.xml">
-      <CopyToOutputDirectory>Always</CopyToOutputDirectory>
-      <SubType>Designer</SubType>
-    </Content>
-    <Content Include="data\martialarts.xml">
-      <CopyToOutputDirectory>Always</CopyToOutputDirectory>
-      <SubType>Designer</SubType>
-    </Content>
-    <Content Include="data\mentors.xml">
-      <CopyToOutputDirectory>Always</CopyToOutputDirectory>
-      <SubType>Designer</SubType>
-    </Content>
-    <Content Include="data\metamagic.xml">
-      <CopyToOutputDirectory>Always</CopyToOutputDirectory>
-      <SubType>Designer</SubType>
-    </Content>
-    <Content Include="data\metatypes.xml">
-      <CopyToOutputDirectory>Always</CopyToOutputDirectory>
-      <SubType>Designer</SubType>
-    </Content>
-    <Content Include="data\packs.xml">
-      <CopyToOutputDirectory>Always</CopyToOutputDirectory>
-      <SubType>Designer</SubType>
-    </Content>
-    <Content Include="data\paragons.xml">
-      <CopyToOutputDirectory>Always</CopyToOutputDirectory>
-      <SubType>Designer</SubType>
-    </Content>
-    <Content Include="data\powers.xml">
-      <CopyToOutputDirectory>Always</CopyToOutputDirectory>
-      <SubType>Designer</SubType>
-    </Content>
-    <Content Include="data\priorities.xml">
-      <CopyToOutputDirectory>Always</CopyToOutputDirectory>
-      <SubType>Designer</SubType>
-    </Content>
-    <Content Include="data\programs.xml">
-      <CopyToOutputDirectory>Always</CopyToOutputDirectory>
-      <SubType>Designer</SubType>
-    </Content>
-    <Content Include="data\qualities.xml">
-      <CopyToOutputDirectory>Always</CopyToOutputDirectory>
-      <SubType>Designer</SubType>
-    </Content>
-    <Content Include="data\ranges.xml">
-      <CopyToOutputDirectory>Always</CopyToOutputDirectory>
-      <SubType>Designer</SubType>
-    </Content>
-    <Content Include="data\skills.xml">
-      <CopyToOutputDirectory>Always</CopyToOutputDirectory>
-      <SubType>Designer</SubType>
-    </Content>
-    <Content Include="data\spells.xml">
-      <CopyToOutputDirectory>Always</CopyToOutputDirectory>
-      <SubType>Designer</SubType>
-    </Content>
-    <Content Include="data\spiritpowers.xml">
-      <CopyToOutputDirectory>Always</CopyToOutputDirectory>
-      <SubType>Designer</SubType>
-    </Content>
-    <Content Include="data\streams.xml">
-      <CopyToOutputDirectory>Always</CopyToOutputDirectory>
-      <SubType>Designer</SubType>
-    </Content>
-    <Content Include="data\traditions.xml">
-      <CopyToOutputDirectory>Always</CopyToOutputDirectory>
-      <SubType>Designer</SubType>
-    </Content>
-    <Content Include="data\vehicles.xml">
-      <CopyToOutputDirectory>Always</CopyToOutputDirectory>
-      <SubType>Designer</SubType>
-    </Content>
-    <Content Include="data\vessels.xml">
-      <CopyToOutputDirectory>Always</CopyToOutputDirectory>
-      <SubType>Designer</SubType>
-    </Content>
-    <Content Include="data\weapons.xml">
-      <CopyToOutputDirectory>Always</CopyToOutputDirectory>
-      <SubType>Designer</SubType>
-    </Content>
-    <EmbeddedResource Include="Expand.png" />
-    <Content Include="export\Squad Manager.xsl">
-      <CopyToOutputDirectory>PreserveNewest</CopyToOutputDirectory>
-    </Content>
-    <Content Include="lang\de.xml">
-      <CopyToOutputDirectory>PreserveNewest</CopyToOutputDirectory>
-      <SubType>Designer</SubType>
-    </Content>
-    <Content Include="lang\de_data.xml">
-      <CopyToOutputDirectory>PreserveNewest</CopyToOutputDirectory>
-      <SubType>Designer</SubType>
-    </Content>
-    <Content Include="lang\en-us.xml">
-      <CopyToOutputDirectory>PreserveNewest</CopyToOutputDirectory>
-      <SubType>Designer</SubType>
-    </Content>
-    <Content Include="lang\fr.xml">
-      <CopyToOutputDirectory>PreserveNewest</CopyToOutputDirectory>
-      <SubType>Designer</SubType>
-    </Content>
-    <Content Include="lang\fr_data.xml">
-      <CopyToOutputDirectory>PreserveNewest</CopyToOutputDirectory>
-    </Content>
-    <Content Include="lang\jp.xml">
-      <CopyToOutputDirectory>PreserveNewest</CopyToOutputDirectory>
-      <SubType>Designer</SubType>
-    </Content>
-    <Content Include="lang\jp_data.xml">
-      <CopyToOutputDirectory>PreserveNewest</CopyToOutputDirectory>
-    </Content>
-    <Content Include="lang\zh.xml">
-      <CopyToOutputDirectory>PreserveNewest</CopyToOutputDirectory>
-    </Content>
-    <Content Include="lang\zh_data.xml">
-      <CopyToOutputDirectory>PreserveNewest</CopyToOutputDirectory>
-    </Content>
-    <None Include="Resources\Collapse.png" />
-    <None Include="Resources\Expand.png" />
-  </ItemGroup>
-  <ItemGroup>
-    <Folder Include="livecustomdata\" />
-    <Folder Include="settings\" />
-  </ItemGroup>
-  <ItemGroup>
-    <Service Include="{508349B6-6B84-4DF5-91F0-309BEEBAD82D}" />
-  </ItemGroup>
-  <Import Project="$(MSBuildToolsPath)\Microsoft.CSharp.targets" />
-  <PropertyGroup>
-    <PostBuildEvent Condition=" '$(OS)' != 'Unix' ">copy "$(SolutionDir)LICENSE.txt" "$(TargetDir)LICENSE.txt"
-</PostBuildEvent>
-    <PostBuildEvent Condition=" '$(OS)' == 'Unix' ">cp "$(SolutionDir)LICENSE.txt" "$(TargetDir)LICENSE.txt"
-</PostBuildEvent>
-  </PropertyGroup>
-  <!-- To modify your build process, add your task inside one of the targets below and uncomment it.
-       Other similar extension points exist, see Microsoft.Common.targets.
-  <Target Name="BeforeBuild">
-  </Target>
-  <Target Name="AfterBuild">
-  </Target>
-  -->
-=======
 ﻿<?xml version="1.0" encoding="utf-8"?>
 <Project ToolsVersion="12.0" DefaultTargets="Build" xmlns="http://schemas.microsoft.com/developer/msbuild/2003">
   <PropertyGroup>
@@ -6449,5 +4232,4 @@
   <Target Name="AfterBuild">
   </Target>
   -->
->>>>>>> c3279610
 </Project>