--- conflicted
+++ resolved
@@ -1861,9 +1861,9 @@
     <Content Include="customdata\German Data Changes - Rigger 5 Mods - Catalina 2\amend_vehicles.xml">
       <CopyToOutputDirectory>PreserveNewest</CopyToOutputDirectory>
     </Content>
-<<<<<<< HEAD
     <Content Include="customdata\Legal SIN and Licenses\amend_gear.xml">
-=======
+      <CopyToOutputDirectory>PreserveNewest</CopyToOutputDirectory>
+    </Content>
     <Content Include="customdata\German Data Changes - Seeker Shaft and Monotip Head Cost and Avail\amend_arrows_gear.xml">
       <CopyToOutputDirectory>PreserveNewest</CopyToOutputDirectory>
     </Content>
@@ -1892,7 +1892,6 @@
       <CopyToOutputDirectory>PreserveNewest</CopyToOutputDirectory>
     </Content>
     <Content Include="customdata\Point Priority Chargen\amend_skills.xml">
->>>>>>> 0ffa6bc7
       <CopyToOutputDirectory>PreserveNewest</CopyToOutputDirectory>
     </Content>
     <Content Include="customdata\Radar Sensor as Sensor Function\custom_radarsensorfunction_gear.xml">
@@ -3995,4 +3994,4 @@
   <Target Name="AfterBuild">
   </Target>
   -->
-</Project>
+</Project>