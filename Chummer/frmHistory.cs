--- conflicted
+++ resolved
@@ -22,35 +22,6 @@
 
 namespace Chummer
 {
-<<<<<<< HEAD
-	public partial class frmHistory : Form
-	{
-		#region Control Events
-		public frmHistory()
-		{
-			InitializeComponent();
-			LanguageManager.Instance.Load(GlobalOptions.Instance.Language, this);
-		}
-
-		private void frmHistory_Load(object sender, EventArgs e)
-		{
-			// Display the contents of the changelog.txt file in the TextBox.
-			try
-			{
-				txtRevisionHistory.Text = File.ReadAllText(Path.Combine(Application.StartupPath, "changelog.txt"));
-			}
-			catch
-			{
-				MessageBox.Show(LanguageManager.Instance.GetString("Message_History_FileNotFound"), LanguageManager.Instance.GetString("MessageTitle_FileNotFound"), MessageBoxButtons.OK, MessageBoxIcon.Exclamation);
-				Close();
-                return;
-			}
-            txtRevisionHistory.SelectionStart = 0;
-            txtRevisionHistory.SelectionLength = 0;
-        }
-		#endregion
-	}
-=======
     public partial class frmHistory : Form
     {
         #region Control Events
@@ -78,5 +49,4 @@
         }
         #endregion
     }
->>>>>>> 260a47e0
 }