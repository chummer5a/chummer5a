using Chummer;
using Chummer.Plugins;
using ChummerHub.Client.Backend;
using ChummerHub.Client.Model;
using ChummerHub.Client.UI;
using Newtonsoft.Json;
using SINners.Models;
using System;
using System.Collections.Concurrent;
using System.Collections.Generic;
using System.Composition;
using System.IO;
using System.Linq;
using System.Net;
using System.Reflection;
using System.Runtime.Remoting.Channels;
using System.Text;
using System.Threading.Tasks;
using System.Windows;
using System.Windows.Controls;
using System.Windows.Forms;
using System.Xml;
using System.Xml.Serialization;
using Microsoft.Rest;
using System.Threading;

namespace Chummer.Plugins
{
    [Export(typeof(IPlugin))]
    //[ExportMetadata("Name", "SINners")]
    //[ExportMetadata("frmCareer", "true")]
    public class PluginHandler : IPlugin
    {
        //public static CharacterExtended MyCharacterExtended = null;
        public static Dictionary<string, CharacterExtended> MyCharExtendedDic = new Dictionary<string, CharacterExtended>();

        //public static CharacterExtended GetCharExtended(Character c, string fileElement)
        //{
        //    CharacterExtended ce;
        //    if (!MyCharExtendedDic.TryGetValue(c.GetHashCode(), out ce))
        //    {
        //        ce = new CharacterExtended(c, fileElement);
        //        MyCharExtendedDic.Add(ce.GetHashCode(), ce);
        //    }
        //    return ce;    
            
        //}

        public static UploadClient MyUploadClient = null;

        public static frmChummerMain MainForm = null;

        [ImportingConstructor]
        public PluginHandler()
        {
            if (ChummerHub.Client.Properties.Settings.Default.UpgradeRequired)
            {
                ChummerHub.Client.Properties.Settings.Default.Upgrade();
                ChummerHub.Client.Properties.Settings.Default.UpgradeRequired = false;
                ChummerHub.Client.Properties.Settings.Default.Save();
            }
            System.Diagnostics.Trace.TraceInformation("Plugin ChummerHub.Client importing (Constructor).");
            MyUploadClient = new UploadClient();
            if (Properties.Settings.Default.UploadClientId == Guid.Empty)
            {
                Properties.Settings.Default.UploadClientId = Guid.NewGuid();
                Properties.Settings.Default.Save();
            }

            MyUploadClient.Id = Properties.Settings.Default.UploadClientId;
        }

        public override string ToString()
        {
            return "SINners (Cloud)";
        }

        IEnumerable<TabPage> IPlugin.GetTabPages(frmCareer input)
        {
            SINnersUserControl uc = new SINnersUserControl();
            var ce = uc.SetCharacterFrom(input);
            TabPage page = new TabPage("SINners");
            page.Name = "SINners";
            page.Controls.Add(uc);
            return new List<TabPage>() { page };
        }

        IEnumerable<TabPage> IPlugin.GetTabPages(frmCreate input)
        {
            SINnersUserControl uc = new SINnersUserControl();
            var ce = uc.SetCharacterFrom(input);
            TabPage page = new TabPage("SINners");
            page.Name = "SINners";
            page.Controls.Add(uc);
            return new List<TabPage>() { page };
        }

        private static bool IsSaving = false;

        public static SINner MySINnerLoading { get; internal set; }

        string IPlugin.GetSaveToFileElement(Character input)
        {
            CharacterExtended ce;
            if (MyCharExtendedDic.ContainsKey(input.FileName))
            {
                if (!MyCharExtendedDic.TryGetValue(input.FileName, out ce))
                    throw new ArgumentException("Could not load char from Dic!", nameof(input));
            }
            else
            {
                ce = new CharacterExtended(input, null);
            }

            if((SINnersOptions.UploadOnSave == true) && (IsSaving == false))
            {
                IsSaving = true;
                //removing a handler that is not registered is legal - that way only one handler is registered EVER!
                try
                {
                    input.OnSaveCompleted -= MyOnSaveUpload;
                }
                catch (Exception e)
                {
                    System.Diagnostics.Trace.TraceInformation(e.ToString());
                }
                input.OnSaveCompleted += MyOnSaveUpload;
            }
            return JsonConvert.SerializeObject(ce.MySINnerFile.SiNnerMetaData);
        }

        public async static void MyOnSaveUpload(object sender, Character input)
        {
            try
            {
                input.OnSaveCompleted -= MyOnSaveUpload;
                using (new CursorWait(true, MainForm))
                {
                    CharacterExtended ce;
                    if (MyCharExtendedDic.ContainsKey(input.FileName))
                    {
                        MyCharExtendedDic.TryGetValue(input.FileName, out ce);
                    }
                    else
                    {
                        ce = new CharacterExtended(input, null);
                        MyCharExtendedDic.Add(input.FileName, ce);
                    }

                    if (!ce.MySINnerFile.SiNnerMetaData.Tags.Any(a => a.TagName == "Reflection"))
                    {
                        ce.MySINnerFile.SiNnerMetaData.Tags = ce.PopulateTags();
                    }

                    await ce.Upload();
                    var found = (from a in MainForm.OpenCharacterForms where a.CharacterObject == input select a)
                        .FirstOrDefault();
                    if (found == null)
                    {
                        return;
                    }

                    TabPage tabPage = null;
                    if ((found is frmCreate frm) && (frm.TabCharacterTabs.TabPages.ContainsKey("SINners")))
                    {
                        var index = frm.TabCharacterTabs.TabPages.IndexOfKey("SINners");
                        tabPage = frm.TabCharacterTabs.TabPages[index];
                    }
<<<<<<< HEAD

                    if ((found is frmCareer frm2) && (frm2.TabCharacterTabs.TabPages.ContainsKey("SINners")))
                    {
                        var index = frm2.TabCharacterTabs.TabPages.IndexOfKey("SINners");
                        tabPage = frm2.TabCharacterTabs.TabPages[index];
                    }

=======

                    if ((found is frmCareer frm2) && (frm2.TabCharacterTabs.TabPages.ContainsKey("SINners")))
                    {
                        var index = frm2.TabCharacterTabs.TabPages.IndexOfKey("SINners");
                        tabPage = frm2.TabCharacterTabs.TabPages[index];
                    }

>>>>>>> e7199b48
                    if (tabPage == null)
                        return;
                    var ucseq = tabPage.Controls.Find("SINnersBasic", true);
                    foreach (var uc in ucseq)
                    {
                        var sb = uc as SINnersBasic;
                        if (sb != null)
                            await sb?.CheckSINnerStatus();
                    }

                    var ucseq2 = tabPage.Controls.Find("SINnersAdvanced", true);
                }
            }
            catch(Exception e)
            {
                System.Diagnostics.Trace.TraceError(e.ToString());
            }
            finally
            {
                IsSaving = false;
            }
        }

        void IPlugin.LoadFileElement(Character input, string fileElement)
        {
            try
            {
                CharacterExtended ce;
                if (MyCharExtendedDic.TryGetValue(input.FileName, out ce))
                {
                    ce.MyCharacter = input;
                }
                else
                {
                    ce = new CharacterExtended(input, fileElement, PluginHandler.MySINnerLoading);
                }
            }
            catch (Exception e)
            {
                System.Diagnostics.Trace.TraceError(e.ToString());
                Console.Write(e.ToString());
#if DEBUG
                throw;
#endif
            }
            
        }

        IEnumerable<ToolStripMenuItem> IPlugin.GetMenuItems(ToolStripMenuItem input)
        {
            var list = new List<ToolStripMenuItem>();
#if DEBUG
            ToolStripMenuItem mnuSINners = new ToolStripMenuItem
            {
                Name = "mnuSINners",
                Text = "&SINners"
            };
            mnuSINners.Click += new System.EventHandler(mnuSINners_Click);
            mnuSINners.Image = ChummerHub.Client.Properties.Resources.group;
            mnuSINners.ImageTransparentColor = System.Drawing.Color.Black;
            mnuSINners.Size = new System.Drawing.Size(148, 22);
            mnuSINners.Tag = "Menu_Main_SINners";
            list.Add(mnuSINners);
#endif
            ToolStripMenuItem mnuNPCs = new ToolStripMenuItem();
            mnuNPCs.Name = "mnuNPCs";
            mnuNPCs.Text = "&NPCs";
            mnuNPCs.Click += new System.EventHandler(mnuNPCs_Click);
            mnuNPCs.Image = ChummerHub.Client.Properties.Resources.group;
            mnuNPCs.ImageTransparentColor = System.Drawing.Color.Black;
            mnuNPCs.Size = new System.Drawing.Size(148, 22);
            mnuNPCs.Tag = "Menu_Main_NPCs";
            list.Add(mnuNPCs);
            return list;
        }

        private void mnuSINners_Click(object sender, EventArgs e)
        {
            frmSINnerSearch search = new frmSINnerSearch();
            search.Show();
        }

        public static ConcurrentDictionary<string, TreeNode> MyTreeNodes2Add = new ConcurrentDictionary<string, TreeNode>();

        private async void mnuNPCs_Click(object sender, EventArgs ea)
        {
            try
            {
                using (new CursorWait(true, PluginHandler.MainForm))
                {
                    frmSINnerGroupSearch frmSearch = new frmSINnerGroupSearch(null, null);
                    frmSearch.TopMost = true;
                    frmSearch.Show(PluginHandler.MainForm);
                }

            }
            catch (Microsoft.Rest.SerializationException e)
            {
                if (e.Content.Contains("Log in - ChummerHub"))
                {
                    TreeNode node = new TreeNode("Online, but not logged in!")
                    {
                        ToolTipText = "Please log in (Options -> Plugins -> Sinners (Cloud) -> Login",
                        Tag = e
                    };
                }
                else
                {
                    TreeNode node = new TreeNode("Error: " + e.Message) { ToolTipText = e.ToString(), Tag = e };
                }
            }
            catch (Exception e)
            {
                TreeNode node = new TreeNode("SINners Error: please log in") { ToolTipText = e.ToString(), Tag = e };
            }
        }
        

        public Assembly GetPluginAssembly()
        {
            return typeof(SINnersUserControl).Assembly;
        }

        public void SetIsUnitTest(bool isUnitTest)
        {
            StaticUtils.MyUtils.IsUnitTest = isUnitTest;
            if (!StaticUtils.MyUtils.IsUnitTest)
                MyUploadClient.ChummerVersion = System.Reflection.Assembly.GetEntryAssembly().GetName().Version.ToString();
            else
                MyUploadClient.ChummerVersion = System.Reflection.Assembly.GetCallingAssembly().GetName().Version.ToString();

        }

        public System.Windows.Forms.UserControl GetOptionsControl()
        {
            return new SINnersOptions();
        }

        public async Task<IEnumerable<TreeNode>> GetCharacterRosterTreeNode(frmCharacterRoster frmCharRoster, bool forceUpdate)
        {
            try
            {
                using (new CursorWait(true, frmCharRoster))
                {
                    Func<Task<HttpOperationResponse<SINSearchGroupResult>>> myMethodName = async () =>
                    {
                        var client = await StaticUtils.GetClient();
                        var ret = await client.GetSINnersByAuthorizationWithHttpMessagesAsync();
                        return ret;
                    }; 
                    var res = await ChummerHub.Client.Backend.Utils.GetCharacterRosterTreeNode(forceUpdate, myMethodName);
                    if (res == null)
                    {
                        throw new ArgumentException("Could not load owned SINners from WebService.");
                    }
                    var list = res.ToList();
                    var myadd = MyTreeNodes2Add.ToList();
                    foreach (var addme in myadd)
                    {
                        list.Add(addme.Value);
                    }
                    return list;
                }
                    
            }
            catch(Microsoft.Rest.SerializationException e)
            {
                if (e.Content.Contains("Log in - ChummerHub"))
                {
                    TreeNode node = new TreeNode("Online, but not logged in!")
                    {
                        ToolTipText = "Please log in (Options -> Plugins -> Sinners (Cloud) -> Login", Tag = e
                    };
                    return new List<TreeNode>() { node };
                }
                else
                {
                    TreeNode node = new TreeNode("Error: " + e.Message) {ToolTipText = e.ToString(), Tag = e};
                    return new List<TreeNode>() { node };
                }
            }
            catch(Exception e)
            {
                TreeNode node = new TreeNode("SINners Error: please log in") {ToolTipText = e.ToString(), Tag = e};
                var objCache = new frmCharacterRoster.CharacterCache
                {
                    ErrorText = e.ToString()
                };
                node.Tag = objCache;
                return new List<TreeNode>() { node };
            }
            
            
        }

        public void CustomInitialize(frmChummerMain mainControl)
        {
            MainForm = mainControl;
            //Not necessary anymore - see GetSINnerByAuthorization
            //Task.Factory.StartNew(async () =>
            //{
            //    try
            //    {
            //        using (new CursorWait(true, MainForm))
            //        {
            //            await Task.Delay(1000 * 10);
            //            var client = await StaticUtils.GetClient();
            //            if (client != null)
            //            {
            //                var res = await client.GetRolesWithHttpMessagesAsync();
            //                if (res != null)
            //                {
            //                    StaticUtils.UserRoles = res.Body.ToList();
            //                }
            //                else
            //                    StaticUtils.UserRoles = new List<string>() {"none "};
            //            }
            //        }
            //    }
            //    catch (Exception e)
            //    {
            //        System.Diagnostics.Trace.TraceError(e.ToString());
            //    }
            //});
        }
    }
}<|MERGE_RESOLUTION|>--- conflicted
+++ resolved
@@ -166,7 +166,7 @@
                         var index = frm.TabCharacterTabs.TabPages.IndexOfKey("SINners");
                         tabPage = frm.TabCharacterTabs.TabPages[index];
                     }
-<<<<<<< HEAD
+
 
                     if ((found is frmCareer frm2) && (frm2.TabCharacterTabs.TabPages.ContainsKey("SINners")))
                     {
@@ -174,15 +174,6 @@
                         tabPage = frm2.TabCharacterTabs.TabPages[index];
                     }
 
-=======
-
-                    if ((found is frmCareer frm2) && (frm2.TabCharacterTabs.TabPages.ContainsKey("SINners")))
-                    {
-                        var index = frm2.TabCharacterTabs.TabPages.IndexOfKey("SINners");
-                        tabPage = frm2.TabCharacterTabs.TabPages[index];
-                    }
-
->>>>>>> e7199b48
                     if (tabPage == null)
                         return;
                     var ucseq = tabPage.Controls.Find("SINnersBasic", true);
