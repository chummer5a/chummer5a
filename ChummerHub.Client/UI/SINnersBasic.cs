--- conflicted
+++ resolved
@@ -88,21 +88,7 @@
                         this.tbArchetypeName.Enabled = true;
                     }
                 }
-<<<<<<< HEAD
-=======
-                this.cbTagArchetype.Enabled = false;
-                this.tbArchetypeName.Enabled = false;
-                var resroles = await StaticUtils.Client.GetRolesWithHttpMessagesAsync();
-                if(response.Response.StatusCode == HttpStatusCode.OK)
-                {
-                    var archetypeseq = from a in resroles.Body where a.ToLowerInvariant() == "ArchetypeAdmin".ToLowerInvariant() select a;
-                    if (archetypeseq.Any())
-                    {
-                        this.cbTagArchetype.Enabled = true;
-                        this.tbArchetypeName.Enabled = true;
-                    }
-                }
->>>>>>> b20dd894
+
                 if(myUC?.MyCE?.MySINnerFile?.MyGroup != null)
                     this.lGourpForSinner.Text = myUC.MyCE.MySINnerFile.MyGroup.Groupname;
 
