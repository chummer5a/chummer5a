/*  This file is part of Chummer5a.
 *
 *  Chummer5a is free software: you can redistribute it and/or modify
 *  it under the terms of the GNU General Public License as published by
 *  the Free Software Foundation, either version 3 of the License, or
 *  (at your option) any later version.
 *
 *  Chummer5a is distributed in the hope that it will be useful,
 *  but WITHOUT ANY WARRANTY; without even the implied warranty of
 *  MERCHANTABILITY or FITNESS FOR A PARTICULAR PURPOSE.  See the
 *  GNU General Public License for more details.
 *
 *  You should have received a copy of the GNU General Public License
 *  along with Chummer5a.  If not, see <http://www.gnu.org/licenses/>.
 *
 *  You can obtain the full source code for Chummer5a at
 *  https://github.com/chummer5a/chummer5a
 */

using System;
using System.Collections.Generic;
using System.Diagnostics;
using System.Drawing;
using System.Globalization;
using System.IO;
using System.Threading.Tasks;
using System.Xml;
using System.Xml.Schema;
using Microsoft.VisualStudio.TestTools.UnitTesting;
using Org.XmlUnit.Builder;
using Org.XmlUnit.Diff;

namespace Chummer.Tests
{
    public static class CommonTestData
    {
        static CommonTestData()
        {
            TestFilesBasePathInfo = new DirectoryInfo(TestFilesBasePath);//Assuming Test is your Folder
            foreach (DirectoryInfo objOldDir in TestFilesBasePathInfo.GetDirectories("TestRun-*"))
                Directory.Delete(objOldDir.FullName, true);
            TestPathInfo = Directory.CreateDirectory(Path.Combine(TestFilesBasePath,
                "TestRun-" + DateTime.Now.ToString("yyyy-MM-dd-HH-mm", GlobalSettings.InvariantCultureInfo)));
            TestFileInfos = TestFilesBasePathInfo.GetFiles("*.chum5"); //Getting Text files
            Characters = new Character[TestFileInfos.Length];
        }

        private static string TestFilesBasePath { get; } =
            Path.Combine(AppDomain.CurrentDomain.SetupInformation.ApplicationBase ?? string.Empty, "TestFiles");

        private static DirectoryInfo TestFilesBasePathInfo { get; }

        public static DirectoryInfo TestPathInfo { get; }

        public static FileInfo[] TestFileInfos { get; }

        public static Character[] Characters { get; }
    }

    [TestClass]
    public class ChummerTest
    {
        [AssemblyInitialize]
        public static void Initialize(TestContext context)
        {
            Utils.IsUnitTest = true;
            Utils.IsUnitTestForUI = false;
            Utils.CreateSynchronizationContext();
<<<<<<< HEAD
            string strPath = Path.Combine(AppDomain.CurrentDomain.SetupInformation.ApplicationBase ?? string.Empty, "TestFiles");
            DirectoryInfo objPathInfo = new DirectoryInfo(strPath);//Assuming Test is your Folder
            foreach (DirectoryInfo objOldDir in objPathInfo.GetDirectories("TestRun-*"))
            {
                Utils.SafeDeleteDirectory(objOldDir.FullName);
            }
            TestPath = Path.Combine(strPath, "TestRun-" + DateTime.Now.ToString("yyyy-MM-dd-HH-mm", GlobalSettings.InvariantCultureInfo));
            TestPathInfo = Directory.CreateDirectory(TestPath);
            TestFiles = objPathInfo.GetFiles("*.chum5"); //Getting Text files
            _lstCharacters = new List<Character>(TestFiles.Length);
=======
>>>>>>> 8fd4fd43
        }

        private static IEnumerable<Character> GetTestCharacters()
        {
            for (int i = 0; i < CommonTestData.TestFileInfos.Length; ++i)
            {
#if DEBUG
                FileInfo objFileInfo = CommonTestData.TestFileInfos[i];
                Debug.WriteLine("Loading " + objFileInfo.Name);
#endif
                Character objLoopCharacter = CommonTestData.Characters[i];
                if (objLoopCharacter == null)
                {
#if DEBUG
                    objLoopCharacter = LoadCharacter(objFileInfo);
#else
                    objLoopCharacter = LoadCharacter(CommonTestData.TestFileInfos[i]);
#endif
                    CommonTestData.Characters[i] = objLoopCharacter;
                }

                yield return objLoopCharacter;
            }
        }

        // Test methods have a number in their name so that by default they execute in the order of fastest to slowest
        [TestMethod]
        public void Test00_ColorTest()
        {
            Debug.WriteLine("Unit test initialized for: Test00_ColorTest()");
            Color objColorLightGrayInDarkMode = ColorManager.GenerateDarkModeColor(Color.LightGray);
            float fltLightGrayLightness = Color.LightGray.GetBrightness();
            float fltLightGrayDarkModeLightness = objColorLightGrayInDarkMode.GetBrightness();
            Assert.IsTrue(fltLightGrayDarkModeLightness < fltLightGrayLightness);

            Color objColorBlackInvert = ColorManager.GenerateInverseDarkModeColor(Color.Black);
            Color objColorBlackInvertDark = ColorManager.GenerateDarkModeColor(objColorBlackInvert);
            float fltBlackHue = Color.Black.GetHue();
            float fltBlackInvertDarkHue = objColorBlackInvertDark.GetHue();
            Assert.IsTrue(Math.Abs(fltBlackInvertDarkHue - fltBlackHue) < 0.1f / 360.0f); // Only care if we're off by more than 0.1 degrees
            Color objColorBlackInvertDarkInvert = ColorManager.GenerateInverseDarkModeColor(objColorBlackInvertDark);
            Color objColorBlackInvertDarkInvertDark = ColorManager.GenerateDarkModeColor(objColorBlackInvertDarkInvert);
            Assert.IsTrue(objColorBlackInvertDark == objColorBlackInvertDarkInvertDark);

            Color objColorWhiteInvert = ColorManager.GenerateInverseDarkModeColor(Color.White);
            Color objColorWhiteInvertDark = ColorManager.GenerateDarkModeColor(objColorWhiteInvert);
            float fltWhiteHue = Color.White.GetHue();
            float fltWhiteInvertDarkHue = objColorWhiteInvertDark.GetHue();
            Assert.IsTrue(Math.Abs(fltWhiteInvertDarkHue - fltWhiteHue) < 0.1f / 360.0f); // Only care if we're off by more than 0.1 degrees
            Color objColorWhiteInvertDarkInvert = ColorManager.GenerateInverseDarkModeColor(objColorWhiteInvertDark);
            Color objColorWhiteInvertDarkInvertDark = ColorManager.GenerateDarkModeColor(objColorWhiteInvertDarkInvert);
            Assert.IsTrue(objColorWhiteInvertDark == objColorWhiteInvertDarkInvertDark);

            Color objColorRedInvert = ColorManager.GenerateInverseDarkModeColor(Color.Red);
            Color objColorRedInvertDark = ColorManager.GenerateDarkModeColor(objColorRedInvert);
            float fltRedHue = Color.Red.GetHue();
            float fltRedInvertDarkHue = objColorRedInvertDark.GetHue();
            Assert.IsTrue(Math.Abs(fltRedInvertDarkHue - fltRedHue) < 0.1f / 360.0f); // Only care if we're off by more than 0.1 degrees
            Color objColorRedInvertDarkInvert = ColorManager.GenerateInverseDarkModeColor(objColorRedInvertDark);
            Color objColorRedInvertDarkInvertDark = ColorManager.GenerateDarkModeColor(objColorRedInvertDarkInvert);
            Assert.IsTrue(objColorRedInvertDark == objColorRedInvertDarkInvertDark);

            Color objColorChocolateInvert = ColorManager.GenerateInverseDarkModeColor(Color.Chocolate);
            Color objColorChocolateInvertDark = ColorManager.GenerateDarkModeColor(objColorChocolateInvert);
            float fltChocolateHue = Color.Chocolate.GetHue();
            float fltChocolateInvertDarkHue = objColorChocolateInvertDark.GetHue();
            Assert.IsTrue(Math.Abs(fltChocolateInvertDarkHue - fltChocolateHue) < 0.1f / 360.0f); // Only care if we're off by more than 0.1 degrees
            Color objColorChocolateInvertDarkInvert = ColorManager.GenerateInverseDarkModeColor(objColorChocolateInvertDark);
            Color objColorChocolateInvertDarkInvertDark = ColorManager.GenerateDarkModeColor(objColorChocolateInvertDarkInvert);
            Assert.IsTrue(objColorChocolateInvertDark == objColorChocolateInvertDarkInvertDark);
        }

        // Test methods have a number in their name so that by default they execute in the order of fastest to slowest
        [TestMethod]
        public void Test01_LoadContent()
        {
            Debug.WriteLine("Unit test initialized for: Test01_LoadContent()");
            try
            {
                // Attempt to cache all XML files that are used the most.
                List<Task> lstCachingTasks = new List<Task>(Utils.MaxParallelBatchSize);
                int intCounter = 0;
                foreach (string strLoopFile in Utils.BasicDataFileNames)
                {
                    // ReSharper disable once AccessToDisposedClosure
<<<<<<< HEAD
                    lstCachingTasks.Add(Task.Run(() => CacheCommonFile(strLoopFile)));
=======
                    lstCachingTasks.Add(Task.Run(() => CacheCommonFileAsync(strLoopFile)));
>>>>>>> 8fd4fd43
                    if (++intCounter != Utils.MaxParallelBatchSize)
                        continue;
                    Utils.RunWithoutThreadLock(() => Task.WhenAll(lstCachingTasks));
                    lstCachingTasks.Clear();
                    intCounter = 0;
                }

                Utils.RunWithoutThreadLock(() => Task.WhenAll(lstCachingTasks));

<<<<<<< HEAD
                async Task CacheCommonFile(string strFile)
=======
                async Task CacheCommonFileAsync(string strFile)
>>>>>>> 8fd4fd43
                {
                    // Load default language data first for performance reasons
                    if (!GlobalSettings.Language.Equals(
                            GlobalSettings.DefaultLanguage, StringComparison.OrdinalIgnoreCase))
                    {
<<<<<<< HEAD
                        await XmlManager.LoadXPathAsync(strFile, null, GlobalSettings.DefaultLanguage);
                    }

                    await XmlManager.LoadXPathAsync(strFile);
                }
            }
            catch (Exception ex)
            {
                Assert.Fail(ex.Message);
            }
        }

        // Test methods have a number in their name so that by default they execute in the order of fastest to slowest
        //[STATestMethod]
        public void Test02_BasicStartup()
        {
            Debug.WriteLine("Unit test initialized for: Test02_BasicStartup()");
            ChummerMainForm frmOldMainForm = Program.MainForm;
            ChummerMainForm frmTestForm = null;
            // Try-finally pattern necessary in order prevent weird exceptions from disposal of MdiChildren
            try
            {
                frmTestForm = new ChummerMainForm(true, true)
                {
                    ShowInTaskbar =
                        false // This lets the form be "shown" in unit tests (to actually have it show, ShowDialog() needs to be used, but that forces the test to be interactve)
                };
                Program.MainForm = frmTestForm; // Set program Main form to Unit test version
                frmTestForm.Show(); // We don't actually want to display the main form, so Show() is used (ShowDialog() would actually display it).
#if DEBUG
                frmTestForm.SendToBack();
#endif
                while
                    (!frmTestForm
                        .IsFinishedLoading) // Hacky, but necessary to get xUnit to play nice because it can't deal well with the dreaded WinForms + async combo
                {
                    Utils.SafeSleep();
=======
                        await XmlManager.LoadXPathAsync(strFile, null, GlobalSettings.DefaultLanguage).ConfigureAwait(false);
                    }

                    await XmlManager.LoadXPathAsync(strFile).ConfigureAwait(false);
>>>>>>> 8fd4fd43
                }
            }
            catch (Exception ex)
            {
                Assert.Fail(ex.Message);
            }
        }

        // Test methods have a number in their name so that by default they execute in the order of fastest to slowest
        [TestMethod]
        public void Test02_LoadCharacters()
        {
            Debug.WriteLine("Unit test initialized for: Test02_LoadCharacters()");
            List<Character> lstCharacters = new List<Character>(CommonTestData.TestFileInfos.Length);
            foreach (Character objCharacter in GetTestCharacters())
            {
                Debug.WriteLine("Finished loading " + objCharacter.FileName);
                lstCharacters.Add(objCharacter);
            }

            lstCharacters.Capacity = lstCharacters.Count; // Dummy command to make sure the test isn't optimized away.
        }

        // Test methods have a number in their name so that by default they execute in the order of fastest to slowest
        [TestMethod]
        public void Test03_SaveAsChum5lz()
        {
            Debug.WriteLine("Unit test initialized for: Test03_SaveAsChum5lz()");
            foreach (Character objCharacter in GetTestCharacters())
            {
                string strFileName = Path.GetFileName(objCharacter.FileName)
                                     ?? LanguageManager.GetString("String_Unknown");
                Debug.WriteLine("Checking " + strFileName);
                string strDestination =
                    Path.Combine(CommonTestData.TestPathInfo.FullName, "(Compressed) " + strFileName);
                if (!strDestination.EndsWith(".chum5lz", StringComparison.OrdinalIgnoreCase))
                {
<<<<<<< HEAD
                    string strFileName = Path.GetFileName(objCharacter.FileName);
                    Debug.WriteLine("Checking " + strFileName);
                    string strDestination = Path.Combine(TestPathInfo.FullName, "(Compressed) " + strFileName);
                    if (!strDestination.EndsWith(".chum5lz", StringComparison.OrdinalIgnoreCase))
                    {
                        if (strDestination.EndsWith(".chum5", StringComparison.OrdinalIgnoreCase))
                            strDestination += "lz";
                        else
                            strDestination += ".chum5lz";
                    }

                    SaveCharacter(objCharacter, strDestination);
                    // If our compression is malformed, we should run into a parse error when we try to load the XML data (don't load the full character because it's unnecessary)
                    XmlDocument objXmlDocument = new XmlDocument { XmlResolver = null };
                    objXmlDocument.LoadStandardFromLzmaCompressed(strDestination);
=======
                    if (strDestination.EndsWith(".chum5", StringComparison.OrdinalIgnoreCase))
                        strDestination += "lz";
                    else
                        strDestination += ".chum5lz";
>>>>>>> 8fd4fd43
                }

                SaveCharacter(objCharacter, strDestination);
                // If our compression is malformed, we should run into a parse error when we try to load the XML data (don't load the full character because it's unnecessary)
                XmlDocument objXmlDocument = new XmlDocument { XmlResolver = null };
                objXmlDocument.LoadStandardFromLzmaCompressed(strDestination);
            }
        }

        // Test methods have a number in their name so that by default they execute in the order of fastest to slowest
        [TestMethod]
        public void Test04_LoadThenSaveIsDeterministic()
        {
            Debug.WriteLine("Unit test initialized for: Test04_LoadThenSaveIsDeterministic()");
            DefaultNodeMatcher objDiffNodeMatcher = new DefaultNodeMatcher(ElementSelectors.ByNameAndText);
            foreach (Character objCharacterControl in GetTestCharacters())
            {
                string strFileName = Path.GetFileName(objCharacterControl.FileName);
                Debug.WriteLine("Saving Control for " + strFileName);
                // First Load-Save cycle
                string strDestinationControl = Path.Combine(CommonTestData.TestPathInfo.FullName, "(Control) " + strFileName);
                SaveCharacter(objCharacterControl, strDestinationControl);
                Debug.WriteLine("Checking " + strFileName);
                // Second Load-Save cycle
                string strDestinationTest = Path.Combine(CommonTestData.TestPathInfo.FullName, "(Test) " + strFileName);
                Character objCharacterTest = LoadCharacter(new FileInfo(strDestinationControl)); // No using here because we value execution time much more than memory usage
                SaveCharacter(objCharacterTest, strDestinationTest);

                try
                {
                    // Check to see that character after first load cycle is consistent with character after second
                    using (FileStream controlFileStream =
                           File.Open(strDestinationControl, FileMode.Open, FileAccess.Read))
                    using (FileStream testFileStream =
                           File.Open(strDestinationTest, FileMode.Open, FileAccess.Read))
                    {
                        Diff myDiff = DiffBuilder
                            .Compare(controlFileStream)
                            .WithTest(testFileStream)
                            .CheckForSimilar()
                            .WithNodeFilter(x =>
                                // image loading and unloading is not going to be deterministic due to compression algorithms
                                x.Name != "mugshot"
                                // Improvements list's order can be nondeterministic because improvements that get (re)generated on character load happen in a parallelized way
                                && x.Name != "improvement")
                            .WithNodeMatcher(objDiffNodeMatcher)
                            // Improvements list's order can be nondeterministic because improvements that get (re)generated on character load happen in a parallelized way
                            .WithDifferenceEvaluator((x, y) =>
                                string.Equals(x.ControlDetails.Target?.Name, "improvements", StringComparison.OrdinalIgnoreCase)
                                    ? EvaluateNodeWithChildrenIgnoringOrder(x, y)
                                    : DifferenceEvaluators.Default(x, y))
                            .IgnoreWhitespace()
                            .Build();
                        foreach (Difference diff in myDiff.Differences)
                        {
                            Console.WriteLine(diff.Comparison);
                            Console.WriteLine();
                        }

                        Assert.IsFalse(myDiff.HasDifferences(), myDiff.ToString());
                    }
                }
                catch (XmlSchemaException e)
                {
                    Assert.Fail("Unexpected validation failure: " + e.Message);
                }
            }

            ComparisonResult EvaluateNodeWithChildrenIgnoringOrder(Comparison objComparison, ComparisonResult eOutcome)
            {
                if (eOutcome == ComparisonResult.EQUAL)
                    return eOutcome;
                // First check for true equality, in which case we don't need to mess around with checking in an out-of-order way
                if (DifferenceEvaluators.Default(objComparison, eOutcome) == ComparisonResult.EQUAL)
                    return ComparisonResult.EQUAL;
                XmlNode xmlParentControl = objComparison.ControlDetails.Target;
                XmlNode xmlParentTest = objComparison.TestDetails.Target;
                if (!string.Equals(xmlParentControl.Name, xmlParentTest.Name, StringComparison.OrdinalIgnoreCase))
                    return ComparisonResult.DIFFERENT;
                int intTestChildCount = xmlParentTest.ChildNodes.Count;
                if (xmlParentControl.ChildNodes.Count != intTestChildCount)
                    return ComparisonResult.DIFFERENT;
                List<XmlNode> lstXmlChildrenTest =
                    new List<XmlNode>(intTestChildCount);
                foreach (XmlNode xmlChildTest in xmlParentTest.ChildNodes)
                    lstXmlChildrenTest.Add(xmlChildTest);
                foreach (XmlNode xmlLoopChildControl in xmlParentControl.ChildNodes)
                {
                    bool blnFoundMatch = false;
                    for (int i = 0; i < lstXmlChildrenTest.Count; ++i)
                    {
                        XmlNode xmlLoopChildTest = lstXmlChildrenTest[i];
                        Diff objLoopDiff = DiffBuilder
                            .Compare(xmlLoopChildControl)
                            .WithTest(xmlLoopChildTest)
                            .CheckForSimilar()
                            .WithNodeMatcher(objDiffNodeMatcher)
                            .IgnoreWhitespace()
                            .Build();
                        if (!objLoopDiff.HasDifferences())
                        {
                            blnFoundMatch = true;
                            lstXmlChildrenTest.RemoveAt(i);
                            break;
                        }
                    }

                    if (!blnFoundMatch)
                        return ComparisonResult.DIFFERENT;
                }
                // Because we already checked to make sure the number of children is the same, if every control child matches to a test child, we must be similar
                return ComparisonResult.SIMILAR;
            }
        }

        [TestMethod]
        public void Test05_LoadThenPrint()
        {
            Debug.WriteLine("Unit test initialized for: Test05_LoadThenPrint()");
            List<string> lstExportLanguages = new List<string>();
            foreach (string strFilePath in Directory.EnumerateFiles(Path.Combine(Utils.GetStartupPath, "lang"), "*.xml"))
            {
                string strExportLanguage = Path.GetFileNameWithoutExtension(strFilePath);
                if (!strExportLanguage.Contains("data") && strExportLanguage != GlobalSettings.DefaultLanguage)
                    lstExportLanguages.Add(strExportLanguage);
            }

            lstExportLanguages.Sort();

            Debug.WriteLine("Started pre-loading language files");
            Debug.WriteLine("Pre-loading language file: " + GlobalSettings.DefaultLanguage);
            LanguageManager.LoadLanguage(GlobalSettings.DefaultLanguage);
            foreach (string strExportLanguage in lstExportLanguages)
            {
                Debug.WriteLine("Pre-loading language file: " + strExportLanguage);
                LanguageManager.LoadLanguage(strExportLanguage);
            }
            Debug.WriteLine("Finished pre-loading language files");
            int intLanguageIndex = 0;
            foreach (Character objCharacter in GetTestCharacters())
            {
<<<<<<< HEAD
                Debug.WriteLine("Checking " + Path.GetFileName(objCharacter.FileName));
                foreach (string strExportLanguage in lstExportLanguages)
=======
                Debug.WriteLine("Checking " + (Path.GetFileName(objCharacter.FileName)
                                               ?? LanguageManager.GetString("String_Unknown")));
                // Always try to export in English because this will cover most export code
                DoAndSaveExport(objCharacter, GlobalSettings.DefaultLanguage);
                // Rotate through languages instead of testing every one for every character to save on execution time
                DoAndSaveExport(objCharacter, lstExportLanguages[intLanguageIndex++ % lstExportLanguages.Count]);
            }
        }

        // Test methods have a number in their name so that by default they execute in the order of fastest to slowest
        [TestMethod]
        public void Test06_BasicStartup()
        {
            Debug.WriteLine("Unit test initialized for: Test06_BasicStartup()");
            ChummerMainForm frmOldMainForm = Program.MainForm;
            ChummerMainForm frmTestForm = null;
            // Try-finally pattern necessary in order prevent weird exceptions from disposal of MdiChildren
            try
            {
                Utils.IsUnitTestForUI = true;
                frmTestForm = frmOldMainForm.DoThreadSafeFunc(() => new ChummerMainForm(true, true)
>>>>>>> 8fd4fd43
                {
                    ShowInTaskbar =
                        false // This lets the form be "shown" in unit tests (to actually have it show, ShowDialog() needs to be used, but that forces the test to be interactive)
                });
                Program.MainForm = frmTestForm; // Set program Main form to Unit test version
                frmTestForm.DoThreadSafe(x =>
                {
                    x.Show(); // We don't actually want to display the main form, so Show() is used (ShowDialog() would actually display it).
#if DEBUG
                    x.SendToBack();
#endif
                });
                while
                    (!frmTestForm
                        .IsFinishedLoading) // Hacky, but necessary to get xUnit to play nice because it can't deal well with the dreaded WinForms + async combo
                {
                    Utils.SafeSleep();
                }
            }
            catch (Exception ex)
            {
                Assert.Fail(ex.Message);
            }
            finally
            {
                try
                {
                    frmTestForm?.DoThreadSafe(x => x.Close());
                }
                catch (Exception e)
                {
                    string strErrorMessage = "Encountered (non-fatal) exception while disposing of main form." + Environment.NewLine
                        + e.Message;
                    Debug.WriteLine(strErrorMessage);
                    Console.WriteLine(strErrorMessage);
                    Utils.BreakIfDebug();
                }
                Utils.IsUnitTestForUI = false;
            }
            Program.MainForm = frmOldMainForm;
        }

        // Test methods have a number in their name so that by default they execute in the order of fastest to slowest
        //[STATestMethod]
        public void Test07_LoadCharacterForms()
        {
            Debug.WriteLine("Unit test initialized for: Test07_LoadCharacterForms()");
            ChummerMainForm frmOldMainForm = Program.MainForm;
            ChummerMainForm frmTestForm = null;
            // Try-finally pattern necessary in order prevent weird exceptions from disposal of MdiChildren
            try
            {
                Utils.IsUnitTestForUI = true;
                frmTestForm = frmOldMainForm.DoThreadSafeFunc(() => new ChummerMainForm(true, true)
                {
                    ShowInTaskbar =
                        false // This lets the form be "shown" in unit tests (to actually have it show, ShowDialog() needs to be used, but that forces the test to be interactive)
                });
                Program.MainForm = frmTestForm; // Set program Main form to Unit test version
                frmTestForm.DoThreadSafe(x =>
                {
                    x.Show(); // We don't actually want to display the main form, so Show() is used (ShowDialog() would actually display it).
#if DEBUG
                    x.SendToBack();
#endif
                });
                while (!frmTestForm.IsFinishedLoading) // Hacky, but necessary to get xUnit to play nice because it can't deal well with the dreaded WinForms + async combo
                {
                    Utils.SafeSleep();
                }
                Debug.WriteLine("Main form loaded");
                foreach (Character objCharacter in GetTestCharacters())
                {
                    string strFileName = Path.GetFileName(objCharacter.FileName);
                    Debug.WriteLine("Checking " + strFileName);
                    string strDummyFileName = Path.Combine(CommonTestData.TestPathInfo.FullName,
                                                           "(UnitTest07Dummy) "
                                                           + Path.GetFileNameWithoutExtension(objCharacter.FileName)
                                                           + ".txt");
                    using (File.Create(strDummyFileName, byte.MaxValue,
                                       FileOptions
                                           .DeleteOnClose)) // Create this so that we can track how far along the Unit Test is even if we don't have a debugger attached
                    {
                        try
                        {
                            bool blnFormClosed = false;
                            // ReSharper disable once AccessToDisposedClosure
                            CharacterShared frmCharacterForm = Program.MainForm.DoThreadSafeFunc(
                                () => objCharacter.Created
                                    // ReSharper disable once AccessToDisposedClosure
                                    ? (CharacterShared) new CharacterCareer(objCharacter)
                                    // ReSharper disable once AccessToDisposedClosure
                                    : new CharacterCreate(objCharacter));
                            try
                            {
                                frmCharacterForm.DoThreadSafe(x =>
                                {
                                    x.FormClosed += (_, _) => blnFormClosed = true;
                                    x.MdiParent = frmTestForm;
                                    x.ShowInTaskbar = false;
                                    x.Show(); // We don't actually want to display the main form, so Show() is used (ShowDialog() would actually display it).
#if DEBUG
                                    x.SendToBack();
#endif
                                });
                                while
                                    (!frmCharacterForm
                                        .IsFinishedInitializing) // Hacky, but necessary to get xUnit to play nice because it can't deal well with the dreaded WinForms + async combo
                                {
                                    Utils.SafeSleep();
                                }
                            }
                            finally
                            {
                                try
                                {
                                    frmCharacterForm.DoThreadSafe(x => x.Close());
                                    while
                                        (!blnFormClosed && !frmCharacterForm.IsDisposed) // Hacky, but necessary to get xUnit to play nice because it can't deal well with the dreaded WinForms + async combo
                                    {
                                        Utils.SafeSleep();
                                    }
                                }
                                catch (ApplicationException e)
                                {
                                    string strErrorMessage
                                        = "Encountered (non-fatal) exception while disposing of character form."
                                          + Environment.NewLine
                                          + e.Message;
                                    Debug.WriteLine(strErrorMessage);
                                    Console.WriteLine(strErrorMessage);
                                    Program.OpenCharacters.Remove(objCharacter);
                                }
                                catch (InvalidOperationException e)
                                {
                                    string strErrorMessage
                                        = "Encountered (non-fatal) exception while disposing of character form."
                                          + Environment.NewLine
                                          + e.Message;
                                    Debug.WriteLine(strErrorMessage);
                                    Console.WriteLine(strErrorMessage);
                                    Program.OpenCharacters.Remove(objCharacter);
                                }
                            }
                        }
                        catch (Exception e)
                        {
                            string strErrorMessage
                                = "Exception while loading form for " + strFileName + ":";
                            strErrorMessage += Environment.NewLine + e;
                            Debug.WriteLine(strErrorMessage);
                            Console.WriteLine(strErrorMessage);
                            Assert.Fail(strErrorMessage);
                        }
                    }
                }
            }
            finally
            {
                try
                {
                    frmTestForm?.DoThreadSafe(x => x.Close());
                }
                catch (Exception e)
                {
                    string strErrorMessage = "Encountered (non-fatal) exception while disposing of main form." + Environment.NewLine
                        + e.Message;
                    Debug.WriteLine(strErrorMessage);
                    Console.WriteLine(strErrorMessage);
                    Utils.BreakIfDebug();
                }
                Utils.IsUnitTestForUI = false;
            }
            Program.MainForm = frmOldMainForm;
        }

        /// <summary>
        /// Validate that a given list of Characters can be successfully loaded.
        /// </summary>
        // ReSharper disable once SuggestBaseTypeForParameter
        private static Character LoadCharacter(FileInfo objFileInfo, Character objExistingCharacter = null)
        {
            Character objCharacter = objExistingCharacter;
            try
            {
                Debug.WriteLine("Loading: " + objFileInfo.Name);
                if (objExistingCharacter != null)
                    objCharacter.ResetCharacter();
                else
                    objCharacter = new Character();
                objCharacter.FileName = objFileInfo.FullName;

                bool blnSuccess = objCharacter.Load();
                Assert.IsTrue(blnSuccess);
                Debug.WriteLine("Character loaded: " + objCharacter.Name + ", " + objFileInfo.Name);
            }
            catch (AssertFailedException e)
            {
                if (objCharacter != null)
                {
                    if (objExistingCharacter == null)
                        objCharacter.Dispose();
                    objCharacter = null;
                }
                string strErrorMessage = "Could not load " + objFileInfo.FullName + '!';
                strErrorMessage += Environment.NewLine + e;
                Debug.WriteLine(strErrorMessage);
                Console.WriteLine(strErrorMessage);
                Assert.Fail(strErrorMessage);
            }
            catch (Exception e)
            {
                if (objCharacter != null)
                {
                    if (objExistingCharacter == null)
                        objCharacter.Dispose();
                    objCharacter = null;
                }
                string strErrorMessage = "Exception while loading " + objFileInfo.FullName + ':';
                strErrorMessage += Environment.NewLine + e;
                Debug.WriteLine(strErrorMessage);
                Console.WriteLine(strErrorMessage);
                Assert.Fail(strErrorMessage);
            }

            return objCharacter;
        }

        /// <summary>
        /// Tests saving a given character.
        /// </summary>
        private static void SaveCharacter(Character objCharacter, string strPath, LzmaHelper.ChummerCompressionPreset eCompressionForChum5Lz = LzmaHelper.ChummerCompressionPreset.Fastest)
        {
            Assert.IsNotNull(objCharacter);
            try
            {
                Debug.WriteLine("Saving: " + objCharacter.Name + ", " + Path.GetFileName(strPath));
                objCharacter.Save(strPath, false, false, eCompressionForChum5Lz);
                Debug.WriteLine("Character saved: " + objCharacter.Name + " to " + Path.GetFileName(strPath));
            }
            catch (AssertFailedException e)
            {
                string strErrorMessage = "Could not save " + Path.GetFileName(strPath) + '!';
                strErrorMessage += Environment.NewLine + e;
                Debug.WriteLine(strErrorMessage);
                Console.WriteLine(strErrorMessage);
                Assert.Fail(strErrorMessage);
            }
            catch (InvalidOperationException e)
            {
                string strErrorMessage = "Could not save to " + strPath + '!';
                strErrorMessage += Environment.NewLine + e;
                Debug.WriteLine(strErrorMessage);
                Console.WriteLine(strErrorMessage);
                Assert.Fail(strErrorMessage);
            }
            catch (Exception e)
            {
                string strErrorMessage = "Exception while saving " + Path.GetFileName(strPath) + ':';
                strErrorMessage += Environment.NewLine + e;
                Debug.WriteLine(strErrorMessage);
                Console.WriteLine(strErrorMessage);
                Assert.Fail(strErrorMessage);
            }
        }

        /// <summary>
        /// Tests exporting a given character.
        /// </summary>
        private static void DoAndSaveExport(Character objCharacter, string strExportLanguage)
        {
            Assert.IsNotNull(objCharacter);
            string strPath = Path.Combine(CommonTestData.TestPathInfo.FullName, strExportLanguage + ' ' + Path.GetFileNameWithoutExtension(objCharacter.FileName) + ".xml");
            try
            {
                Debug.WriteLine("Exporting: " + objCharacter.Name + " to " + Path.GetFileName(strPath));
                CultureInfo objExportCultureInfo;
                try
                {
                    objExportCultureInfo = new CultureInfo(strExportLanguage);
                }
                catch (CultureNotFoundException)
                {
                    objExportCultureInfo = CultureInfo.InvariantCulture;
                }

                XmlDocument xmlDocument
                    = Utils.SafelyRunSynchronously(
                        () => objCharacter.GenerateExportXml(objExportCultureInfo,
                                                             strExportLanguage)); // Need this wrapper to make unit test work
                using (FileStream objFileStream
                       = new FileStream(strPath, FileMode.Create, FileAccess.Write, FileShare.None))
                    xmlDocument.Save(objFileStream);
                Debug.WriteLine("Character exported: " + objCharacter.Name + " to " + Path.GetFileName(strPath));
            }
            catch (AssertFailedException e)
            {
                string strErrorMessage = "Could not export " + Path.GetFileName(objCharacter.FileName) + " in "
                                         + strExportLanguage + '!';
                strErrorMessage += Environment.NewLine + e;
                Debug.WriteLine(strErrorMessage);
                Console.WriteLine(strErrorMessage);
                Assert.Fail(strErrorMessage);
            }
            catch (InvalidOperationException e)
            {
                string strErrorMessage = "Could not export to " + strPath + '!';
                strErrorMessage += Environment.NewLine + e;
                Debug.WriteLine(strErrorMessage);
                Console.WriteLine(strErrorMessage);
                Assert.Fail(strErrorMessage);
            }
            catch (Exception e)
            {
                string strErrorMessage = "Exception while exporting " + Path.GetFileName(objCharacter.FileName) + " in "
                                         + strExportLanguage + ':';
                strErrorMessage += Environment.NewLine + e;
                Debug.WriteLine(strErrorMessage);
                Console.WriteLine(strErrorMessage);
                Assert.Fail(strErrorMessage);
            }
        }
    }
}<|MERGE_RESOLUTION|>--- conflicted
+++ resolved
@@ -66,19 +66,6 @@
             Utils.IsUnitTest = true;
             Utils.IsUnitTestForUI = false;
             Utils.CreateSynchronizationContext();
-<<<<<<< HEAD
-            string strPath = Path.Combine(AppDomain.CurrentDomain.SetupInformation.ApplicationBase ?? string.Empty, "TestFiles");
-            DirectoryInfo objPathInfo = new DirectoryInfo(strPath);//Assuming Test is your Folder
-            foreach (DirectoryInfo objOldDir in objPathInfo.GetDirectories("TestRun-*"))
-            {
-                Utils.SafeDeleteDirectory(objOldDir.FullName);
-            }
-            TestPath = Path.Combine(strPath, "TestRun-" + DateTime.Now.ToString("yyyy-MM-dd-HH-mm", GlobalSettings.InvariantCultureInfo));
-            TestPathInfo = Directory.CreateDirectory(TestPath);
-            TestFiles = objPathInfo.GetFiles("*.chum5"); //Getting Text files
-            _lstCharacters = new List<Character>(TestFiles.Length);
-=======
->>>>>>> 8fd4fd43
         }
 
         private static IEnumerable<Character> GetTestCharacters()
@@ -164,11 +151,7 @@
                 foreach (string strLoopFile in Utils.BasicDataFileNames)
                 {
                     // ReSharper disable once AccessToDisposedClosure
-<<<<<<< HEAD
-                    lstCachingTasks.Add(Task.Run(() => CacheCommonFile(strLoopFile)));
-=======
                     lstCachingTasks.Add(Task.Run(() => CacheCommonFileAsync(strLoopFile)));
->>>>>>> 8fd4fd43
                     if (++intCounter != Utils.MaxParallelBatchSize)
                         continue;
                     Utils.RunWithoutThreadLock(() => Task.WhenAll(lstCachingTasks));
@@ -178,60 +161,16 @@
 
                 Utils.RunWithoutThreadLock(() => Task.WhenAll(lstCachingTasks));
 
-<<<<<<< HEAD
-                async Task CacheCommonFile(string strFile)
-=======
                 async Task CacheCommonFileAsync(string strFile)
->>>>>>> 8fd4fd43
                 {
                     // Load default language data first for performance reasons
                     if (!GlobalSettings.Language.Equals(
                             GlobalSettings.DefaultLanguage, StringComparison.OrdinalIgnoreCase))
                     {
-<<<<<<< HEAD
-                        await XmlManager.LoadXPathAsync(strFile, null, GlobalSettings.DefaultLanguage);
-                    }
-
-                    await XmlManager.LoadXPathAsync(strFile);
-                }
-            }
-            catch (Exception ex)
-            {
-                Assert.Fail(ex.Message);
-            }
-        }
-
-        // Test methods have a number in their name so that by default they execute in the order of fastest to slowest
-        //[STATestMethod]
-        public void Test02_BasicStartup()
-        {
-            Debug.WriteLine("Unit test initialized for: Test02_BasicStartup()");
-            ChummerMainForm frmOldMainForm = Program.MainForm;
-            ChummerMainForm frmTestForm = null;
-            // Try-finally pattern necessary in order prevent weird exceptions from disposal of MdiChildren
-            try
-            {
-                frmTestForm = new ChummerMainForm(true, true)
-                {
-                    ShowInTaskbar =
-                        false // This lets the form be "shown" in unit tests (to actually have it show, ShowDialog() needs to be used, but that forces the test to be interactve)
-                };
-                Program.MainForm = frmTestForm; // Set program Main form to Unit test version
-                frmTestForm.Show(); // We don't actually want to display the main form, so Show() is used (ShowDialog() would actually display it).
-#if DEBUG
-                frmTestForm.SendToBack();
-#endif
-                while
-                    (!frmTestForm
-                        .IsFinishedLoading) // Hacky, but necessary to get xUnit to play nice because it can't deal well with the dreaded WinForms + async combo
-                {
-                    Utils.SafeSleep();
-=======
                         await XmlManager.LoadXPathAsync(strFile, null, GlobalSettings.DefaultLanguage).ConfigureAwait(false);
                     }
 
                     await XmlManager.LoadXPathAsync(strFile).ConfigureAwait(false);
->>>>>>> 8fd4fd43
                 }
             }
             catch (Exception ex)
@@ -269,28 +208,10 @@
                     Path.Combine(CommonTestData.TestPathInfo.FullName, "(Compressed) " + strFileName);
                 if (!strDestination.EndsWith(".chum5lz", StringComparison.OrdinalIgnoreCase))
                 {
-<<<<<<< HEAD
-                    string strFileName = Path.GetFileName(objCharacter.FileName);
-                    Debug.WriteLine("Checking " + strFileName);
-                    string strDestination = Path.Combine(TestPathInfo.FullName, "(Compressed) " + strFileName);
-                    if (!strDestination.EndsWith(".chum5lz", StringComparison.OrdinalIgnoreCase))
-                    {
-                        if (strDestination.EndsWith(".chum5", StringComparison.OrdinalIgnoreCase))
-                            strDestination += "lz";
-                        else
-                            strDestination += ".chum5lz";
-                    }
-
-                    SaveCharacter(objCharacter, strDestination);
-                    // If our compression is malformed, we should run into a parse error when we try to load the XML data (don't load the full character because it's unnecessary)
-                    XmlDocument objXmlDocument = new XmlDocument { XmlResolver = null };
-                    objXmlDocument.LoadStandardFromLzmaCompressed(strDestination);
-=======
                     if (strDestination.EndsWith(".chum5", StringComparison.OrdinalIgnoreCase))
                         strDestination += "lz";
                     else
                         strDestination += ".chum5lz";
->>>>>>> 8fd4fd43
                 }
 
                 SaveCharacter(objCharacter, strDestination);
@@ -308,7 +229,8 @@
             DefaultNodeMatcher objDiffNodeMatcher = new DefaultNodeMatcher(ElementSelectors.ByNameAndText);
             foreach (Character objCharacterControl in GetTestCharacters())
             {
-                string strFileName = Path.GetFileName(objCharacterControl.FileName);
+                string strFileName = Path.GetFileName(objCharacterControl.FileName) ??
+                                     LanguageManager.GetString("String_Unknown");
                 Debug.WriteLine("Saving Control for " + strFileName);
                 // First Load-Save cycle
                 string strDestinationControl = Path.Combine(CommonTestData.TestPathInfo.FullName, "(Control) " + strFileName);
@@ -432,10 +354,6 @@
             int intLanguageIndex = 0;
             foreach (Character objCharacter in GetTestCharacters())
             {
-<<<<<<< HEAD
-                Debug.WriteLine("Checking " + Path.GetFileName(objCharacter.FileName));
-                foreach (string strExportLanguage in lstExportLanguages)
-=======
                 Debug.WriteLine("Checking " + (Path.GetFileName(objCharacter.FileName)
                                                ?? LanguageManager.GetString("String_Unknown")));
                 // Always try to export in English because this will cover most export code
@@ -457,7 +375,6 @@
             {
                 Utils.IsUnitTestForUI = true;
                 frmTestForm = frmOldMainForm.DoThreadSafeFunc(() => new ChummerMainForm(true, true)
->>>>>>> 8fd4fd43
                 {
                     ShowInTaskbar =
                         false // This lets the form be "shown" in unit tests (to actually have it show, ShowDialog() needs to be used, but that forces the test to be interactive)
@@ -501,7 +418,7 @@
         }
 
         // Test methods have a number in their name so that by default they execute in the order of fastest to slowest
-        //[STATestMethod]
+        [TestMethod]
         public void Test07_LoadCharacterForms()
         {
             Debug.WriteLine("Unit test initialized for: Test07_LoadCharacterForms()");
@@ -531,7 +448,7 @@
                 Debug.WriteLine("Main form loaded");
                 foreach (Character objCharacter in GetTestCharacters())
                 {
-                    string strFileName = Path.GetFileName(objCharacter.FileName);
+                    string strFileName = Path.GetFileName(objCharacter.FileName) ?? LanguageManager.GetString("String_Unknown");
                     Debug.WriteLine("Checking " + strFileName);
                     string strDummyFileName = Path.Combine(CommonTestData.TestPathInfo.FullName,
                                                            "(UnitTest07Dummy) "
@@ -555,7 +472,7 @@
                             {
                                 frmCharacterForm.DoThreadSafe(x =>
                                 {
-                                    x.FormClosed += (_, _) => blnFormClosed = true;
+                                    x.FormClosed += (sender, args) => blnFormClosed = true;
                                     x.MdiParent = frmTestForm;
                                     x.ShowInTaskbar = false;
                                     x.Show(); // We don't actually want to display the main form, so Show() is used (ShowDialog() would actually display it).
