/*  This file is part of Chummer5a.
 *
 *  Chummer5a is free software: you can redistribute it and/or modify
 *  it under the terms of the GNU General Public License as published by
 *  the Free Software Foundation, either version 3 of the License, or
 *  (at your option) any later version.
 *
 *  Chummer5a is distributed in the hope that it will be useful,
 *  but WITHOUT ANY WARRANTY; without even the implied warranty of
 *  MERCHANTABILITY or FITNESS FOR A PARTICULAR PURPOSE.  See the
 *  GNU General Public License for more details.
 *
 *  You should have received a copy of the GNU General Public License
 *  along with Chummer5a.  If not, see <http://www.gnu.org/licenses/>.
 *
 *  You can obtain the full source code for Chummer5a at
 *  https://github.com/chummer5a/chummer5a
 */
using System;
using System.Diagnostics;
using System.IO;
using System.Windows.Forms;
using System.Xml.Schema;
using Microsoft.VisualStudio.TestTools.UnitTesting;
using Org.XmlUnit.Builder;
using Org.XmlUnit.Diff;

namespace Chummer.Tests
{
    [TestClass]
    public static class AssemblyInitializer
    {
        [AssemblyInitialize]
        public static void Initialize(TestContext context)
        {
            Utils.IsUnitTest = true;
        }
    }

    [TestClass]
    public class ChummerTest
    {
        private static frmChummerMain _frmMainForm;
        public static frmChummerMain MainForm
        {
            get
            {
                if (_frmMainForm == null)
                {
                    try
                    {
                        _frmMainForm = new frmChummerMain(true)
                        {
                            WindowState = FormWindowState.Minimized,
                            ShowInTaskbar = false // This lets the form be "shown" in unit tests (to actually have it show, ShowDialog() needs to be used)
                        };
                    }
                    catch (Exception e)
                    {
                        Debug.WriteLine(e);
                        Console.WriteLine(e);
                    }
                }
                Assert.IsNotNull(_frmMainForm);
                return _frmMainForm;
            }
        }

<<<<<<< HEAD
        public ChummerTest()
        {

            string strPath = Path.Combine(AppDomain.CurrentDomain.SetupInformation.ApplicationBase, "TestFiles");
            DirectoryInfo objPathInfo = new DirectoryInfo(strPath);//Assuming Test is your Folder
            var oldRuns = objPathInfo.GetDirectories("TestRun-*");
            foreach(var oldDir in oldRuns)
            {
                Directory.Delete(oldDir.FullName, true);
            }
            strTestPath = Path.Combine(strPath, "TestRun-" + DateTime.Now.ToString("yyyy-MM-dd-HH-mm", GlobalOptions.InvariantCultureInfo));
            objTestPath = Directory.CreateDirectory(strTestPath);
            
            TestFiles = objPathInfo.GetFiles("*.chum5"); //Getting Text files
        }

        ~ChummerTest()
        {
            if (Directory.Exists(strTestPath))
                Directory.Delete(strTestPath);
        }

        private string strTestPath { get; set;}
        private DirectoryInfo objTestPath { get; set; }

        public FileInfo[] TestFiles { get; set; }
        

=======
        // "B" will load before all other unit tests, this one tests basic startup (just starting Chummer without any characters
        [TestMethod]
        public void BasicStartup()
        {
            Debug.WriteLine("Unit test initialized for: BasicStartup()");
            frmChummerMain frmOldMainForm = Program.MainForm;
            Program.MainForm = MainForm; // Set program Main form to Unit test version
            FormWindowState eOldWindowState = MainForm.WindowState;
            MainForm.WindowState = FormWindowState.Normal;
            MainForm.Show(); // Show the main form so that we know the UI can load in properly
            MainForm.Close();
            MainForm.WindowState = eOldWindowState;
            Program.MainForm = frmOldMainForm;
        }

>>>>>>> d9ba97ff
        // Test methods have a number in their name so that by default they execute in the order of fastest to slowest
        [TestMethod]
        public void Load1ThenSave()
        {
            Debug.WriteLine("Unit test initialized for: Load1ThenSave()");
            foreach (FileInfo objFileInfo in TestFiles)
            {
                string strDestination = Path.Combine(objTestPath.FullName, objFileInfo.Name);
                using (Character objCharacter = LoadCharacter(objFileInfo))
                    SaveCharacter(objCharacter, strDestination);
                using (Character _ = LoadCharacter(new FileInfo(strDestination)))
                { // Assert on failed load will already happen inside LoadCharacter
                }
            }
            objTestPath.Delete(true);
        }

        // Test methods have a number in their name so that by default they execute in the order of fastest to slowest
        [TestMethod]
        public void Load2ThenSaveIsDeterministic()
        {
            Debug.WriteLine("Unit test initialized for: Load2ThenSaveIsDeterministic()");
            foreach (FileInfo objBaseFileInfo in TestFiles)
            {
                // First Load-Save cycle
                string strDestinationControl = Path.Combine(objTestPath.FullName, "(Control) " + objBaseFileInfo.Name);
                using (Character objCharacter = LoadCharacter(objBaseFileInfo))
                    SaveCharacter(objCharacter, strDestinationControl);
                // Second Load-Save cycle
                string strDestinationTest = Path.Combine(objTestPath.FullName, "(Test) " + objBaseFileInfo.Name);
                using (Character objCharacter = LoadCharacter(new FileInfo(strDestinationControl)))
                    SaveCharacter(objCharacter, strDestinationTest);
                // Check to see that character after first load cycle is consistent with character after second
                using (FileStream controlFileStream = File.Open(strDestinationControl, FileMode.Open, FileAccess.Read))
                {
                    using (FileStream testFileStream = File.Open(strDestinationTest, FileMode.Open, FileAccess.Read))
                    {
                        try
                        {
                            Diff myDiff = DiffBuilder
                                .Compare(controlFileStream)
                                .WithTest(testFileStream)
                                .CheckForIdentical()
                                .WithNodeFilter(x => x.Name != "mugshot") // image loading and unloading is not going to be deterministic due to compression algorithms
                                .WithNodeMatcher(
                                    new DefaultNodeMatcher(
                                        ElementSelectors.Or(
                                            ElementSelectors.ByNameAndText,
                                            ElementSelectors.ByName)))
                                .IgnoreWhitespace()
                                .Build();
                            foreach (Difference diff in myDiff.Differences)
                            {
                                Console.WriteLine(diff.Comparison);
                                Console.WriteLine();
                            }

                            Assert.IsFalse(myDiff.HasDifferences(), myDiff.ToString());
                        }
                        catch (XmlSchemaException e)
                        {
                            Assert.Fail("Unexpected validation failure: " + e.Message);
                        }
                    }
                }
            }
            objTestPath.Delete(true);
        }

        [TestMethod]
        public void Load3ThenExport()
        {
            Debug.WriteLine("Unit test initialized for: Load3ThenExport()");
            string languageDirectoryPath = Path.Combine(Utils.GetStartupPath, "lang");
            string[] languageFilePaths = Directory.GetFiles(languageDirectoryPath, "*.xml");
            foreach(var filePath in languageFilePaths)
            { 
                string language = Path.GetFileNameWithoutExtension(filePath);
                if (language.Contains("data"))
                    continue;
                var culture = new System.Globalization.CultureInfo(language);
                Debug.WriteLine("Unit test initialized for: Load3ThenExport() - Exporting for Culture " + culture.Name);
                foreach (FileInfo objFileInfo in TestFiles)
                {
                    string strDestination = Path.Combine(objTestPath.FullName, objFileInfo.Name + language);
                    using (Character objCharacter = LoadCharacter(objFileInfo))
                    {
                        using (frmExport frmExportCharacter = new frmExport(objCharacter, strDestination, culture))
                            frmExportCharacter.ShowDialog();
                    }

                }
            }
            objTestPath.Delete(true);
        }

        

        // Test methods have a number in their name so that by default they execute in the order of fastest to slowest
        [TestMethod]
        public void Load4CharacterForms()
        {
            Debug.WriteLine("Unit test initialized for: Load4CharacterForms()");
            frmChummerMain frmOldMainForm = Program.MainForm;
            Program.MainForm = MainForm; // Set program Main form to Unit test version
            MainForm.Show(); // We don't actually want to display the main form, so Show() is used (ShowDialog() would actually display it).
            foreach (FileInfo objFileInfo in TestFiles)
            {
                using (Character objCharacter = LoadCharacter(objFileInfo))
                {
                    try
                    {
                        using (CharacterShared frmCharacterForm = objCharacter.Created ? (CharacterShared) new frmCareer(objCharacter) : new frmCreate(objCharacter))
                        {
                            frmCharacterForm.MdiParent = MainForm;
                            frmCharacterForm.WindowState = FormWindowState.Minimized;
                            frmCharacterForm.Show();
                            frmCharacterForm.Close();
                        }
                    }
                    catch (Exception e)
                    {
                        string strErrorMessage = "Exception while loading form for " + objFileInfo.FullName + ":";
                        strErrorMessage += Environment.NewLine + e;
                        Debug.WriteLine(strErrorMessage);
                        Console.WriteLine(strErrorMessage);
                        Assert.Fail(strErrorMessage);
                    }
                }
            }
            MainForm.Close();
            Program.MainForm = frmOldMainForm;
        }

        /// <summary>
        /// Validate that a given list of Characters can be successfully loaded.
        /// </summary>
        private Character LoadCharacter(FileInfo objFileInfo)
        {
            Debug.WriteLine("Unit test initialized for: LoadCharacter()");
            Character objCharacter = null;
            try
            {
                Debug.WriteLine("Loading: " + objFileInfo.Name);
                objCharacter = new Character
                {
                    FileName = objFileInfo.FullName
                };
                Assert.IsTrue(objCharacter.Load().Result);
                Debug.WriteLine("Character loaded: " + objCharacter.Name);
            }
            catch (AssertFailedException e)
            {
                objCharacter?.Dispose();
                objCharacter = null;
                string strErrorMessage = "Could not load " + objFileInfo.FullName + "!";
                strErrorMessage += Environment.NewLine + e;
                Debug.WriteLine(strErrorMessage);
                Console.WriteLine(strErrorMessage);
                Assert.Fail(strErrorMessage);
            }
            catch (Exception e)
            {
                objCharacter?.Dispose();
                string strErrorMessage = "Exception while loading " + objFileInfo.FullName + ":";
                strErrorMessage += Environment.NewLine + e;
                Debug.WriteLine(strErrorMessage);
                Console.WriteLine(strErrorMessage);
                Assert.Fail(strErrorMessage);
            }

            return objCharacter;
        }

        /// <summary>
        /// Tests saving a given character.
        /// </summary>
        private void SaveCharacter(Character c, string path)
        {
            Debug.WriteLine("Unit test initialized for: SaveCharacter()");
            Assert.IsNotNull(c);
            try
            {
                c.Save(path, false);
            }
            catch (AssertFailedException e)
            {
                string strErrorMessage = "Could not load " + c.FileName + "!";
                strErrorMessage += Environment.NewLine + e;
                Debug.WriteLine(strErrorMessage);
                Console.WriteLine(strErrorMessage);
                Assert.Fail(strErrorMessage);
            }
            catch (InvalidOperationException e)
            {
                string strErrorMessage = "Could not save to " + path + "!";
                strErrorMessage += Environment.NewLine + e;
                Debug.WriteLine(strErrorMessage);
                Console.WriteLine(strErrorMessage);
                Assert.Fail(strErrorMessage);
            }
            catch (Exception e)
            {
                string strErrorMessage = "Exception while loading " + c.FileName + ":";
                strErrorMessage += Environment.NewLine + e;
                Debug.WriteLine(strErrorMessage);
                Console.WriteLine(strErrorMessage);
                Assert.Fail(strErrorMessage);
            }
        }
    }
}<|MERGE_RESOLUTION|>--- conflicted
+++ resolved
@@ -66,7 +66,6 @@
             }
         }
 
-<<<<<<< HEAD
         public ChummerTest()
         {
 
@@ -95,7 +94,7 @@
         public FileInfo[] TestFiles { get; set; }
         
 
-=======
+
         // "B" will load before all other unit tests, this one tests basic startup (just starting Chummer without any characters
         [TestMethod]
         public void BasicStartup()
@@ -111,7 +110,7 @@
             Program.MainForm = frmOldMainForm;
         }
 
->>>>>>> d9ba97ff
+
         // Test methods have a number in their name so that by default they execute in the order of fastest to slowest
         [TestMethod]
         public void Load1ThenSave()
