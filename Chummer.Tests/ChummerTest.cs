/*  This file is part of Chummer5a.
 *
 *  Chummer5a is free software: you can redistribute it and/or modify
 *  it under the terms of the GNU General Public License as published by
 *  the Free Software Foundation, either version 3 of the License, or
 *  (at your option) any later version.
 *
 *  Chummer5a is distributed in the hope that it will be useful,
 *  but WITHOUT ANY WARRANTY; without even the implied warranty of
 *  MERCHANTABILITY or FITNESS FOR A PARTICULAR PURPOSE.  See the
 *  GNU General Public License for more details.
 *
 *  You should have received a copy of the GNU General Public License
 *  along with Chummer5a.  If not, see <http://www.gnu.org/licenses/>.
 *
 *  You can obtain the full source code for Chummer5a at
 *  https://github.com/chummer5a/chummer5a
 */

using System;
using System.Collections.Generic;
using System.Diagnostics;
using System.Drawing;
using System.Globalization;
using System.IO;
using System.Threading.Tasks;
using System.Xml;
using System.Xml.Schema;
using Microsoft.VisualStudio.TestTools.UnitTesting;
using Org.XmlUnit.Builder;
using Org.XmlUnit.Diff;

namespace Chummer.Tests
{
    public static class CommonTestData
    {
        static CommonTestData()
        {
            TestFilesBasePathInfo = new DirectoryInfo(TestFilesBasePath);//Assuming Test is your Folder
            foreach (DirectoryInfo objOldDir in TestFilesBasePathInfo.GetDirectories("TestRun-*"))
                Directory.Delete(objOldDir.FullName, true);
            TestPathInfo = Directory.CreateDirectory(Path.Combine(TestFilesBasePath,
                "TestRun-" + DateTime.Now.ToString("yyyy-MM-dd-HH-mm", GlobalSettings.InvariantCultureInfo)));
            TestFileInfos = TestFilesBasePathInfo.GetFiles("*.chum5"); //Getting Text files
            Characters = new Character[TestFileInfos.Length];
        }

        private static string TestFilesBasePath { get; } =
            Path.Combine(AppDomain.CurrentDomain.SetupInformation.ApplicationBase ?? string.Empty, "TestFiles");

        private static DirectoryInfo TestFilesBasePathInfo { get; }

        public static DirectoryInfo TestPathInfo { get; }

        public static FileInfo[] TestFileInfos { get; }

        public static Character[] Characters { get; }
    }

    [TestClass]
    public class ChummerTest
    {
        [AssemblyInitialize]
        public static void Initialize(TestContext context)
        {
            Utils.IsUnitTest = true;
            Utils.IsUnitTestForUI = false;
            Utils.CreateSynchronizationContext();
        }

        private static IEnumerable<Character> GetTestCharacters()
        {
            for (int i = 0; i < CommonTestData.TestFileInfos.Length; ++i)
            {
#if DEBUG
                FileInfo objFileInfo = CommonTestData.TestFileInfos[i];
                Debug.WriteLine("Loading " + objFileInfo.Name);
#endif
                Character objLoopCharacter = CommonTestData.Characters[i];
                if (objLoopCharacter == null)
                {
#if DEBUG
                    objLoopCharacter = LoadCharacter(objFileInfo);
#else
                    objLoopCharacter = LoadCharacter(CommonTestData.TestFileInfos[i]);
#endif
                    CommonTestData.Characters[i] = objLoopCharacter;
                }

                yield return objLoopCharacter;
            }
        }

        // Test methods have a number in their name so that by default they execute in the order of fastest to slowest
        [TestMethod]
        public void Test00_ColorTest()
        {
            Debug.WriteLine("Unit test initialized for: Test00_ColorTest()");
            Color objColorLightGrayInDarkMode = ColorManager.GenerateDarkModeColor(Color.LightGray);
            float fltLightGrayLightness = Color.LightGray.GetBrightness();
            float fltLightGrayDarkModeLightness = objColorLightGrayInDarkMode.GetBrightness();
            Assert.IsTrue(fltLightGrayDarkModeLightness < fltLightGrayLightness);

            Color objColorBlackInvert = ColorManager.GenerateInverseDarkModeColor(Color.Black);
            Color objColorBlackInvertDark = ColorManager.GenerateDarkModeColor(objColorBlackInvert);
            float fltBlackHue = Color.Black.GetHue();
            float fltBlackInvertDarkHue = objColorBlackInvertDark.GetHue();
            Assert.IsTrue(Math.Abs(fltBlackInvertDarkHue - fltBlackHue) < 0.1f / 360.0f); // Only care if we're off by more than 0.1 degrees
            Color objColorBlackInvertDarkInvert = ColorManager.GenerateInverseDarkModeColor(objColorBlackInvertDark);
            Color objColorBlackInvertDarkInvertDark = ColorManager.GenerateDarkModeColor(objColorBlackInvertDarkInvert);
            Assert.IsTrue(objColorBlackInvertDark == objColorBlackInvertDarkInvertDark);

            Color objColorWhiteInvert = ColorManager.GenerateInverseDarkModeColor(Color.White);
            Color objColorWhiteInvertDark = ColorManager.GenerateDarkModeColor(objColorWhiteInvert);
            float fltWhiteHue = Color.White.GetHue();
            float fltWhiteInvertDarkHue = objColorWhiteInvertDark.GetHue();
            Assert.IsTrue(Math.Abs(fltWhiteInvertDarkHue - fltWhiteHue) < 0.1f / 360.0f); // Only care if we're off by more than 0.1 degrees
            Color objColorWhiteInvertDarkInvert = ColorManager.GenerateInverseDarkModeColor(objColorWhiteInvertDark);
            Color objColorWhiteInvertDarkInvertDark = ColorManager.GenerateDarkModeColor(objColorWhiteInvertDarkInvert);
            Assert.IsTrue(objColorWhiteInvertDark == objColorWhiteInvertDarkInvertDark);

            Color objColorRedInvert = ColorManager.GenerateInverseDarkModeColor(Color.Red);
            Color objColorRedInvertDark = ColorManager.GenerateDarkModeColor(objColorRedInvert);
            float fltRedHue = Color.Red.GetHue();
            float fltRedInvertDarkHue = objColorRedInvertDark.GetHue();
            Assert.IsTrue(Math.Abs(fltRedInvertDarkHue - fltRedHue) < 0.1f / 360.0f); // Only care if we're off by more than 0.1 degrees
            Color objColorRedInvertDarkInvert = ColorManager.GenerateInverseDarkModeColor(objColorRedInvertDark);
            Color objColorRedInvertDarkInvertDark = ColorManager.GenerateDarkModeColor(objColorRedInvertDarkInvert);
            Assert.IsTrue(objColorRedInvertDark == objColorRedInvertDarkInvertDark);

            Color objColorChocolateInvert = ColorManager.GenerateInverseDarkModeColor(Color.Chocolate);
            Color objColorChocolateInvertDark = ColorManager.GenerateDarkModeColor(objColorChocolateInvert);
            float fltChocolateHue = Color.Chocolate.GetHue();
            float fltChocolateInvertDarkHue = objColorChocolateInvertDark.GetHue();
            Assert.IsTrue(Math.Abs(fltChocolateInvertDarkHue - fltChocolateHue) < 0.1f / 360.0f); // Only care if we're off by more than 0.1 degrees
            Color objColorChocolateInvertDarkInvert = ColorManager.GenerateInverseDarkModeColor(objColorChocolateInvertDark);
            Color objColorChocolateInvertDarkInvertDark = ColorManager.GenerateDarkModeColor(objColorChocolateInvertDarkInvert);
            Assert.IsTrue(objColorChocolateInvertDark == objColorChocolateInvertDarkInvertDark);
        }

        // Test methods have a number in their name so that by default they execute in the order of fastest to slowest
        [TestMethod]
        public void Test01_LoadContent()
        {
            Debug.WriteLine("Unit test initialized for: Test01_LoadContent()");
            try
            {
                // Attempt to cache all XML files that are used the most.
                List<Task> lstCachingTasks = new List<Task>(Utils.MaxParallelBatchSize);
                int intCounter = 0;
                foreach (string strLoopFile in Utils.BasicDataFileNames)
                {
                    // ReSharper disable once AccessToDisposedClosure
                    lstCachingTasks.Add(Task.Run(() => CacheCommonFileAsync(strLoopFile)));
                    if (++intCounter != Utils.MaxParallelBatchSize)
                        continue;
                    Utils.RunWithoutThreadLock(() => Task.WhenAll(lstCachingTasks));
                    lstCachingTasks.Clear();
                    intCounter = 0;
                }

                Utils.RunWithoutThreadLock(() => Task.WhenAll(lstCachingTasks));

                async Task CacheCommonFileAsync(string strFile)
                {
                    // Load default language data first for performance reasons
                    if (!GlobalSettings.Language.Equals(
                            GlobalSettings.DefaultLanguage, StringComparison.OrdinalIgnoreCase))
                    {
                        await XmlManager.LoadXPathAsync(strFile, null, GlobalSettings.DefaultLanguage).ConfigureAwait(false);
                    }

                    await XmlManager.LoadXPathAsync(strFile).ConfigureAwait(false);
                }
            }
            catch (Exception ex)
            {
                Assert.Fail(ex.Message);
            }
        }

        // Test methods have a number in their name so that by default they execute in the order of fastest to slowest
        [TestMethod]
        public void Test02_LoadCharacters()
        {
            Debug.WriteLine("Unit test initialized for: Test02_LoadCharacters()");
            List<Character> lstCharacters = new List<Character>(CommonTestData.TestFileInfos.Length);
            foreach (Character objCharacter in GetTestCharacters())
            {
                Debug.WriteLine("Finished loading " + objCharacter.FileName);
                lstCharacters.Add(objCharacter);
            }

            lstCharacters.Capacity = lstCharacters.Count; // Dummy command to make sure the test isn't optimized away.
        }

        // Test methods have a number in their name so that by default they execute in the order of fastest to slowest
        [TestMethod]
        public void Test03_SaveAsChum5lz()
        {
            Debug.WriteLine("Unit test initialized for: Test03_SaveAsChum5lz()");
            foreach (Character objCharacter in GetTestCharacters())
            {
                string strFileName = Path.GetFileName(objCharacter.FileName) ?? "Unknown";
                Debug.WriteLine("Checking " + strFileName);
                string strDestination =
                    Path.Combine(CommonTestData.TestPathInfo.FullName, "(Compressed) " + strFileName);
                if (!strDestination.EndsWith(".chum5lz", StringComparison.OrdinalIgnoreCase))
                {
                    if (strDestination.EndsWith(".chum5", StringComparison.OrdinalIgnoreCase))
                        strDestination += "lz";
                    else
                        strDestination += ".chum5lz";
                }

                SaveCharacter(objCharacter, strDestination);
                // If our compression is malformed, we should run into a parse error when we try to load the XML data (don't load the full character because it's unnecessary)
                XmlDocument objXmlDocument = new XmlDocument { XmlResolver = null };
                objXmlDocument.LoadStandardFromLzmaCompressed(strDestination);
            }
        }

        // Test methods have a number in their name so that by default they execute in the order of fastest to slowest
        [TestMethod]
        public void Test04_LoadThenSaveIsDeterministic()
        {
            Debug.WriteLine("Unit test initialized for: Test04_LoadThenSaveIsDeterministic()");
            DefaultNodeMatcher objDiffNodeMatcher = new DefaultNodeMatcher(ElementSelectors.ByNameAndText);
            foreach (Character objCharacterControl in GetTestCharacters())
            {
                string strFileName = Path.GetFileName(objCharacterControl.FileName) ?? "Unknown";
                Debug.WriteLine("Saving Control for " + strFileName);
                // First Load-Save cycle
                string strDestinationControl = Path.Combine(CommonTestData.TestPathInfo.FullName, "(Control) " + strFileName);
                SaveCharacter(objCharacterControl, strDestinationControl);
                Debug.WriteLine("Checking " + strFileName);
                // Second Load-Save cycle
                string strDestinationTest = Path.Combine(CommonTestData.TestPathInfo.FullName, "(Test) " + strFileName);
                Character objCharacterTest = LoadCharacter(new FileInfo(strDestinationControl)); // No using here because we value execution time much more than memory usage
                SaveCharacter(objCharacterTest, strDestinationTest);

                try
                {
                    // Check to see that character after first load cycle is consistent with character after second
                    using (FileStream controlFileStream =
                           File.Open(strDestinationControl, FileMode.Open, FileAccess.Read))
                    using (FileStream testFileStream =
                           File.Open(strDestinationTest, FileMode.Open, FileAccess.Read))
                    {
                        Diff myDiff = DiffBuilder
                            .Compare(controlFileStream)
                            .WithTest(testFileStream)
                            .CheckForSimilar()
                            .WithNodeFilter(x =>
                                // image loading and unloading is not going to be deterministic due to compression algorithms
                                x.Name != "mugshot"
                                // Improvements list's order can be nondeterministic because improvements that get (re)generated on character load happen in a parallelized way
                                && x.Name != "improvement")
                            .WithNodeMatcher(objDiffNodeMatcher)
                            // Improvements list's order can be nondeterministic because improvements that get (re)generated on character load happen in a parallelized way
                            .WithDifferenceEvaluator((x, y) =>
                                string.Equals(x.ControlDetails.Target?.Name, "improvements", StringComparison.OrdinalIgnoreCase)
                                    ? EvaluateNodeWithChildrenIgnoringOrder(x, y)
                                    : DifferenceEvaluators.Default(x, y))
                            .IgnoreWhitespace()
                            .Build();
                        foreach (Difference diff in myDiff.Differences)
                        {
                            Console.WriteLine(diff.Comparison);
                            Console.WriteLine();
                        }

                        Assert.IsFalse(myDiff.HasDifferences(), myDiff.ToString());
                    }
                }
                catch (XmlSchemaException e)
                {
                    Assert.Fail("Unexpected validation failure: " + e.Message);
                }
            }

            ComparisonResult EvaluateNodeWithChildrenIgnoringOrder(Comparison objComparison, ComparisonResult eOutcome)
            {
                if (eOutcome == ComparisonResult.EQUAL)
                    return eOutcome;
                // First check for true equality, in which case we don't need to mess around with checking in an out-of-order way
                if (DifferenceEvaluators.Default(objComparison, eOutcome) == ComparisonResult.EQUAL)
                    return ComparisonResult.EQUAL;
                XmlNode xmlParentControl = objComparison.ControlDetails.Target;
                XmlNode xmlParentTest = objComparison.TestDetails.Target;
                if (!string.Equals(xmlParentControl.Name, xmlParentTest.Name, StringComparison.OrdinalIgnoreCase))
                    return ComparisonResult.DIFFERENT;
                int intTestChildCount = xmlParentTest.ChildNodes.Count;
                if (xmlParentControl.ChildNodes.Count != intTestChildCount)
                    return ComparisonResult.DIFFERENT;
                List<XmlNode> lstXmlChildrenTest =
                    new List<XmlNode>(intTestChildCount);
                foreach (XmlNode xmlChildTest in xmlParentTest.ChildNodes)
                    lstXmlChildrenTest.Add(xmlChildTest);
                foreach (XmlNode xmlLoopChildControl in xmlParentControl.ChildNodes)
                {
                    bool blnFoundMatch = false;
                    for (int i = 0; i < lstXmlChildrenTest.Count; ++i)
                    {
                        XmlNode xmlLoopChildTest = lstXmlChildrenTest[i];
                        Diff objLoopDiff = DiffBuilder
                            .Compare(xmlLoopChildControl)
                            .WithTest(xmlLoopChildTest)
                            .CheckForSimilar()
                            .WithNodeMatcher(objDiffNodeMatcher)
                            .IgnoreWhitespace()
                            .Build();
                        if (!objLoopDiff.HasDifferences())
                        {
                            blnFoundMatch = true;
                            lstXmlChildrenTest.RemoveAt(i);
                            break;
                        }
                    }

                    if (!blnFoundMatch)
                        return ComparisonResult.DIFFERENT;
                }
                // Because we already checked to make sure the number of children is the same, if every control child matches to a test child, we must be similar
                return ComparisonResult.SIMILAR;
            }
        }

        [TestMethod]
        public void Test05_LoadThenPrint()
        {
            Debug.WriteLine("Unit test initialized for: Test05_LoadThenPrint()");
            List<string> lstExportLanguages = new List<string>();
            foreach (string strFilePath in Directory.EnumerateFiles(Path.Combine(Utils.GetStartupPath, "lang"), "*.xml"))
            {
                string strExportLanguage = Path.GetFileNameWithoutExtension(strFilePath);
                if (!strExportLanguage.Contains("data") && strExportLanguage != GlobalSettings.DefaultLanguage)
                    lstExportLanguages.Add(strExportLanguage);
            }

            lstExportLanguages.Sort();

            Debug.WriteLine("Started pre-loading language files");
            Debug.WriteLine("Pre-loading language file: " + GlobalSettings.DefaultLanguage);
            LanguageManager.LoadLanguage(GlobalSettings.DefaultLanguage);
            foreach (string strExportLanguage in lstExportLanguages)
            {
                Debug.WriteLine("Pre-loading language file: " + strExportLanguage);
                LanguageManager.LoadLanguage(strExportLanguage);
            }
            Debug.WriteLine("Finished pre-loading language files");
            int intLanguageIndex = 0;
            foreach (Character objCharacter in GetTestCharacters())
            {
                Debug.WriteLine("Checking " + (Path.GetFileName(objCharacter.FileName) ?? "Unknown"));
                // Always try to export in English because this will cover most export code
                DoAndSaveExport(objCharacter, GlobalSettings.DefaultLanguage);
                // Rotate through languages instead of testing every one for every character to save on execution time
                DoAndSaveExport(objCharacter, lstExportLanguages[intLanguageIndex++ % lstExportLanguages.Count]);
            }
        }

        // Test methods have a number in their name so that by default they execute in the order of fastest to slowest
        [TestMethod]
        public void Test06_BasicStartup()
        {
            Debug.WriteLine("Unit test initialized for: Test06_BasicStartup()");
            ChummerMainForm frmOldMainForm = Program.MainForm;
            ChummerMainForm frmTestForm = null;
            // Try-finally pattern necessary in order prevent weird exceptions from disposal of MdiChildren
            try
            {
                Utils.IsUnitTestForUI = true;
                frmTestForm = Utils.RunOnMainThread(() => new ChummerMainForm(true, true)
                {
                    ShowInTaskbar =
                        false // This lets the form be "shown" in unit tests (to actually have it show, ShowDialog() needs to be used, but that forces the test to be interactive)
                });
                Program.MainForm = frmTestForm; // Set program Main form to Unit test version
                try
                {
                    frmTestForm.DoThreadSafe(x =>
                    {
                        x.Show(); // We don't actually want to display the main form, so Show() is used (ShowDialog() would actually display it).
#if DEBUG
                        x.SendToBack();
#endif
<<<<<<< HEAD
                    });
                    while
                        (!frmTestForm
                            .IsFinishedLoading) // Hacky, but necessary to get xUnit to play nice because it can't deal well with the dreaded WinForms + async combo
                    {
                        Utils.SafeSleep();
                    }
                }
                finally
=======
                });
                while (!frmTestForm.IsFinishedLoading) // Hacky, but necessary to get xUnit to play nice because it can't deal well with the dreaded WinForms + async combo
>>>>>>> d6cf0c3a
                {
                    Program.MainForm = frmOldMainForm;
                }
            }
            catch (Exception ex)
            {
                Assert.Fail(ex.Message);
            }
            finally
            {
                try
                {
                    frmTestForm?.DoThreadSafe(x => x.Close());
                }
                catch (Exception e)
                {
                    string strErrorMessage = "Encountered (non-fatal) exception while disposing of main form." + Environment.NewLine
                        + e.Message;
                    Debug.WriteLine(strErrorMessage);
                    Console.WriteLine(strErrorMessage);
                    Utils.BreakIfDebug();
                }
                Program.MainForm = frmOldMainForm;
                Utils.IsUnitTestForUI = false;
            }
        }

        // Test methods have a number in their name so that by default they execute in the order of fastest to slowest
        [TestMethod]
        public void Test07_LoadCharacterForms()
        {
            Debug.WriteLine("Unit test initialized for: Test07_LoadCharacterForms()");
            ChummerMainForm frmOldMainForm = Program.MainForm;
            ChummerMainForm frmTestForm = null;
            // Try-finally pattern necessary in order prevent weird exceptions from disposal of MdiChildren
            try
            {
                Utils.IsUnitTestForUI = true;
                frmTestForm = Utils.RunOnMainThread(() => new ChummerMainForm(true, true)
                {
                    ShowInTaskbar =
                        false // This lets the form be "shown" in unit tests (to actually have it show, ShowDialog() needs to be used, but that forces the test to be interactive)
                });
                Program.MainForm = frmTestForm; // Set program Main form to Unit test version
                try
                {
                    frmTestForm.DoThreadSafe(x =>
                    {
                        x.Show(); // We don't actually want to display the main form, so Show() is used (ShowDialog() would actually display it).
#if DEBUG
                        x.SendToBack();
#endif
<<<<<<< HEAD
                    });
                    while
                        (!frmTestForm
                            .IsFinishedLoading) // Hacky, but necessary to get xUnit to play nice because it can't deal well with the dreaded WinForms + async combo
                    {
                        Utils.SafeSleep();
                    }

                    Debug.WriteLine("Main form loaded");
                    foreach (Character objCharacter in GetTestCharacters())
=======
                });
                while (!frmTestForm.IsFinishedLoading) // Hacky, but necessary to get xUnit to play nice because it can't deal well with the dreaded WinForms + async combo
                {
                    Utils.SafeSleep();
                }

                Debug.WriteLine("Main form loaded");
                foreach (Character objCharacter in GetTestCharacters())
                {
                    string strFileName = Path.GetFileName(objCharacter.FileName) ?? "Unknown";
                    Debug.WriteLine("Checking " + strFileName);
                    string strDummyFileName = Path.Combine(CommonTestData.TestPathInfo.FullName,
                        "(UnitTest07Dummy) "
                        + Path.GetFileNameWithoutExtension(objCharacter.FileName)
                        + ".txt");
                    using (File.Create(strDummyFileName, byte.MaxValue,
                               FileOptions
                                   .DeleteOnClose)) // Create this so that we can track how far along the Unit Test is even if we don't have a debugger attached
>>>>>>> d6cf0c3a
                    {
                        string strFileName = Path.GetFileName(objCharacter.FileName) ??
                                             LanguageManager.GetString("String_Unknown");
                        Debug.WriteLine("Checking " + strFileName);
                        string strDummyFileName = Path.Combine(CommonTestData.TestPathInfo.FullName,
                            "(UnitTest07Dummy) "
                            + Path.GetFileNameWithoutExtension(objCharacter.FileName)
                            + ".txt");
                        using (File.Create(strDummyFileName, byte.MaxValue,
                                   FileOptions
                                       .DeleteOnClose)) // Create this so that we can track how far along the Unit Test is even if we don't have a debugger attached
                        {
<<<<<<< HEAD
=======
                            bool blnFormClosed = false;
                            bool blnCreated = objCharacter.Created;
                            // ReSharper disable once AccessToDisposedClosure
                            CharacterShared frmCharacterForm = Program.MainForm.DoThreadSafeFunc(
                                () => blnCreated
                                    // ReSharper disable once AccessToDisposedClosure
                                    ? (CharacterShared)new CharacterCareer(objCharacter)
                                    // ReSharper disable once AccessToDisposedClosure
                                    : new CharacterCreate(objCharacter));
>>>>>>> d6cf0c3a
                            try
                            {
                                bool blnFormClosed = false;
                                // ReSharper disable once AccessToDisposedClosure
                                CharacterShared frmCharacterForm = Program.MainForm.DoThreadSafeFunc(
                                    () => objCharacter.Created
                                        // ReSharper disable once AccessToDisposedClosure
                                        ? (CharacterShared)new CharacterCareer(objCharacter)
                                        // ReSharper disable once AccessToDisposedClosure
                                        : new CharacterCreate(objCharacter));
                                try
                                {
                                    frmCharacterForm.DoThreadSafe(x =>
                                    {
                                        x.FormClosed += (_, _) => blnFormClosed = true;
                                        x.MdiParent = frmTestForm;
                                        x.ShowInTaskbar = false;
                                        x.Show(); // We don't actually want to display the main form, so Show() is used (ShowDialog() would actually display it).
#if DEBUG
                                        x.SendToBack();
#endif
                                    });
                                    while
<<<<<<< HEAD
                                        (!frmCharacterForm
                                            .IsFinishedInitializing) // Hacky, but necessary to get xUnit to play nice because it can't deal well with the dreaded WinForms + async combo
=======
                                        (!blnFormClosed &&
                                         !frmCharacterForm
                                             .IsDisposed) // Hacky, but necessary to get xUnit to play nice because it can't deal well with the dreaded WinForms + async combo
>>>>>>> d6cf0c3a
                                    {
                                        Utils.SafeSleep();
                                    }
                                }
                                finally
                                {
                                    try
                                    {
                                        frmCharacterForm.DoThreadSafe(x => x.Close());
                                        while
                                            (!blnFormClosed &&
                                             !frmCharacterForm
                                                 .IsDisposed) // Hacky, but necessary to get xUnit to play nice because it can't deal well with the dreaded WinForms + async combo
                                        {
                                            Utils.SafeSleep();
                                        }
                                    }
                                    catch (ApplicationException e)
                                    {
                                        string strErrorMessage
                                            = "Encountered (non-fatal) exception while disposing of character form."
                                              + Environment.NewLine
                                              + e.Message;
                                        Debug.WriteLine(strErrorMessage);
                                        Console.WriteLine(strErrorMessage);
                                        Program.OpenCharacters.Remove(objCharacter);
                                    }
                                    catch (InvalidOperationException e)
                                    {
                                        string strErrorMessage
                                            = "Encountered (non-fatal) exception while disposing of character form."
                                              + Environment.NewLine
                                              + e.Message;
                                        Debug.WriteLine(strErrorMessage);
                                        Console.WriteLine(strErrorMessage);
                                        Program.OpenCharacters.Remove(objCharacter);
                                    }
                                }
                            }
                            catch (Exception e)
                            {
                                string strErrorMessage
                                    = "Exception while loading form for " + strFileName + ":";
                                strErrorMessage += Environment.NewLine + e;
                                Debug.WriteLine(strErrorMessage);
                                Console.WriteLine(strErrorMessage);
                                Assert.Fail(strErrorMessage);
                            }
                        }
                    }
                }
                finally
                {
                    Program.MainForm = frmOldMainForm;
                }
            }
            finally
            {
                try
                {
                    frmTestForm?.DoThreadSafe(x => x.Close());
                }
                catch (Exception e)
                {
                    string strErrorMessage = "Encountered (non-fatal) exception while disposing of main form." + Environment.NewLine
                        + e.Message;
                    Debug.WriteLine(strErrorMessage);
                    Console.WriteLine(strErrorMessage);
                    Utils.BreakIfDebug();
                }
                Program.MainForm = frmOldMainForm;
                Utils.IsUnitTestForUI = false;
            }
        }

        /// <summary>
        /// Validate that a given list of Characters can be successfully loaded.
        /// </summary>
        // ReSharper disable once SuggestBaseTypeForParameter
        private static Character LoadCharacter(FileInfo objFileInfo, Character objExistingCharacter = null)
        {
            Character objCharacter = objExistingCharacter;
            try
            {
                Debug.WriteLine("Loading: " + objFileInfo.Name);
                if (objExistingCharacter != null)
                    objCharacter.ResetCharacter();
                else
                    objCharacter = new Character();
                objCharacter.FileName = objFileInfo.FullName;

                bool blnSuccess = objCharacter.Load();
                Assert.IsTrue(blnSuccess);
                Debug.WriteLine("Character loaded: " + objCharacter.Name + ", " + objFileInfo.Name);
            }
            catch (AssertFailedException e)
            {
                if (objCharacter != null)
                {
                    if (objExistingCharacter == null)
                        objCharacter.Dispose();
                    objCharacter = null;
                }
                string strErrorMessage = "Could not load " + objFileInfo.FullName + '!';
                strErrorMessage += Environment.NewLine + e;
                Debug.WriteLine(strErrorMessage);
                Console.WriteLine(strErrorMessage);
                Assert.Fail(strErrorMessage);
            }
            catch (Exception e)
            {
                if (objCharacter != null)
                {
                    if (objExistingCharacter == null)
                        objCharacter.Dispose();
                    objCharacter = null;
                }
                string strErrorMessage = "Exception while loading " + objFileInfo.FullName + ':';
                strErrorMessage += Environment.NewLine + e;
                Debug.WriteLine(strErrorMessage);
                Console.WriteLine(strErrorMessage);
                Assert.Fail(strErrorMessage);
            }

            return objCharacter;
        }

        /// <summary>
        /// Tests saving a given character.
        /// </summary>
        private static void SaveCharacter(Character objCharacter, string strPath, LzmaHelper.ChummerCompressionPreset eCompressionForChum5Lz = LzmaHelper.ChummerCompressionPreset.Fastest)
        {
            Assert.IsNotNull(objCharacter);
            try
            {
                Debug.WriteLine("Saving: " + objCharacter.Name + ", " + Path.GetFileName(strPath));
                objCharacter.Save(strPath, false, false, eCompressionForChum5Lz);
                Debug.WriteLine("Character saved: " + objCharacter.Name + " to " + Path.GetFileName(strPath));
            }
            catch (AssertFailedException e)
            {
                string strErrorMessage = "Could not save " + Path.GetFileName(strPath) + '!';
                strErrorMessage += Environment.NewLine + e;
                Debug.WriteLine(strErrorMessage);
                Console.WriteLine(strErrorMessage);
                Assert.Fail(strErrorMessage);
            }
            catch (InvalidOperationException e)
            {
                string strErrorMessage = "Could not save to " + strPath + '!';
                strErrorMessage += Environment.NewLine + e;
                Debug.WriteLine(strErrorMessage);
                Console.WriteLine(strErrorMessage);
                Assert.Fail(strErrorMessage);
            }
            catch (Exception e)
            {
                string strErrorMessage = "Exception while saving " + Path.GetFileName(strPath) + ':';
                strErrorMessage += Environment.NewLine + e;
                Debug.WriteLine(strErrorMessage);
                Console.WriteLine(strErrorMessage);
                Assert.Fail(strErrorMessage);
            }
        }

        /// <summary>
        /// Tests exporting a given character.
        /// </summary>
        private static void DoAndSaveExport(Character objCharacter, string strExportLanguage)
        {
            Assert.IsNotNull(objCharacter);
            string strPath = Path.Combine(CommonTestData.TestPathInfo.FullName, strExportLanguage + ' ' + Path.GetFileNameWithoutExtension(objCharacter.FileName) + ".xml");
            try
            {
                Debug.WriteLine("Exporting: " + objCharacter.Name + " to " + Path.GetFileName(strPath));
                CultureInfo objExportCultureInfo;
                try
                {
                    objExportCultureInfo = new CultureInfo(strExportLanguage);
                }
                catch (CultureNotFoundException)
                {
                    objExportCultureInfo = CultureInfo.InvariantCulture;
                }

                XmlDocument xmlDocument
                    = Utils.SafelyRunSynchronously(
                        () => objCharacter.GenerateExportXml(objExportCultureInfo,
                                                             strExportLanguage)); // Need this wrapper to make unit test work
                using (FileStream objFileStream
                       = new FileStream(strPath, FileMode.Create, FileAccess.Write, FileShare.None))
                    xmlDocument.Save(objFileStream);
                Debug.WriteLine("Character exported: " + objCharacter.Name + " to " + Path.GetFileName(strPath));
            }
            catch (AssertFailedException e)
            {
                string strErrorMessage = "Could not export " + Path.GetFileName(objCharacter.FileName) + " in "
                                         + strExportLanguage + '!';
                strErrorMessage += Environment.NewLine + e;
                Debug.WriteLine(strErrorMessage);
                Console.WriteLine(strErrorMessage);
                Assert.Fail(strErrorMessage);
            }
            catch (InvalidOperationException e)
            {
                string strErrorMessage = "Could not export to " + strPath + '!';
                strErrorMessage += Environment.NewLine + e;
                Debug.WriteLine(strErrorMessage);
                Console.WriteLine(strErrorMessage);
                Assert.Fail(strErrorMessage);
            }
            catch (Exception e)
            {
                string strErrorMessage = "Exception while exporting " + Path.GetFileName(objCharacter.FileName) + " in "
                                         + strExportLanguage + ':';
                strErrorMessage += Environment.NewLine + e;
                Debug.WriteLine(strErrorMessage);
                Console.WriteLine(strErrorMessage);
                Assert.Fail(strErrorMessage);
            }
        }
    }
}<|MERGE_RESOLUTION|>--- conflicted
+++ resolved
@@ -385,7 +385,6 @@
 #if DEBUG
                         x.SendToBack();
 #endif
-<<<<<<< HEAD
                     });
                     while
                         (!frmTestForm
@@ -395,10 +394,6 @@
                     }
                 }
                 finally
-=======
-                });
-                while (!frmTestForm.IsFinishedLoading) // Hacky, but necessary to get xUnit to play nice because it can't deal well with the dreaded WinForms + async combo
->>>>>>> d6cf0c3a
                 {
                     Program.MainForm = frmOldMainForm;
                 }
@@ -451,7 +446,6 @@
 #if DEBUG
                         x.SendToBack();
 #endif
-<<<<<<< HEAD
                     });
                     while
                         (!frmTestForm
@@ -462,26 +456,6 @@
 
                     Debug.WriteLine("Main form loaded");
                     foreach (Character objCharacter in GetTestCharacters())
-=======
-                });
-                while (!frmTestForm.IsFinishedLoading) // Hacky, but necessary to get xUnit to play nice because it can't deal well with the dreaded WinForms + async combo
-                {
-                    Utils.SafeSleep();
-                }
-
-                Debug.WriteLine("Main form loaded");
-                foreach (Character objCharacter in GetTestCharacters())
-                {
-                    string strFileName = Path.GetFileName(objCharacter.FileName) ?? "Unknown";
-                    Debug.WriteLine("Checking " + strFileName);
-                    string strDummyFileName = Path.Combine(CommonTestData.TestPathInfo.FullName,
-                        "(UnitTest07Dummy) "
-                        + Path.GetFileNameWithoutExtension(objCharacter.FileName)
-                        + ".txt");
-                    using (File.Create(strDummyFileName, byte.MaxValue,
-                               FileOptions
-                                   .DeleteOnClose)) // Create this so that we can track how far along the Unit Test is even if we don't have a debugger attached
->>>>>>> d6cf0c3a
                     {
                         string strFileName = Path.GetFileName(objCharacter.FileName) ??
                                              LanguageManager.GetString("String_Unknown");
@@ -494,18 +468,6 @@
                                    FileOptions
                                        .DeleteOnClose)) // Create this so that we can track how far along the Unit Test is even if we don't have a debugger attached
                         {
-<<<<<<< HEAD
-=======
-                            bool blnFormClosed = false;
-                            bool blnCreated = objCharacter.Created;
-                            // ReSharper disable once AccessToDisposedClosure
-                            CharacterShared frmCharacterForm = Program.MainForm.DoThreadSafeFunc(
-                                () => blnCreated
-                                    // ReSharper disable once AccessToDisposedClosure
-                                    ? (CharacterShared)new CharacterCareer(objCharacter)
-                                    // ReSharper disable once AccessToDisposedClosure
-                                    : new CharacterCreate(objCharacter));
->>>>>>> d6cf0c3a
                             try
                             {
                                 bool blnFormClosed = false;
@@ -529,14 +491,8 @@
 #endif
                                     });
                                     while
-<<<<<<< HEAD
                                         (!frmCharacterForm
                                             .IsFinishedInitializing) // Hacky, but necessary to get xUnit to play nice because it can't deal well with the dreaded WinForms + async combo
-=======
-                                        (!blnFormClosed &&
-                                         !frmCharacterForm
-                                             .IsDisposed) // Hacky, but necessary to get xUnit to play nice because it can't deal well with the dreaded WinForms + async combo
->>>>>>> d6cf0c3a
                                     {
                                         Utils.SafeSleep();
                                     }
