<Project Sdk="Microsoft.NET.Sdk">
  <PropertyGroup Condition="'$(Configuration)|$(Platform)' == 'Debuggable Release|AnyCPU'">
    <DebugSymbols>true</DebugSymbols>
    <OutputPath>bin\$(Configuration)\</OutputPath>
    <Optimize>false</Optimize>
    <NoWarn>VSTHRD003;VSTHRD100;VSTHRD103;VSTHRD200</NoWarn>
  </PropertyGroup>
  <ItemGroup>
    <AssemblyAttribute Include="System.Runtime.InteropServices.ComVisible">
      <_Parameter1>False</_Parameter1>
      <_Parameter1_TypeName>System.Boolean</_Parameter1_TypeName>
    </AssemblyAttribute>
    <AssemblyAttribute Include="System.Runtime.InteropServices.Guid">
      <_Parameter1>8c20e7fa-9c93-42a9-a969-c3f5bdf093ea</_Parameter1>
    </AssemblyAttribute>
  </ItemGroup>
  <PropertyGroup>
    <TargetFramework>net8.0-windows</TargetFramework>
    <GenerateAssemblyInfo>True</GenerateAssemblyInfo>
    <UseWindowsForms>true</UseWindowsForms>
    <ImportWindowsDesktopTargets>true</ImportWindowsDesktopTargets>
    <EnableNETAnalyzers>true</EnableNETAnalyzers>
	<Configurations>Debug;Release;Debuggable Release</Configurations>
	<AnalysisLevel>latest-minimum</AnalysisLevel>
	<NeutralLanguage>en-US</NeutralLanguage>
    <EmbeddedResourceUseDependentUponConvention>true</EmbeddedResourceUseDependentUponConvention>
    <AppendTargetFrameworkToOutputPath>false</AppendTargetFrameworkToOutputPath>
    <AssemblyVersion>5.225.0.0</AssemblyVersion>
    <FileVersion>5.225.0.0</FileVersion>
    <InformationalVersion>5.225.0.0</InformationalVersion>
    <ApplicationVersion>5.225.0.0</ApplicationVersion>
    <VersionPrefix>5.225.0.0</VersionPrefix>
  </PropertyGroup>
  <ItemGroup>
    <Reference Include="WindowsBase" />
  </ItemGroup>
  <ItemGroup>
    <Compile Update="Properties\Settings.Designer.cs">
      <AutoGen>True</AutoGen>
      <DesignTimeSharedInput>True</DesignTimeSharedInput>
      <DependentUpon>Settings.settings</DependentUpon>
    </Compile>
  </ItemGroup>
  <ItemGroup>
    <None Update="Properties\Settings.settings">
      <Generator>SettingsSingleFileGenerator</Generator>
      <LastGenOutput>Settings.Designer.cs</LastGenOutput>
    </None>
    <None Update="TestFiles\Apex Predator.chum5">
      <CopyToOutputDirectory>PreserveNewest</CopyToOutputDirectory>
    </None>
    <None Update="TestFiles\Barrett.chum5">
      <CopyToOutputDirectory>PreserveNewest</CopyToOutputDirectory>
    </None>
    <None Update="TestFiles\Bastion.chum5">
      <CopyToOutputDirectory>PreserveNewest</CopyToOutputDirectory>
    </None>
    <None Update="TestFiles\Blindfire.chum5">
      <CopyToOutputDirectory>PreserveNewest</CopyToOutputDirectory>
    </None>
    <None Update="TestFiles\BLUE.chum5">
      <CopyToOutputDirectory>PreserveNewest</CopyToOutputDirectory>
    </None>
    <None Update="TestFiles\Davis Jones.chum5">
      <CopyToOutputDirectory>PreserveNewest</CopyToOutputDirectory>
    </None>
    <None Update="TestFiles\Draught.chum5">
      <CopyToOutputDirectory>PreserveNewest</CopyToOutputDirectory>
    </None>
    <None Update="TestFiles\Fuzzy-chargen.chum5">
      <CopyToOutputDirectory>PreserveNewest</CopyToOutputDirectory>
    </None>
    <None Update="TestFiles\Gentle Earthquake.chum5">
      <CopyToOutputDirectory>PreserveNewest</CopyToOutputDirectory>
    </None>
    <None Update="TestFiles\Ghile Mear.chum5">
      <CopyToOutputDirectory>PreserveNewest</CopyToOutputDirectory>
    </None>
    <None Update="TestFiles\Glessner.chum5">
      <CopyToOutputDirectory>PreserveNewest</CopyToOutputDirectory>
    </None>
    <None Update="TestFiles\Harmony.chum5">
      <CopyToOutputDirectory>PreserveNewest</CopyToOutputDirectory>
    </None>
    <None Update="TestFiles\Miko.chum5">
      <CopyToOutputDirectory>PreserveNewest</CopyToOutputDirectory>
    </None>
    <None Update="TestFiles\Mittens Chargen.chum5">
      <CopyToOutputDirectory>PreserveNewest</CopyToOutputDirectory>
    </None>
    <None Update="TestFiles\Monomax %28approved%29 3.chum5">
      <CopyToOutputDirectory>PreserveNewest</CopyToOutputDirectory>
    </None>
    <None Update="TestFiles\Munin.chum5">
      <CopyToOutputDirectory>PreserveNewest</CopyToOutputDirectory>
    </None>
    <None Update="TestFiles\Munin_Career%281%29.chum5">
      <CopyToOutputDirectory>PreserveNewest</CopyToOutputDirectory>
    </None>
    <None Update="TestFiles\Munin_Career.chum5">
      <CopyToOutputDirectory>PreserveNewest</CopyToOutputDirectory>
    </None>
    <None Update="TestFiles\Ocelot2.0.chum5">
      <CopyToOutputDirectory>PreserveNewest</CopyToOutputDirectory>
    </None>
    <None Update="TestFiles\Pañcama.chum5">
      <CopyToOutputDirectory>PreserveNewest</CopyToOutputDirectory>
    </None>
    <None Update="TestFiles\Popstar.chum5">
      <CopyToOutputDirectory>PreserveNewest</CopyToOutputDirectory>
    </None>
    <None Update="TestFiles\prime.chum5">
      <CopyToOutputDirectory>PreserveNewest</CopyToOutputDirectory>
    </None>
    <None Update="TestFiles\resub.chum5">
      <CopyToOutputDirectory>PreserveNewest</CopyToOutputDirectory>
    </None>
    <None Update="TestFiles\Rez0luti0n2.0.chum5">
      <CopyToOutputDirectory>PreserveNewest</CopyToOutputDirectory>
    </None>
    <None Update="TestFiles\SCSi.chum5">
      <CopyToOutputDirectory>PreserveNewest</CopyToOutputDirectory>
    </None>
    <None Update="TestFiles\Serpent.chum5">
      <CopyToOutputDirectory>PreserveNewest</CopyToOutputDirectory>
    </None>
    <None Update="TestFiles\Skink%281%29.chum5">
      <CopyToOutputDirectory>PreserveNewest</CopyToOutputDirectory>
    </None>
    <None Update="TestFiles\Skink.chum5">
      <CopyToOutputDirectory>PreserveNewest</CopyToOutputDirectory>
    </None>
    <None Update="TestFiles\Soma %28Career%29.chum5">
      <CopyToOutputDirectory>PreserveNewest</CopyToOutputDirectory>
    </None>
    <None Update="TestFiles\Soma.chum5">
      <CopyToOutputDirectory>PreserveNewest</CopyToOutputDirectory>
    </None>
    <None Update="TestFiles\Spirit_Warden.chum5">
      <CopyToOutputDirectory>PreserveNewest</CopyToOutputDirectory>
    </None>
    <None Update="TestFiles\Tenshi.chum5">
      <CopyToOutputDirectory>PreserveNewest</CopyToOutputDirectory>
    </None>
    <None Update="TestFiles\Ushi Resub.chum5">
      <CopyToOutputDirectory>PreserveNewest</CopyToOutputDirectory>
    </None>
    <None Update="TestFiles\Wesson.chum5">
      <CopyToOutputDirectory>PreserveNewest</CopyToOutputDirectory>
    </None>
    <None Update="TestFiles\Yeti-#ffffff2.chum5">
      <CopyToOutputDirectory>PreserveNewest</CopyToOutputDirectory>
    </None>
  </ItemGroup>
  <ItemGroup>
    <ProjectReference Include="$(SolutionDir)Chummer\Chummer.csproj" />
  </ItemGroup>
  <ItemGroup>
    <PackageReference Include="Microsoft.CodeAnalysis.Analyzers" Version="4.14.0">
      <PrivateAssets>all</PrivateAssets>
      <IncludeAssets>runtime; build; native; contentfiles; analyzers; buildtransitive</IncludeAssets>
    </PackageReference>
    <PackageReference Include="Microsoft.CodeAnalysis.CSharp" Version="4.14.0" />
    <PackageReference Include="Microsoft.CodeAnalysis.NetAnalyzers" Version="9.0.0">
      <PrivateAssets>all</PrivateAssets>
      <IncludeAssets>runtime; build; native; contentfiles; analyzers; buildtransitive</IncludeAssets>
    </PackageReference>
<<<<<<< HEAD
    <PackageReference Include="Microsoft.NET.Test.Sdk" Version="17.13.0" />
    <PackageReference Include="Microsoft.VisualStudio.Threading.Analyzers" Version="17.13.2">
      <PrivateAssets>all</PrivateAssets>
      <IncludeAssets>runtime; build; native; contentfiles; analyzers; buildtransitive</IncludeAssets>
    </PackageReference>
    <PackageReference Include="MSTest" Version="3.8.2" />
    <PackageReference Include="MSTest.TestAdapter" Version="3.8.2" />
    <PackageReference Include="MSTest.TestFramework" Version="3.8.2" />
    <PackageReference Include="XMLUnit.Core" Version="2.10.0" />
    <PackageReference Include="xunit" Version="2.9.3" />
    <PackageReference Include="xunit.analyzers" Version="1.20.0">
      <PrivateAssets>all</PrivateAssets>
      <IncludeAssets>runtime; build; native; contentfiles; analyzers; buildtransitive</IncludeAssets>
    </PackageReference>
    <PackageReference Include="xunit.core" Version="2.9.3" />
=======
    <PackageReference Include="MSTest" Version="3.10.1" />
    <PackageReference Include="XMLUnit.Core" Version="2.11.1" />
>>>>>>> d6cf0c3a
  </ItemGroup>
</Project><|MERGE_RESOLUTION|>--- conflicted
+++ resolved
@@ -165,25 +165,7 @@
       <PrivateAssets>all</PrivateAssets>
       <IncludeAssets>runtime; build; native; contentfiles; analyzers; buildtransitive</IncludeAssets>
     </PackageReference>
-<<<<<<< HEAD
-    <PackageReference Include="Microsoft.NET.Test.Sdk" Version="17.13.0" />
-    <PackageReference Include="Microsoft.VisualStudio.Threading.Analyzers" Version="17.13.2">
-      <PrivateAssets>all</PrivateAssets>
-      <IncludeAssets>runtime; build; native; contentfiles; analyzers; buildtransitive</IncludeAssets>
-    </PackageReference>
-    <PackageReference Include="MSTest" Version="3.8.2" />
-    <PackageReference Include="MSTest.TestAdapter" Version="3.8.2" />
-    <PackageReference Include="MSTest.TestFramework" Version="3.8.2" />
-    <PackageReference Include="XMLUnit.Core" Version="2.10.0" />
-    <PackageReference Include="xunit" Version="2.9.3" />
-    <PackageReference Include="xunit.analyzers" Version="1.20.0">
-      <PrivateAssets>all</PrivateAssets>
-      <IncludeAssets>runtime; build; native; contentfiles; analyzers; buildtransitive</IncludeAssets>
-    </PackageReference>
-    <PackageReference Include="xunit.core" Version="2.9.3" />
-=======
     <PackageReference Include="MSTest" Version="3.10.1" />
     <PackageReference Include="XMLUnit.Core" Version="2.11.1" />
->>>>>>> d6cf0c3a
   </ItemGroup>
 </Project>