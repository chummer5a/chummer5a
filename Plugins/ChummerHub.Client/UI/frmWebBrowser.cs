--- conflicted
+++ resolved
@@ -56,17 +56,6 @@
 
         private void frmWebBrowser_Load(object sender, EventArgs e)
         {
-<<<<<<< HEAD
-            Invoke(() =>
-                {
-                    SuspendLayout();
-                    webBrowser2.Navigated += webBrowser2_Navigated;
-                    webBrowser2.ScriptErrorsSuppressed = true;
-                    webBrowser2.Navigate(LoginUrl);
-                    BringToFront();
-                }
-            );
-=======
             SuspendLayout();
             try
             {
@@ -79,7 +68,6 @@
             {
                 ResumeLayout();
             }
->>>>>>> 8fd4fd43
         }
 
         private bool login;
@@ -111,11 +99,7 @@
                     if (body?.CallSuccess == true)
                     {
                         login = true;
-<<<<<<< HEAD
-                        Program.MainForm.Invoke(() =>
-=======
                         await Program.MainForm.DoThreadSafeAsync(x =>
->>>>>>> 8fd4fd43
                         {
                             SINnerVisibility tempvis = Backend.Utils.DefaultSINnerVisibility
                                                        ?? new SINnerVisibility
@@ -124,13 +108,8 @@
                                                            IsPublic = true
                                                        };
                             tempvis.AddVisibilityForEmail(body.MyApplicationUser?.Email);
-<<<<<<< HEAD
-                            Close();
-                        });
-=======
                             x.Close();
                         }).ConfigureAwait(false);
->>>>>>> 8fd4fd43
                     }
                     else
                     {
