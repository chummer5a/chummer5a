<<<<<<< HEAD
﻿namespace ChummerDataViewer
{
	partial class CrashReportView
=======
namespace ChummerDataViewer
{
	public sealed partial class CrashReportView
>>>>>>> 260a47e0
	{
		/// <summary> 
		/// Required designer variable.
		/// </summary>
		private System.ComponentModel.IContainer components = null;

		/// <summary> 
		/// Clean up any resources being used.
		/// </summary>
		/// <param name="disposing">true if managed resources should be disposed; otherwise, false.</param>
		protected override void Dispose(bool disposing)
		{
			if (disposing && (components != null))
			{
				components.Dispose();
			}
			base.Dispose(disposing);
		}

		#region Component Designer generated code

		/// <summary> 
		/// Required method for Designer support - do not modify 
		/// the contents of this method with the code editor.
		/// </summary>
		private void InitializeComponent()
		{
			this.lblGuid = new System.Windows.Forms.Label();
			this.lblVersion = new System.Windows.Forms.Label();
			this.lblBuildType = new System.Windows.Forms.Label();
			this.lblDate = new System.Windows.Forms.Label();
			this.btnAction = new System.Windows.Forms.Button();
			this.lblExceptionGuess = new System.Windows.Forms.Label();
			this.SuspendLayout();
			// 
			// lblGuid
			// 
			this.lblGuid.AutoSize = true;
			this.lblGuid.Location = new System.Drawing.Point(70, 5);
			this.lblGuid.Name = "lblGuid";
			this.lblGuid.Size = new System.Drawing.Size(211, 13);
			this.lblGuid.TabIndex = 0;
			this.lblGuid.Text = "00000000-0000-0000-0000-000000000000";
			// 
			// lblVersion
			// 
			this.lblVersion.AutoSize = true;
			this.lblVersion.Location = new System.Drawing.Point(364, 5);
			this.lblVersion.Name = "lblVersion";
			this.lblVersion.Size = new System.Drawing.Size(43, 13);
			this.lblVersion.TabIndex = 1;
			this.lblVersion.Text = "5.000.0";
			// 
			// lblBuildType
			// 
			this.lblBuildType.AutoSize = true;
			this.lblBuildType.Location = new System.Drawing.Point(296, 5);
			this.lblBuildType.Name = "lblBuildType";
			this.lblBuildType.Size = new System.Drawing.Size(62, 13);
			this.lblBuildType.TabIndex = 2;
			this.lblBuildType.Text = "[RELEASE]";
			// 
			// lblDate
			// 
			this.lblDate.AutoSize = true;
			this.lblDate.Location = new System.Drawing.Point(4, 5);
			this.lblDate.Name = "lblDate";
			this.lblDate.Size = new System.Drawing.Size(60, 13);
			this.lblDate.TabIndex = 3;
			this.lblDate.Text = "[01 Jan 00]";
			// 
			// lblExceptionGuess
			// 
			this.lblExceptionGuess.AutoSize = true;
			this.lblExceptionGuess.Location = new System.Drawing.Point(413, 5);
			this.lblExceptionGuess.Name = "lblExceptionGuess";
			this.lblExceptionGuess.Size = new System.Drawing.Size(43, 13);
			this.lblExceptionGuess.TabIndex = 5;
			this.lblExceptionGuess.Text = "[Guess]";
			this.lblExceptionGuess.Visible = false;
			// 
			// btnAction
			// 
			this.btnAction.Anchor = ((System.Windows.Forms.AnchorStyles)((System.Windows.Forms.AnchorStyles.Top | System.Windows.Forms.AnchorStyles.Right)));
			this.btnAction.Location = new System.Drawing.Point(659, 0);
			this.btnAction.Name = "btnAction";
			this.btnAction.Size = new System.Drawing.Size(75, 23);
			this.btnAction.TabIndex = 4;
			this.btnAction.Text = "[Action]";
			this.btnAction.UseVisualStyleBackColor = true;
			this.btnAction.Click += new System.EventHandler(this.btnAction_Click);
			// 
			// CrashReportView
			// 
			this.AutoScaleDimensions = new System.Drawing.SizeF(6F, 13F);
			this.AutoScaleMode = System.Windows.Forms.AutoScaleMode.Font;
			this.Controls.Add(this.btnAction);
			this.Controls.Add(this.lblExceptionGuess);
			this.Controls.Add(this.lblDate);
			this.Controls.Add(this.lblBuildType);
			this.Controls.Add(this.lblVersion);
			this.Controls.Add(this.lblGuid);
			this.Name = "CrashReportView";
			this.Size = new System.Drawing.Size(737, 23);
			this.ResumeLayout(false);
			this.PerformLayout();

		}

		#endregion

		private System.Windows.Forms.Label lblGuid;
		private System.Windows.Forms.Label lblVersion;
		private System.Windows.Forms.Label lblBuildType;
		private System.Windows.Forms.Label lblDate;
		private System.Windows.Forms.Button btnAction;
		private System.Windows.Forms.Label lblExceptionGuess;
	}
}<|MERGE_RESOLUTION|>--- conflicted
+++ resolved
@@ -1,12 +1,6 @@
-<<<<<<< HEAD
-﻿namespace ChummerDataViewer
-{
-	partial class CrashReportView
-=======
 namespace ChummerDataViewer
 {
 	public sealed partial class CrashReportView
->>>>>>> 260a47e0
 	{
 		/// <summary> 
 		/// Required designer variable.
