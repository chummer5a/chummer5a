<<<<<<< HEAD
﻿using System;
using System.Collections.Generic;
using System.ComponentModel;
using System.Drawing;
using System.Data;
using System.Linq;
using System.Text;
using System.Threading.Tasks;
using System.Windows.Forms;
using ChummerDataViewer.Model;

namespace ChummerDataViewer
{
	public partial class CrashReportView : UserControl
=======
using System;
using System.Linq;
using System.Windows.Forms;
using ChummerDataViewer.Model;
using System.Globalization;

namespace ChummerDataViewer
{
	public sealed partial class CrashReportView : UserControl
>>>>>>> 260a47e0
	{
		private readonly CrashReport _report;
		private readonly DownloaderWorker _worker;

		internal CrashReportView(CrashReport report, DownloaderWorker worker)
		{
			_report = report;
			_worker = worker;
			InitializeComponent();

			lblBuildType.Text = report.BuildType;
<<<<<<< HEAD
			lblGuid.Text = report.Guid.ToString();
			lblVersion.Text = report.Version.ToString(3);
			lblDate.Text = report.Timestamp.ToString("d MMM yy");
=======
			lblGuid.Text = report.Guid.ToString("D");
			lblVersion.Text = report.Version.ToString(3);
			lblDate.Text = report.Timestamp.ToString("dd MMM yyyy", CultureInfo.InvariantCulture);
>>>>>>> 260a47e0

			if (report.StackTrace != null)
			{
				lblExceptionGuess.Text = GuessStack(_report.StackTrace);
				lblExceptionGuess.Visible = true;
			}
			report.ProgressChanged += (s, e) => OnProgressChanged(_report.Progress);
			OnProgressChanged(_report.Progress);
		}

		//TODO: move this to a better place
<<<<<<< HEAD
		private string GuessStack(string stacktrace)
		{
			string exception = stacktrace.Split(':')[0];

			string location = stacktrace.Split(new string[] {" at "}, StringSplitOptions.None).Skip(1).FirstOrDefault(x => x.StartsWith("Chummer."));
=======
		private static string GuessStack(string stacktrace)
		{
			string exception = stacktrace.Split(':')[0];

			string location = stacktrace.Split(new [] {" at "}, StringSplitOptions.None).Skip(1).FirstOrDefault(x => x.StartsWith("Chummer."));
>>>>>>> 260a47e0

			if (location != null) return exception + " : " + location;

			return exception;
		}


		private void OnProgressChanged(CrashReportProcessingProgress progress)
		{
			if (InvokeRequired)
			{
				Invoke(new Action(() => OnProgressChanged(progress)));
				return;
			}


			switch (progress)
			{
				case CrashReportProcessingProgress.NotStarted:
					btnAction.Text = "Download";
					btnAction.Enabled = true;
					break;
				case CrashReportProcessingProgress.Downloading:
					btnAction.Text = "Downloading";
					btnAction.Enabled = false;
					break;
				case CrashReportProcessingProgress.Downloaded:
					btnAction.Text = "Unpack";
					btnAction.Enabled = true;
					break;
				case CrashReportProcessingProgress.Unpacking:
					btnAction.Text = "Unpacking";
					btnAction.Enabled = false;
					break;
				case CrashReportProcessingProgress.Unpacked:
					btnAction.Text = "Open folder";
					btnAction.Enabled = true;
					break;
				default:
					throw new ArgumentOutOfRangeException();
			}

			if (_report.StackTrace != null)
			{
				lblExceptionGuess.Text = GuessStack(_report.StackTrace);
				lblExceptionGuess.Visible = true;
			}

		}

		private void btnAction_Click(object sender, EventArgs e)
		{
			switch (_report.Progress)
			{
				case CrashReportProcessingProgress.NotStarted:
					_report.StartDownload(_worker);
					break;
				case CrashReportProcessingProgress.Downloaded:
					break;
				case CrashReportProcessingProgress.Unpacked:
					break;
			}
		}
	}
}<|MERGE_RESOLUTION|>--- conflicted
+++ resolved
@@ -1,19 +1,3 @@
-<<<<<<< HEAD
-﻿using System;
-using System.Collections.Generic;
-using System.ComponentModel;
-using System.Drawing;
-using System.Data;
-using System.Linq;
-using System.Text;
-using System.Threading.Tasks;
-using System.Windows.Forms;
-using ChummerDataViewer.Model;
-
-namespace ChummerDataViewer
-{
-	public partial class CrashReportView : UserControl
-=======
 using System;
 using System.Linq;
 using System.Windows.Forms;
@@ -23,7 +7,6 @@
 namespace ChummerDataViewer
 {
 	public sealed partial class CrashReportView : UserControl
->>>>>>> 260a47e0
 	{
 		private readonly CrashReport _report;
 		private readonly DownloaderWorker _worker;
@@ -35,15 +18,9 @@
 			InitializeComponent();
 
 			lblBuildType.Text = report.BuildType;
-<<<<<<< HEAD
-			lblGuid.Text = report.Guid.ToString();
-			lblVersion.Text = report.Version.ToString(3);
-			lblDate.Text = report.Timestamp.ToString("d MMM yy");
-=======
 			lblGuid.Text = report.Guid.ToString("D");
 			lblVersion.Text = report.Version.ToString(3);
 			lblDate.Text = report.Timestamp.ToString("dd MMM yyyy", CultureInfo.InvariantCulture);
->>>>>>> 260a47e0
 
 			if (report.StackTrace != null)
 			{
@@ -55,19 +32,11 @@
 		}
 
 		//TODO: move this to a better place
-<<<<<<< HEAD
-		private string GuessStack(string stacktrace)
-		{
-			string exception = stacktrace.Split(':')[0];
-
-			string location = stacktrace.Split(new string[] {" at "}, StringSplitOptions.None).Skip(1).FirstOrDefault(x => x.StartsWith("Chummer."));
-=======
 		private static string GuessStack(string stacktrace)
 		{
 			string exception = stacktrace.Split(':')[0];
 
 			string location = stacktrace.Split(new [] {" at "}, StringSplitOptions.None).Skip(1).FirstOrDefault(x => x.StartsWith("Chummer."));
->>>>>>> 260a47e0
 
 			if (location != null) return exception + " : " + location;
 
