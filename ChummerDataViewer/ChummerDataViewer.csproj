<Project Sdk="Microsoft.NET.Sdk">
  <PropertyGroup>
    <TargetFramework>net8.0-windows</TargetFramework>
    <OutputType>WinExe</OutputType>
    <GenerateAssemblyInfo>True</GenerateAssemblyInfo>
    <UseWindowsForms>true</UseWindowsForms>
    <ImportWindowsDesktopTargets>true</ImportWindowsDesktopTargets>
    <EnableNETAnalyzers>true</EnableNETAnalyzers>
	<Configurations>Debug;Release;Debuggable Release</Configurations>
	<AnalysisLevel>latest-minimum</AnalysisLevel>
	<PlatformTarget>AnyCPU</PlatformTarget>
	<StartupObject>ChummerDataViewer.Program</StartupObject>
	<NeutralLanguage>en-US</NeutralLanguage>
    <EmbeddedResourceUseDependentUponConvention>true</EmbeddedResourceUseDependentUponConvention>
    <AppendTargetFrameworkToOutputPath>false</AppendTargetFrameworkToOutputPath>
  </PropertyGroup>
  <ItemGroup>
    <AssemblyAttribute Include="System.Runtime.InteropServices.ComVisible">
      <_Parameter1>False</_Parameter1>
      <_Parameter1_TypeName>System.Boolean</_Parameter1_TypeName>
    </AssemblyAttribute>
    <AssemblyAttribute Include="System.Runtime.InteropServices.Guid">
      <_Parameter1>9951d983-ed70-4f91-a958-8c13f006cb24</_Parameter1>
    </AssemblyAttribute>
  </ItemGroup>
  <PropertyGroup Condition="'$(Configuration)|$(Platform)' == 'Debuggable Release|AnyCPU'">
    <OutputPath>bin\$(Configuration)\</OutputPath>
    <Optimize>false</Optimize>
    <NoWarn>VSTHRD003;VSTHRD100;VSTHRD103;VSTHRD200</NoWarn>
  </PropertyGroup>
  <PropertyGroup Condition="'$(Configuration)|$(Platform)'=='Release with ChummerHub|AnyCPU'">
    <Optimize>True</Optimize>
  </PropertyGroup>
  <ItemGroup>
    <Reference Include="System.IO.Compression" />
  </ItemGroup>
  <ItemGroup>
    <Compile Update="Properties\Resources.Designer.cs">
      <DesignTime>True</DesignTime>
      <AutoGen>True</AutoGen>
      <DependentUpon>Resources.resx</DependentUpon>
    </Compile>
    <Compile Update="View\CrashReportView.cs">
      <SubType>UserControl</SubType>
    </Compile>
  </ItemGroup>
  <ItemGroup>
    <ProjectReference Include="$(SolutionDir)Chummer\Chummer.csproj" />
  </ItemGroup>
  <ItemGroup>
<<<<<<< HEAD
    <PackageReference Include="AWSSDK.Core" Version="3.7.402.15" />
    <PackageReference Include="AWSSDK.DynamoDBv2" Version="3.7.405.36" />
    <PackageReference Include="Microsoft.CodeAnalysis.Analyzers" Version="3.11.0">
=======
    <PackageReference Include="AWSSDK.DynamoDBv2" Version="4.0.3.4" />
    <PackageReference Include="Microsoft.CodeAnalysis.Analyzers" Version="4.14.0">
>>>>>>> d6cf0c3a
      <PrivateAssets>all</PrivateAssets>
      <IncludeAssets>runtime; build; native; contentfiles; analyzers; buildtransitive</IncludeAssets>
    </PackageReference>
    <PackageReference Include="Microsoft.CodeAnalysis.CSharp" Version="4.14.0" />
    <PackageReference Include="Microsoft.CodeAnalysis.NetAnalyzers" Version="9.0.0">
      <PrivateAssets>all</PrivateAssets>
      <IncludeAssets>runtime; build; native; contentfiles; analyzers; buildtransitive</IncludeAssets>
    </PackageReference>
    <PackageReference Include="Microsoft.CSharp" Version="4.7.0" />
    <PackageReference Include="Portable.BouncyCastle" Version="1.9.0" />
    <PackageReference Include="System.Data.SQLite.Core" Version="1.0.119" />
  </ItemGroup>
  <ItemGroup>
    <EmbeddedResource Update="Properties\Resources.resx">
      <Generator>PublicResXFileCodeGenerator</Generator>
      <LastGenOutput>Resources.Designer.cs</LastGenOutput>
    </EmbeddedResource>
  </ItemGroup>
</Project><|MERGE_RESOLUTION|>--- conflicted
+++ resolved
@@ -48,14 +48,8 @@
     <ProjectReference Include="$(SolutionDir)Chummer\Chummer.csproj" />
   </ItemGroup>
   <ItemGroup>
-<<<<<<< HEAD
-    <PackageReference Include="AWSSDK.Core" Version="3.7.402.15" />
-    <PackageReference Include="AWSSDK.DynamoDBv2" Version="3.7.405.36" />
-    <PackageReference Include="Microsoft.CodeAnalysis.Analyzers" Version="3.11.0">
-=======
     <PackageReference Include="AWSSDK.DynamoDBv2" Version="4.0.3.4" />
     <PackageReference Include="Microsoft.CodeAnalysis.Analyzers" Version="4.14.0">
->>>>>>> d6cf0c3a
       <PrivateAssets>all</PrivateAssets>
       <IncludeAssets>runtime; build; native; contentfiles; analyzers; buildtransitive</IncludeAssets>
     </PackageReference>
