--- conflicted
+++ resolved
@@ -1,16 +1,9 @@
-<<<<<<< HEAD
-﻿using System;
-=======
 using System;
->>>>>>> 260a47e0
 using System.IO;
 using System.Windows.Forms;
 using ChummerDataViewer.Model;
 
-<<<<<<< HEAD
-=======
 [assembly: CLSCompliant(true)]
->>>>>>> 260a47e0
 namespace ChummerDataViewer
 {
 	static class Program
