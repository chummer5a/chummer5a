--- conflicted
+++ resolved
@@ -1,60 +1,25 @@
-<<<<<<< HEAD
-﻿using System;
-using System.Collections.Generic;
-using System.Data.SQLite;
-using System.Linq;
-using System.Threading;
-=======
 using System;
 using System.Collections.Generic;
 using System.ComponentModel;
 using System.Data.SQLite;
 using System.Diagnostics;
 using System.Linq;
->>>>>>> 260a47e0
 using Amazon;
 using Amazon.DynamoDBv2;
 using Amazon.DynamoDBv2.Model;
 
 namespace ChummerDataViewer.Model
 {
-<<<<<<< HEAD
-	class DynamoDbLoader : INotifyThreadStatus
-	{
-		const string DataTable = "ChummerDumpsList";
-		private AmazonDynamoDBClient _client;
-		private readonly Thread _workerThread;
-		private readonly WaitDurationProvider _backoff = new WaitDurationProvider();
-=======
 	public class DynamoDbLoader : INotifyThreadStatus, IDisposable
 	{
 		private const string DataTable = "ChummerDumpsList";
 		private readonly AmazonDynamoDBClient _client;
 		private readonly BackgroundWorker _worker = new BackgroundWorker();
         private readonly WaitDurationProvider _backoff = new WaitDurationProvider();
->>>>>>> 260a47e0
 
 		public DynamoDbLoader()
 		{
 			_client = new AmazonDynamoDBClient(PersistentState.AWSCredentials, RegionEndpoint.EUCentral1);
-<<<<<<< HEAD
-			_workerThread = new Thread(WorkerEntryPrt)
-			{
-				IsBackground = true,
-				Name = "DynamoDB Worker"
-			};
-			_workerThread.Start();
-		}
-
-		private void WorkerEntryPrt()
-		{
-			try
-			{
-
-				OnStatusChanged(new StatusChangedEventArgs("Connecting"));
-				while (true)
-				{
-=======
             _worker.WorkerReportsProgress = false;
             _worker.WorkerSupportsCancellation = false;
             _worker.DoWork += WorkerEntryPrt;
@@ -72,7 +37,6 @@
 				{
                     if (_objTimeoutStopwatch.ElapsedMilliseconds < _intCurrentTimeout)
                         continue;
->>>>>>> 260a47e0
 					try
 					{
 						//Scan 10 items. If middle of scan, pick up there
@@ -80,17 +44,10 @@
 							PersistentState.Database.GetKey("crashdumps_last_timestamp"),
 							PersistentState.Database.GetKey("crashdumps_last_key")); //Start scanning based on last key in db
 
-<<<<<<< HEAD
-						//Into anon type with a little extra info. DB lookup to see if known, parse guid 
-						var newItems = response.Items
-							.Select(x => new { item = x, guid = Guid.Parse(x["crash_id"].S)})
-							.Select(old => new {item = old.item, guid = old.guid, known = PersistentState.Database.GetCrash(old.guid) != null })
-=======
 						//Into anon type with a little extra info. DB lookup to see if known, parse guid
 						var newItems = response.Items
 							.Select(x => new { item = x, guid = Guid.Parse(x["crash_id"].S)})
 							.Select(old => new { old.item,  old.guid, known = PersistentState.Database.GetCrash(old.guid) != null })
->>>>>>> 260a47e0
 							.ToList();
 
 						//If all items are known
@@ -102,28 +59,16 @@
 
 							//And sleep for exponential backoff
 							int timeout = _backoff.GetSeconds();
-<<<<<<< HEAD
-							OnStatusChanged(new StatusChangedEventArgs($"No data. Retrying in {TimeSpan.FromSeconds(timeout)}"));
-							for (int i = timeout - 1; i >= 0; i--)
-							{
-								Thread.Sleep(1000);
-							}
-=======
 							OnStatusChanged(new StatusChangedEventArgs($"No data. Retrying in {TimeSpan.FromSeconds(timeout)}."));
                             _intCurrentTimeout = timeout * 1000;
                             _objTimeoutStopwatch.Restart();
->>>>>>> 260a47e0
 							continue;
 						}
 
 						//Otherwise, add _NEW_ items to db
 						using (SQLiteTransaction transaction = PersistentState.Database.GetTransaction())
 						{
-<<<<<<< HEAD
-							
-=======
-
->>>>>>> 260a47e0
+
 							if (response.LastEvaluatedKey.Count == 0)
 							{
 								//If we reached the last (oldest), reset progress meter
@@ -147,21 +92,13 @@
 								//Don't take so long waiting for the next if we found anything.
 								//Theoretically this should keep it checking roughly same frequency as new items gets added
 								//in reality it is probably bull
-<<<<<<< HEAD
-								_backoff.Sucess(); 
-=======
 								_backoff.Sucess();
->>>>>>> 260a47e0
 							}
 							transaction.Commit();
 						}
 
 						//Tell the good news that we have new items. Also tell guids so it can be found
-<<<<<<< HEAD
-						OnStatusChanged(new StatusChangedEventArgs("Working", 
-=======
 						OnStatusChanged(new StatusChangedEventArgs("Working",
->>>>>>> 260a47e0
 							newItems
 							.Where(x => !x.known)
 							.Select(x => x.guid)
@@ -171,37 +108,18 @@
 					catch (InternalServerErrorException)
 					{
 						int timeout = _backoff.GetSeconds();
-<<<<<<< HEAD
-						for (int i = timeout - 1; i >= 0; i--)
-						{
-							OnStatusChanged(new StatusChangedEventArgs($"Internal server error, retrying in {i} seconds"));
-							Thread.Sleep(1000);
-						}
-=======
                         OnStatusChanged(new StatusChangedEventArgs($"Internal server error, retrying in {TimeSpan.FromSeconds(timeout)}."));
                         _intCurrentTimeout = timeout * 1000;
                         _objTimeoutStopwatch.Restart();
->>>>>>> 260a47e0
 					}
 					catch (ProvisionedThroughputExceededException)
 					{
 						int timeout = _backoff.GetSeconds();
-<<<<<<< HEAD
-						for (int i = timeout - 1; i >= 0; i--)
-						{
-							OnStatusChanged(new StatusChangedEventArgs($"Too fast, retrying in {i} seconds"));
-							Thread.Sleep(1000);
-						}
-					}
-				}
-
-=======
                         OnStatusChanged(new StatusChangedEventArgs($"Too fast,  retrying in {TimeSpan.FromSeconds(timeout)}."));
                         _intCurrentTimeout = timeout * 1000;
                         _objTimeoutStopwatch.Restart();
 					}
 				}
->>>>>>> 260a47e0
 			}
 #if DEBUG
 			catch(StackOverflowException ex)
@@ -217,18 +135,6 @@
 		private static void WriteCrashToDb(Dictionary<string, AttributeValue> attributeValues)
 		{
 			Guid guid = Guid.Parse(attributeValues["crash_id"].S);
-<<<<<<< HEAD
-			Version version;
-			if (Version.TryParse(attributeValues["version"].S, out version))
-			{
-			}
-			else
-			{
-				version = new Version(attributeValues["version"].S + ".0");
-			}
-
-			PersistentState.Database.CreateCrashReport(
-=======
             if (Version.TryParse(attributeValues["version"].S, out Version version))
             {
             }
@@ -238,7 +144,6 @@
             }
 
             PersistentState.Database.CreateCrashReport(
->>>>>>> 260a47e0
 				guid,
 				long.Parse(attributeValues["upload_timestamp"].N),
 				attributeValues["build_type"].S,
@@ -266,11 +171,7 @@
 					{"crash_id", new AttributeValue {S = lastKey}},
 					{"upload_timestamp", new AttributeValue {N = lastTimeStamp}}
 				};
-<<<<<<< HEAD
-			} 
-=======
-			}
->>>>>>> 260a47e0
+			}
 
 			return _client.Scan(request);
 		}
@@ -282,11 +183,6 @@
 		{
 			StatusChanged?.Invoke(this, args);
 		}
-<<<<<<< HEAD
-	}
-
-	internal class WaitDurationProvider
-=======
 
         #region IDisposable Support
         private bool disposedValue; // To detect redundant calls
@@ -312,7 +208,6 @@
     }
 
     public sealed class WaitDurationProvider
->>>>>>> 260a47e0
 	{
 		private int _time = 1;
 
@@ -336,35 +231,19 @@
 		}
 	}
 
-<<<<<<< HEAD
-	internal interface INotifyThreadStatus
-=======
     public interface INotifyThreadStatus
->>>>>>> 260a47e0
 	{
 		event StatusChangedEvent StatusChanged;
 		string Name { get; }
 	}
 
-<<<<<<< HEAD
-	internal delegate void StatusChangedEvent(INotifyThreadStatus sender, StatusChangedEventArgs args);
-
-	internal class StatusChangedEventArgs : EventArgs
+    public delegate void StatusChangedEvent(INotifyThreadStatus sender, StatusChangedEventArgs args);
+
+    public sealed class StatusChangedEventArgs : EventArgs
 	{
 		public StatusChangedEventArgs(string status, dynamic attachedData = null)
 		{
-			if(status == null) throw new ArgumentNullException(nameof(status));
-
-			Status = status;
-=======
-    public delegate void StatusChangedEvent(INotifyThreadStatus sender, StatusChangedEventArgs args);
-
-    public sealed class StatusChangedEventArgs : EventArgs
-	{
-		public StatusChangedEventArgs(string status, dynamic attachedData = null)
-		{
             Status = status ?? throw new ArgumentNullException(nameof(status));
->>>>>>> 260a47e0
 			AttachedData = attachedData;
 		}
 
