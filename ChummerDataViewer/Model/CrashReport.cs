<<<<<<< HEAD
﻿using System;
=======
using System;
>>>>>>> 260a47e0
using System.IO;
using System.IO.Compression;
using System.Text;

namespace ChummerDataViewer.Model
{
	public class CrashReport
	{
<<<<<<< HEAD
		public EventHandler ProgressChanged;

		private readonly Database.DatabasePrivateApi _database;
		private readonly string _key;
		private string _downloadedZip;
		private string _folderlocation;
=======
		public EventHandler ProgressChanged { get; set; }

		private readonly Database.DatabasePrivateApi _database;
		private readonly string _key;
		private readonly string _downloadedZip;
		private readonly string _folderlocation;
>>>>>>> 260a47e0

		public bool IsDownloadStarted => _downloadedZip != null;
		public bool IsUnpackStarted => _folderlocation != null;


		public Guid Guid { get; }
<<<<<<< HEAD
		
=======

>>>>>>> 260a47e0
		public DateTime Timestamp { get; }
		public Version Version { get; }
		public string BuildType { get;  }
		public string ErrorFrindly { get;  }
		public string WebFileLocation { get; set; }
		public string StackTrace { get; set; }
		public string Userstory { get; set; }
		

		public CrashReportProcessingProgress Progress
		{
<<<<<<< HEAD
			get { return _progress; }
			private set
			{
				_progress = value; 
=======
			get => _progress;
		    private set
			{
				_progress = value;
>>>>>>> 260a47e0
				ProgressChanged?.Invoke(this, EventArgs.Empty);
			}
		}


		internal CrashReport(Database.DatabasePrivateApi database, Guid guid, long unixTimeStamp, string buildType, string errorFrindly, string key,
			string webFileLocation, Version version, string downloadedZip = null, string folderlocation = null, string stackTrace = null, string userstory = null)
		{
			_database = database;
			_key = key;
			_downloadedZip = downloadedZip;
			_folderlocation = folderlocation;
			Guid = guid;
			BuildType = buildType;
			ErrorFrindly = errorFrindly;
			WebFileLocation = webFileLocation;
			Version = version;
			StackTrace = stackTrace;
			Userstory = userstory;
			DateTime unixStart = new DateTime(1970, 1, 1, 0, 0, 0, DateTimeKind.Utc);

			//Addseconds complains, 1 second = 10000 ns ticks so do that instead
			Timestamp = unixStart.AddTicks(unixTimeStamp * 10000);

			if (folderlocation != null)
			{
				Progress = CrashReportProcessingProgress.Unpacked;
			}
			else if (downloadedZip != null)
			{
				Progress = CrashReportProcessingProgress.Downloaded;
			}
			else
			{
				Progress = CrashReportProcessingProgress.NotStarted;
			}
		}

		private DownloaderWorker _worker;
		private CrashReportProcessingProgress _progress;

		internal void StartDownload(DownloaderWorker worker)
		{
<<<<<<< HEAD
			if (Progress != CrashReportProcessingProgress.NotStarted)
			{
				throw new InvalidOperationException();
			}

			Progress = CrashReportProcessingProgress.Downloading;

			string file = PersistentState.Database.GetKey("crashdumps_zip_folder") +  "\\" +  Guid + ".zip";
			_worker = worker;
			_worker.Enqueue(Guid, WebFileLocation, _key, file);

			_worker.StatusChanged += WorkerOnStatusChanged;
		}
=======
            if (Uri.TryCreate(WebFileLocation, UriKind.RelativeOrAbsolute, out Uri uriLocation))
            {
                if (Progress != CrashReportProcessingProgress.NotStarted)
			    {
				    throw new InvalidOperationException();
			    }

			    Progress = CrashReportProcessingProgress.Downloading;

			    string file = PersistentState.Database.GetKey("crashdumps_zip_folder") + Path.DirectorySeparatorChar +  Guid + ".zip";
			    _worker = worker;
                _worker.Enqueue(Guid, uriLocation, _key, file);

                _worker.StatusChanged += WorkerOnStatusChanged;
            }
            else
                throw new InvalidOperationException();
        }
>>>>>>> 260a47e0

		private void WorkerOnStatusChanged(INotifyThreadStatus sender, StatusChangedEventArgs args)
		{
			if (args.AttachedData?.guid != Guid ?? false)
				return;
<<<<<<< HEAD
			
=======

>>>>>>> 260a47e0
			_worker.StatusChanged -= WorkerOnStatusChanged;
			
			_database.SetZipFileLocation(Guid, args.AttachedData.destinationPath);

			WebFileLocation = args.AttachedData.destinationPath;

<<<<<<< HEAD
			string userstory = null, exception;
			using (ZipArchive archive = new ZipArchive(File.OpenRead(args.AttachedData.destinationPath), ZipArchiveMode.Read, false))
=======
			string userstory = null;
		    string exception = null;
            using (ZipArchive archive = new ZipArchive(File.OpenRead(args.AttachedData.destinationPath), ZipArchiveMode.Read, false))
>>>>>>> 260a47e0
			{
				ZipArchiveEntry userstoryEntry = archive.GetEntry("userstory.txt");
				if (userstoryEntry != null)
				{
					using (Stream s = userstoryEntry.Open())
					{
						byte[] buffer = new byte[userstoryEntry.Length];
						s.Read(buffer, 0, buffer.Length);
						userstory = Encoding.UTF8.GetString(buffer);
					}
				}

				ZipArchiveEntry exceptionEntry= archive.GetEntry("exception.txt");
<<<<<<< HEAD
				using (Stream s = exceptionEntry.Open())
				{
					byte[] buffer = new byte[exceptionEntry.Length];
					s.Read(buffer, 0, buffer.Length);
					exception = Encoding.UTF8.GetString(buffer);
				}
=======
			    if (exceptionEntry != null)
			    {
			        Stream s = exceptionEntry.Open();
			        byte[] buffer = new byte[exceptionEntry.Length];
			        s.Read(buffer, 0, buffer.Length);
			        exception = Encoding.UTF8.GetString(buffer);
                    s.Close();
                }
>>>>>>> 260a47e0
			}
			Userstory = userstory;
			StackTrace = exception;

			_database.SetStackTrace(Guid, exception);
			if (userstory != null) _database.SetUserStory(Guid, userstory);


			Progress = CrashReportProcessingProgress.Downloaded;
		}
	}

	public enum CrashReportProcessingProgress
	{
		NotStarted,
		Downloading,
		Downloaded,
		Unpacking,
		Unpacked
	}
}<|MERGE_RESOLUTION|>--- conflicted
+++ resolved
@@ -1,8 +1,4 @@
-<<<<<<< HEAD
-﻿using System;
-=======
 using System;
->>>>>>> 260a47e0
 using System.IO;
 using System.IO.Compression;
 using System.Text;
@@ -11,32 +7,19 @@
 {
 	public class CrashReport
 	{
-<<<<<<< HEAD
-		public EventHandler ProgressChanged;
-
-		private readonly Database.DatabasePrivateApi _database;
-		private readonly string _key;
-		private string _downloadedZip;
-		private string _folderlocation;
-=======
 		public EventHandler ProgressChanged { get; set; }
 
 		private readonly Database.DatabasePrivateApi _database;
 		private readonly string _key;
 		private readonly string _downloadedZip;
 		private readonly string _folderlocation;
->>>>>>> 260a47e0
 
 		public bool IsDownloadStarted => _downloadedZip != null;
 		public bool IsUnpackStarted => _folderlocation != null;
 
 
 		public Guid Guid { get; }
-<<<<<<< HEAD
-		
-=======
 
->>>>>>> 260a47e0
 		public DateTime Timestamp { get; }
 		public Version Version { get; }
 		public string BuildType { get;  }
@@ -48,17 +31,10 @@
 
 		public CrashReportProcessingProgress Progress
 		{
-<<<<<<< HEAD
-			get { return _progress; }
-			private set
-			{
-				_progress = value; 
-=======
 			get => _progress;
 		    private set
 			{
 				_progress = value;
->>>>>>> 260a47e0
 				ProgressChanged?.Invoke(this, EventArgs.Empty);
 			}
 		}
@@ -102,21 +78,6 @@
 
 		internal void StartDownload(DownloaderWorker worker)
 		{
-<<<<<<< HEAD
-			if (Progress != CrashReportProcessingProgress.NotStarted)
-			{
-				throw new InvalidOperationException();
-			}
-
-			Progress = CrashReportProcessingProgress.Downloading;
-
-			string file = PersistentState.Database.GetKey("crashdumps_zip_folder") +  "\\" +  Guid + ".zip";
-			_worker = worker;
-			_worker.Enqueue(Guid, WebFileLocation, _key, file);
-
-			_worker.StatusChanged += WorkerOnStatusChanged;
-		}
-=======
             if (Uri.TryCreate(WebFileLocation, UriKind.RelativeOrAbsolute, out Uri uriLocation))
             {
                 if (Progress != CrashReportProcessingProgress.NotStarted)
@@ -135,31 +96,21 @@
             else
                 throw new InvalidOperationException();
         }
->>>>>>> 260a47e0
 
 		private void WorkerOnStatusChanged(INotifyThreadStatus sender, StatusChangedEventArgs args)
 		{
 			if (args.AttachedData?.guid != Guid ?? false)
 				return;
-<<<<<<< HEAD
-			
-=======
 
->>>>>>> 260a47e0
 			_worker.StatusChanged -= WorkerOnStatusChanged;
 			
 			_database.SetZipFileLocation(Guid, args.AttachedData.destinationPath);
 
 			WebFileLocation = args.AttachedData.destinationPath;
 
-<<<<<<< HEAD
-			string userstory = null, exception;
-			using (ZipArchive archive = new ZipArchive(File.OpenRead(args.AttachedData.destinationPath), ZipArchiveMode.Read, false))
-=======
 			string userstory = null;
 		    string exception = null;
             using (ZipArchive archive = new ZipArchive(File.OpenRead(args.AttachedData.destinationPath), ZipArchiveMode.Read, false))
->>>>>>> 260a47e0
 			{
 				ZipArchiveEntry userstoryEntry = archive.GetEntry("userstory.txt");
 				if (userstoryEntry != null)
@@ -173,14 +124,6 @@
 				}
 
 				ZipArchiveEntry exceptionEntry= archive.GetEntry("exception.txt");
-<<<<<<< HEAD
-				using (Stream s = exceptionEntry.Open())
-				{
-					byte[] buffer = new byte[exceptionEntry.Length];
-					s.Read(buffer, 0, buffer.Length);
-					exception = Encoding.UTF8.GetString(buffer);
-				}
-=======
 			    if (exceptionEntry != null)
 			    {
 			        Stream s = exceptionEntry.Open();
@@ -189,7 +132,6 @@
 			        exception = Encoding.UTF8.GetString(buffer);
                     s.Close();
                 }
->>>>>>> 260a47e0
 			}
 			Userstory = userstory;
 			StackTrace = exception;
