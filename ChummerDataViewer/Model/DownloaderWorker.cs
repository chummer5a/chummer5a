<<<<<<< HEAD
﻿using System;
using System.Collections.Concurrent;
using System.Collections.Generic;
=======
using System;
using System.Collections.Concurrent;
using System.ComponentModel;
>>>>>>> 260a47e0
using System.IO;
using System.Linq;
using System.Net;
using System.Security.Cryptography;
<<<<<<< HEAD
using System.Text;
using System.Threading;
using System.Threading.Tasks;

namespace ChummerDataViewer.Model
{
	class DownloaderWorker : INotifyThreadStatus
	{
		public event StatusChangedEvent StatusChanged;
		public string Name => "DownloaderWorker";
		private Thread _thread;
		private AutoResetEvent resetEvent = new AutoResetEvent(false);
		private ConcurrentBag<DownloadTask> _queue = new ConcurrentBag<DownloadTask>();

		public DownloaderWorker()
		{
			_thread = new Thread(WorkerEntryPoint)
			{
				IsBackground = true,
				Name = "DownloaderWorker"
			};
			_thread.Start();
		}

		private void WorkerEntryPoint()
=======
using System.Threading;

namespace ChummerDataViewer.Model
{
	public sealed class DownloaderWorker : INotifyThreadStatus, IDisposable
	{
		public event StatusChangedEvent StatusChanged;
		public string Name => "DownloaderWorker";
		private readonly BackgroundWorker _worker = new BackgroundWorker();
		private readonly AutoResetEvent resetEvent = new AutoResetEvent(false);
		private readonly ConcurrentBag<DownloadTask> _queue = new ConcurrentBag<DownloadTask>();

		public DownloaderWorker()
		{
            _worker.WorkerReportsProgress = false;
            _worker.WorkerSupportsCancellation = false;
            _worker.DoWork += WorkerEntryPoint;
			_worker.RunWorkerAsync();
		}

		private void WorkerEntryPoint(object sender, DoWorkEventArgs e)
>>>>>>> 260a47e0
		{
			try
			{
				WebClient client = new WebClient();
				while (true)
				{
<<<<<<< HEAD
					DownloadTask task;
					if (_queue.TryTake(out task))
					{
						OnStatusChanged(new StatusChangedEventArgs("Downloading " + task.Url + Queue()));
						byte[] encrypted = client.DownloadData(task.Url);
					    byte[] buffer;
					    buffer = Decrypt(task.Key, encrypted);
					    WriteAndForget(buffer, task.DestinationPath, task.ReportGuid);
					}

					if (_queue.IsEmpty)
					{
						OnStatusChanged(new StatusChangedEventArgs("Idle"));
						resetEvent.WaitOne(15000);  //in case i fuck something up

=======
                    if (_queue.TryTake(out DownloadTask task))
                    {
                        OnStatusChanged(new StatusChangedEventArgs("Downloading " + task.Url + Queue()));
                        byte[] encrypted = client.DownloadData(task.Url);
                        byte[] buffer = Decrypt(task.Key, encrypted);
                        WriteAndForget(buffer, task.DestinationPath, task.ReportGuid);
                    }

                    if (_queue.IsEmpty)
					{
						OnStatusChanged(new StatusChangedEventArgs("Idle"));
						resetEvent.WaitOne(15000);  //in case i fuck something up
>>>>>>> 260a47e0
					}
				}
			}
#if DEBUG
			catch(StackOverflowException ex)
#else
			catch (Exception ex)
#endif
			{
				OnStatusChanged(new StatusChangedEventArgs("Crashed", ex));
			}
		}

	    public static byte[] Decrypt(string key, byte[] encrypted)
	    {
	        byte[] buffer;
<<<<<<< HEAD
	        using (AesManaged managed = new AesManaged())
	        {
	            managed.IV = GetIv(key);
	            managed.Key = GetKey(key);
	            ICryptoTransform encryptor = managed.CreateDecryptor();

	            // Create the streams used for encryption.
	            using (MemoryStream msEncrypt = new MemoryStream())
	            {
	                using (CryptoStream csEncrypt = new CryptoStream(msEncrypt, encryptor, CryptoStreamMode.Write))
	                {
	                    csEncrypt.Write(encrypted, 0, encrypted.Length);
	                }

	                buffer = msEncrypt.ToArray();
	            }
	        }
=======
            // Create the streams used for encryption.
            AesManaged managed = null;
            try
	        {
                managed = new AesManaged
                {
                    IV = GetIv(key),
                    Key = GetKey(key)
                };
                ICryptoTransform encryptor = managed.CreateDecryptor();

                MemoryStream msEncrypt = new MemoryStream();
                // csEncrypt.Dispose() should call msEncrypt.Dispose()
                using (CryptoStream csEncrypt = new CryptoStream(msEncrypt, encryptor, CryptoStreamMode.Write))
                {
                    csEncrypt.Write(encrypted, 0, encrypted.Length);
                    buffer = msEncrypt.ToArray();
                }
            }
            finally
            {
                managed?.Dispose();
            }
>>>>>>> 260a47e0
	        return buffer;
	    }

	    private void WriteAndForget(byte[] buffer, string destinationPath, Guid guid)
		{
			ThreadPool.QueueUserWorkItem(a =>
			{
<<<<<<< HEAD
				Directory.CreateDirectory(Path.GetDirectoryName(destinationPath));
=======
				Directory.CreateDirectory(Path.GetDirectoryName(destinationPath) ?? string.Empty);
>>>>>>> 260a47e0
				File.WriteAllBytes(destinationPath, buffer);
				OnStatusChanged(new StatusChangedEventArgs("Saving " + destinationPath + Queue(), new {destinationPath, guid}));
			});
		}

		private static byte[] GetKey(string key)
		{
			string keypart = key.Split(':')[1];

			return Enumerable.Range(0, keypart.Length)
					 .Where(x => x % 2 == 0)
					 .Select(x => Convert.ToByte(keypart.Substring(x, 2), 16))
					 .ToArray();
		}

		private static byte[] GetIv(string iv)
		{
			string ivpart = iv.Split(':')[0];

			return Enumerable.Range(0, ivpart.Length)
					 .Where(x => x % 2 == 0)
					 .Select(x => Convert.ToByte(ivpart.Substring(x, 2), 16))
					 .ToArray();

		}

<<<<<<< HEAD
		protected virtual void OnStatusChanged(StatusChangedEventArgs args)
=======
	    private void OnStatusChanged(StatusChangedEventArgs args)
>>>>>>> 260a47e0
		{
			StatusChanged?.Invoke(this, args);
		}

<<<<<<< HEAD
		public void Enqueue(Guid guid, string url, string key, string destinationPath)
=======
		public void Enqueue(Guid guid, Uri url, string key, string destinationPath)
>>>>>>> 260a47e0
		{
			_queue.Add(new DownloadTask(guid, url, key, destinationPath));
			resetEvent.Set();
		}

		private struct DownloadTask
		{
<<<<<<< HEAD
			public Guid ReportGuid;
			public string Url;
			public string Key;
			public string DestinationPath;

			public DownloadTask(Guid reportGuid, string url, string key, string destinationPath)
=======
			public Guid ReportGuid { get; }
			public Uri Url { get; }
            public string Key { get; }
            public string DestinationPath { get; }

            public DownloadTask(Guid reportGuid, Uri url, string key, string destinationPath)
>>>>>>> 260a47e0
			{
				Url = url;
				Key = key;
				DestinationPath = destinationPath;
				ReportGuid = reportGuid;
			}
		}

<<<<<<< HEAD
		private string Queue() => _queue.Count > 0 ? " " + _queue.Count + " in queue" : string.Empty;
	}

	
=======
		private string Queue() => _queue.Count > 0 ? _queue.Count.ToString() + " in queue" : string.Empty;

        #region IDisposable Support
        private bool disposedValue; // To detect redundant calls

	    private void Dispose(bool disposing)
        {
            if (!disposedValue)
            {
                if (disposing)
                {
                    resetEvent.Dispose();
                }

                disposedValue = true;
            }
        }

        public void Dispose()
        {
            Dispose(true);
        }
        #endregion
    }
>>>>>>> 260a47e0
}<|MERGE_RESOLUTION|>--- conflicted
+++ resolved
@@ -1,43 +1,10 @@
-<<<<<<< HEAD
-﻿using System;
-using System.Collections.Concurrent;
-using System.Collections.Generic;
-=======
 using System;
 using System.Collections.Concurrent;
 using System.ComponentModel;
->>>>>>> 260a47e0
 using System.IO;
 using System.Linq;
 using System.Net;
 using System.Security.Cryptography;
-<<<<<<< HEAD
-using System.Text;
-using System.Threading;
-using System.Threading.Tasks;
-
-namespace ChummerDataViewer.Model
-{
-	class DownloaderWorker : INotifyThreadStatus
-	{
-		public event StatusChangedEvent StatusChanged;
-		public string Name => "DownloaderWorker";
-		private Thread _thread;
-		private AutoResetEvent resetEvent = new AutoResetEvent(false);
-		private ConcurrentBag<DownloadTask> _queue = new ConcurrentBag<DownloadTask>();
-
-		public DownloaderWorker()
-		{
-			_thread = new Thread(WorkerEntryPoint)
-			{
-				IsBackground = true,
-				Name = "DownloaderWorker"
-			};
-			_thread.Start();
-		}
-
-		private void WorkerEntryPoint()
-=======
 using System.Threading;
 
 namespace ChummerDataViewer.Model
@@ -59,30 +26,12 @@
 		}
 
 		private void WorkerEntryPoint(object sender, DoWorkEventArgs e)
->>>>>>> 260a47e0
 		{
 			try
 			{
 				WebClient client = new WebClient();
 				while (true)
 				{
-<<<<<<< HEAD
-					DownloadTask task;
-					if (_queue.TryTake(out task))
-					{
-						OnStatusChanged(new StatusChangedEventArgs("Downloading " + task.Url + Queue()));
-						byte[] encrypted = client.DownloadData(task.Url);
-					    byte[] buffer;
-					    buffer = Decrypt(task.Key, encrypted);
-					    WriteAndForget(buffer, task.DestinationPath, task.ReportGuid);
-					}
-
-					if (_queue.IsEmpty)
-					{
-						OnStatusChanged(new StatusChangedEventArgs("Idle"));
-						resetEvent.WaitOne(15000);  //in case i fuck something up
-
-=======
                     if (_queue.TryTake(out DownloadTask task))
                     {
                         OnStatusChanged(new StatusChangedEventArgs("Downloading " + task.Url + Queue()));
@@ -95,7 +44,6 @@
 					{
 						OnStatusChanged(new StatusChangedEventArgs("Idle"));
 						resetEvent.WaitOne(15000);  //in case i fuck something up
->>>>>>> 260a47e0
 					}
 				}
 			}
@@ -112,25 +60,6 @@
 	    public static byte[] Decrypt(string key, byte[] encrypted)
 	    {
 	        byte[] buffer;
-<<<<<<< HEAD
-	        using (AesManaged managed = new AesManaged())
-	        {
-	            managed.IV = GetIv(key);
-	            managed.Key = GetKey(key);
-	            ICryptoTransform encryptor = managed.CreateDecryptor();
-
-	            // Create the streams used for encryption.
-	            using (MemoryStream msEncrypt = new MemoryStream())
-	            {
-	                using (CryptoStream csEncrypt = new CryptoStream(msEncrypt, encryptor, CryptoStreamMode.Write))
-	                {
-	                    csEncrypt.Write(encrypted, 0, encrypted.Length);
-	                }
-
-	                buffer = msEncrypt.ToArray();
-	            }
-	        }
-=======
             // Create the streams used for encryption.
             AesManaged managed = null;
             try
@@ -154,7 +83,6 @@
             {
                 managed?.Dispose();
             }
->>>>>>> 260a47e0
 	        return buffer;
 	    }
 
@@ -162,11 +90,7 @@
 		{
 			ThreadPool.QueueUserWorkItem(a =>
 			{
-<<<<<<< HEAD
-				Directory.CreateDirectory(Path.GetDirectoryName(destinationPath));
-=======
 				Directory.CreateDirectory(Path.GetDirectoryName(destinationPath) ?? string.Empty);
->>>>>>> 260a47e0
 				File.WriteAllBytes(destinationPath, buffer);
 				OnStatusChanged(new StatusChangedEventArgs("Saving " + destinationPath + Queue(), new {destinationPath, guid}));
 			});
@@ -193,20 +117,12 @@
 
 		}
 
-<<<<<<< HEAD
-		protected virtual void OnStatusChanged(StatusChangedEventArgs args)
-=======
 	    private void OnStatusChanged(StatusChangedEventArgs args)
->>>>>>> 260a47e0
 		{
 			StatusChanged?.Invoke(this, args);
 		}
 
-<<<<<<< HEAD
-		public void Enqueue(Guid guid, string url, string key, string destinationPath)
-=======
 		public void Enqueue(Guid guid, Uri url, string key, string destinationPath)
->>>>>>> 260a47e0
 		{
 			_queue.Add(new DownloadTask(guid, url, key, destinationPath));
 			resetEvent.Set();
@@ -214,21 +130,12 @@
 
 		private struct DownloadTask
 		{
-<<<<<<< HEAD
-			public Guid ReportGuid;
-			public string Url;
-			public string Key;
-			public string DestinationPath;
-
-			public DownloadTask(Guid reportGuid, string url, string key, string destinationPath)
-=======
 			public Guid ReportGuid { get; }
 			public Uri Url { get; }
             public string Key { get; }
             public string DestinationPath { get; }
 
             public DownloadTask(Guid reportGuid, Uri url, string key, string destinationPath)
->>>>>>> 260a47e0
 			{
 				Url = url;
 				Key = key;
@@ -237,12 +144,6 @@
 			}
 		}
 
-<<<<<<< HEAD
-		private string Queue() => _queue.Count > 0 ? " " + _queue.Count + " in queue" : string.Empty;
-	}
-
-	
-=======
 		private string Queue() => _queue.Count > 0 ? _queue.Count.ToString() + " in queue" : string.Empty;
 
         #region IDisposable Support
@@ -267,5 +168,4 @@
         }
         #endregion
     }
->>>>>>> 260a47e0
 }