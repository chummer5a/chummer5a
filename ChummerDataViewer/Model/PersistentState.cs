<<<<<<< HEAD
﻿using System;
=======
using System;
>>>>>>> 260a47e0
using System.IO;
using Amazon.Runtime;

namespace ChummerDataViewer.Model
{
	static class PersistentState
	{
		public static Database Database { get; private set; }

		public static string BulkFolder => _path.Value;
		public static string DatabaseFolder => _dbFolder.Value;


		public static bool Setup => Database != null;
		public static AWSCredentials AWSCredentials => Setup ? _awsCredentials.Value : null;

		public static void Initialize(string id, string key, string bulkStoragePath)
		{
			if (Database != null) return;

			Directory.CreateDirectory(DatabaseFolder);

			Database = Database.Create();
			Database.SetKey("crashdumps_aws_id", id);
			Database.SetKey("crashdumps_aws_key", key);
			Database.SetKey("crashdumps_zip_folder", bulkStoragePath);


			Directory.CreateDirectory(BulkFolder);
		}
<<<<<<< HEAD
		
=======

>>>>>>> 260a47e0
		static PersistentState()
		{
			if (File.Exists(Path.Combine(DatabaseFolder, "persistent.db")))
			{
				Database = new Database();
			}
		}

		private static readonly Lazy<string> _path = new Lazy<string>(() => Database.GetKey("crashdumps_zip_folder"));

		private static readonly Lazy<string> _dbFolder =
			new Lazy<string>(
				() =>
					Path.Combine(Environment.GetFolderPath(Environment.SpecialFolder.LocalApplicationData),
						"ChummerCrashDump"));

		private static readonly Lazy<AWSCredentials> _awsCredentials =
			new Lazy<AWSCredentials>(() => new BasicAWSCredentials(Database.GetKey("crashdumps_aws_id"), Database.GetKey("crashdumps_aws_key")));
	}
}<|MERGE_RESOLUTION|>--- conflicted
+++ resolved
@@ -1,8 +1,4 @@
-<<<<<<< HEAD
-﻿using System;
-=======
 using System;
->>>>>>> 260a47e0
 using System.IO;
 using Amazon.Runtime;
 
@@ -33,11 +29,7 @@
 
 			Directory.CreateDirectory(BulkFolder);
 		}
-<<<<<<< HEAD
-		
-=======
 
->>>>>>> 260a47e0
 		static PersistentState()
 		{
 			if (File.Exists(Path.Combine(DatabaseFolder, "persistent.db")))
