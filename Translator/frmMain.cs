using System;
using System.Globalization;
using System.IO;
using System.Windows.Forms;
using System.Xml;

namespace Translator
{
<<<<<<< HEAD
    public partial class frmMain
=======
    public partial class FrmMain
>>>>>>> 59b780a7
    {
        private readonly bool _blnDelete = true;

        private XmlDocument _objDataDoc;

        private XmlDocument _objDoc;
        private string _strPath = string.Empty;

<<<<<<< HEAD
        public frmMain()
=======
        public FrmMain()
>>>>>>> 59b780a7
        {
            InitializeComponent();
        }

        #region Control Events

        private void cmdCreate_Click(object sender, EventArgs e)
        {
            if (string.IsNullOrEmpty(txtLanguageName.Text))
            {
                MessageBox.Show("You must provide a language name.");
                return;
            }
            if (txtLanguageCode.Text.Length != 2)
            {
                MessageBox.Show("You must provide a two character language abbreviation.");
                return;
            }
            string lower = txtLanguageCode.Text.ToLower();
            string str = string.Concat(ToTitle(txtLanguageName.Text), " (", lower.ToUpper(), ")");
            _objDataDoc = new XmlDocument();
            XmlDeclaration xmlDeclaration = _objDataDoc.CreateXmlDeclaration("1.0", "utf-8", string.Empty);
            _objDataDoc.AppendChild(xmlDeclaration);
            XmlNode xmlNodes = _objDataDoc.CreateElement("chummer");
            XmlNode xmlNodes1 = _objDataDoc.CreateElement("version");
            xmlNodes1.InnerText = "-500";
            xmlNodes.AppendChild(xmlNodes1);
            _objDataDoc.AppendChild(xmlNodes);
            ProcessArmor();
            ProcessBioware();
            ProcessBooks();
            ProcessComplexForms();
            ProcessCritterPowers();
            ProcessCritters();
            ProcessCyberware();
            ProcessEchoes();
            ProcessGear();
            ProcessImprovements();
            ProcessLicenses();
            ProcessLifestyles();
            ProcessMartialArts();
            ProcessMentors();
            ProcessMetamagic();
            ProcessMetatypes();
            ProcessPowers();
            ProcessPriorities();
            ProcessPrograms();
            ProcessQualities();
            ProcessSkills();
            ProcessSpells();
            ProcessStreams();
            ProcessTraditions();
            ProcessVehicles();
            ProcessWeapons();
            string str1 = string.Concat(_strPath, "lang\\", lower, "_data.xml");
            _objDataDoc.Save(str1);
            _objDoc = new XmlDocument();
            xmlDeclaration = _objDoc.CreateXmlDeclaration("1.0", "utf-8", string.Empty);
            _objDoc.AppendChild(xmlDeclaration);
            xmlNodes = _objDoc.CreateElement("chummer");
            xmlNodes1 = _objDoc.CreateElement("version");
            xmlNodes1.InnerText = "-500";
            XmlNode xmlNodes2 = _objDoc.CreateElement("name");
            xmlNodes2.InnerText = str;
            xmlNodes.AppendChild(xmlNodes1);
            xmlNodes.AppendChild(xmlNodes2);
            _objDoc.AppendChild(xmlNodes);
            var xmlDocument = new XmlDocument();
            xmlDocument.Load(string.Concat(_strPath, "lang\\en-US.xml"));
            XmlNode xmlNodes3 = xmlDocument.SelectSingleNode("/chummer/strings");
            _objDoc.CreateElement("strings");
            if (xmlNodes3 != null)
            {
                XmlNode xmlNodes4 = _objDoc.ImportNode(xmlNodes3, true);
                xmlNodes.AppendChild(xmlNodes4);
            }
            str1 = string.Concat(_strPath, "lang\\", lower, ".xml");
            _objDoc.Save(str1);

            LoadLanguageList();
<<<<<<< HEAD
            using (var frmTranslate = new frmTranslate())
=======
            using (var frmTranslate = new FrmTranslate())
>>>>>>> 59b780a7
            {
                frmTranslate.Language = str;
                frmTranslate.ShowDialog(this);
            }
        }

        private void cmdEdit_Click(object sender, EventArgs e)
        {
            if (cboLanguages.SelectedIndex == -1)
                return;
<<<<<<< HEAD
            var frmTranslate = new frmTranslate {Language = cboLanguages.Text};
=======
            var frmTranslate = new FrmTranslate {Language = cboLanguages.Text};
>>>>>>> 59b780a7
            frmTranslate.ShowDialog();
        }

        private void frmMain_Load(object sender, EventArgs e)
        {
            SetPath();
            LoadLanguageList();
        }

        #endregion Control Events

        #region Methods

        private void LoadLanguageList()
        {
            cboLanguages.Items.Clear();
            foreach (string str in Directory.EnumerateFiles(string.Concat(_strPath, "lang"), "*.xml"))
            {
                if (new FileInfo(str).Name.Length != 6)
                    continue;
                var xmlDocument = new XmlDocument();
                xmlDocument.Load(str);
                string innerText = xmlDocument.SelectSingleNode("/chummer/name")?.InnerText;
                if (innerText != null) cboLanguages.Items.Add(innerText);
            }
        }

        private void ProcessArmor()
        {
            var xmlDocument = new XmlDocument();
            xmlDocument.Load(string.Concat(_strPath, "data\\armor.xml"));
            string str = "armor.xml";
            XmlNodeList xmlNodeList = xmlDocument.SelectNodes("/chummer/categories/category");
            if (xmlNodeList != null)
                foreach (XmlNode xmlNodes in xmlNodeList)
                {
                    XmlDocument xmlDocument1 = _objDataDoc;
                    string[] innerText =
                    {
                        "/chummer/chummer[@file = \"", str, "\"]/categories/category[text()=\"",
                        xmlNodes.InnerText, "\"]"
                    };
                    if (xmlDocument1.SelectSingleNode(string.Concat(innerText)) != null)
                        continue;
                    XmlNode xmlNodes1 =
                        _objDataDoc.SelectSingleNode(string.Concat("/chummer/chummer[@file = \"", str, "\"]/categories"));
                    if (xmlNodes1 == null)
                    {
                        xmlNodes1 = _objDataDoc.CreateElement("categories");
                        XmlNode xmlNodes2 =
                            _objDataDoc.SelectSingleNode(string.Concat("/chummer/chummer[@file = \"", str, "\"]"));
                        if (xmlNodes2 == null)
                        {
                            xmlNodes2 = _objDataDoc.CreateElement("chummer");
                            XmlNode xmlNodes3 = _objDataDoc.SelectSingleNode("/chummer");
                            XmlAttribute xmlAttribute = _objDataDoc.CreateAttribute("file");
                            xmlAttribute.Value = str;
                            xmlNodes2.Attributes?.Append(xmlAttribute);
                            xmlNodes3?.AppendChild(xmlNodes2);
                        }
                        xmlNodes2.AppendChild(xmlNodes1);
                    }
                    XmlNode innerText1 = _objDataDoc.CreateElement("category");
                    innerText1.InnerText = xmlNodes.InnerText;
                    XmlAttribute xmlAttribute1 = _objDataDoc.CreateAttribute("translate");
                    xmlAttribute1.Value = xmlNodes.InnerText;
                    innerText1.Attributes?.Append(xmlAttribute1);
                    xmlNodes1.AppendChild(innerText1);
                }
            XmlNodeList xmlNodeLists =
                _objDataDoc.SelectNodes(string.Concat("/chummer/chummer[@file = \"", str, "\"]/categories/category"));
            foreach (XmlNode xmlNodes4 in xmlNodeLists)
            {
                if (
                    xmlDocument.SelectSingleNode(string.Concat("/chummer/categories/category[text() = \"",
                        xmlNodes4.InnerText, "\"]")) != null)
                    continue;
                _objDataDoc.SelectSingleNode(string.Concat("/chummer/chummer[@file = \"", str, "\"]/categories"))
                    .RemoveChild(xmlNodes4);
            }
            XmlNodeList selectNodes = xmlDocument.SelectNodes("/chummer/armors/armor");
            if (selectNodes != null)
                foreach (XmlNode xmlNodes5 in selectNodes)
                {
                    string innerText2 = xmlNodes5["name"].InnerText;
                    string str1 = xmlNodes5["id"].InnerText;
                    XmlDocument xmlDocument2 = _objDataDoc;
                    string[] strArrays = { "/chummer/chummer[@file = \"", str, "\"]/armors/armor[name=\"", innerText2, "\"]" };
                    XmlNode xmlNodes6 = xmlDocument2.SelectSingleNode(string.Concat(strArrays));
                    if (xmlNodes6 != null)
                    {
                        if (xmlNodes6["id"] != null)
                            continue;
                        xmlNodes6.PrependChild(_objDataDoc.CreateElement("id"));
                        xmlNodes6["id"].InnerText = str1;
                    }
                    else
                    {
                        XmlNode xmlNodes7 =
                            _objDataDoc.SelectSingleNode(string.Concat("/chummer/chummer[@file = \"", str, "\"]/armors"));
                        if (xmlNodes7 == null)
                        {
                            xmlNodes7 = _objDataDoc.CreateElement("armors");
                            XmlNode xmlNodes8 =
                                _objDataDoc.SelectSingleNode(string.Concat("/chummer/chummer[@file = \"", str, "\"]"));
                            if (xmlNodes8 == null)
                            {
                                xmlNodes8 = _objDataDoc.CreateElement("chummer");
                                XmlNode xmlNodes9 = _objDataDoc.SelectSingleNode("/chummer");
                                XmlAttribute xmlAttribute2 = _objDataDoc.CreateAttribute("file");
                                xmlAttribute2.Value = str;
                                xmlNodes8.Attributes.Append(xmlAttribute2);
                                xmlNodes9.AppendChild(xmlNodes8);
                            }
                            xmlNodes8.AppendChild(xmlNodes7);
                        }
                        XmlNode innerText3 = _objDataDoc.CreateElement("armor");
                        innerText3.AppendChild(_objDataDoc.CreateElement("id"));
                        innerText3["id"].InnerText = str1;
                        innerText3.AppendChild(_objDataDoc.CreateElement("name"));
                        innerText3["name"].InnerText = xmlNodes5["name"].InnerText;
                        innerText3.AppendChild(_objDataDoc.CreateElement("translate"));
                        innerText3["translate"].InnerText = xmlNodes5["name"].InnerText;
                        innerText3.AppendChild(_objDataDoc.CreateElement("page"));
                        innerText3["page"].InnerText = xmlNodes5["page"].InnerText;
                        xmlNodes7.AppendChild(innerText3);
                    }
                }
            XmlNodeList xmlNodeLists1 =
                _objDataDoc.SelectNodes(string.Concat("/chummer/chummer[@file = \"", str, "\"]/armors/armor"));
            foreach (XmlNode xmlNodes10 in xmlNodeLists1)
            {
                xmlNodes10.Attributes.RemoveAll();
                if (
                    xmlDocument.SelectSingleNode(string.Concat("/chummer/armors/armor[name = \"",
                        xmlNodes10["name"].InnerText, "\"]")) != null)
                    continue;
                if (!_blnDelete)
                {
                    XmlAttribute xmlAttribute3 = _objDataDoc.CreateAttribute("exists");
                    xmlAttribute3.Value = "False";
                    xmlNodes10.Attributes.Append(xmlAttribute3);
                }
                else
                {
                    _objDataDoc.SelectSingleNode(string.Concat("/chummer/chummer[@file = \"", str, "\"]/armors"))
                        .RemoveChild(xmlNodes10);
                }
            }
            foreach (XmlNode xmlNodes11 in xmlDocument.SelectNodes("/chummer/mods/mod"))
            {
                string str2 = string.Empty;
                string str3 = xmlNodes11["name"].InnerText;
                str2 = xmlNodes11["id"].InnerText;
                XmlDocument xmlDocument3 = _objDataDoc;
                string[] strArrays1 = { "/chummer/chummer[@file = \"", str, "\"]/mods/mod[name=\"", str3, "\"]" };
                XmlNode xmlNodes12 = xmlDocument3.SelectSingleNode(string.Concat(strArrays1));
                if (xmlNodes12 != null)
                {
                    if (xmlNodes12["id"] != null)
                        continue;
                    xmlNodes12.PrependChild(_objDataDoc.CreateElement("id"));
                    xmlNodes12["id"].InnerText = str2;
                }
                else
                {
                    XmlNode xmlNodes13 =
                        _objDataDoc.SelectSingleNode(string.Concat("/chummer/chummer[@file = \"", str, "\"]/mods"));
                    if (xmlNodes13 == null)
                    {
                        xmlNodes13 = _objDataDoc.CreateElement("mods");
                        XmlNode xmlNodes14 =
                            _objDataDoc.SelectSingleNode(string.Concat("/chummer/chummer[@file = \"", str, "\"]"));
                        if (xmlNodes14 == null)
                        {
                            xmlNodes14 = _objDataDoc.CreateElement("chummer");
                            XmlNode xmlNodes15 = _objDataDoc.SelectSingleNode("/chummer");
                            XmlAttribute xmlAttribute4 = _objDataDoc.CreateAttribute("file");
                            xmlAttribute4.Value = str;
                            xmlNodes14.Attributes.Append(xmlAttribute4);
                            xmlNodes15.AppendChild(xmlNodes14);
                        }
                        xmlNodes14.AppendChild(xmlNodes13);
                    }
                    XmlNode innerText4 = _objDataDoc.CreateElement("mod");
                    innerText4.AppendChild(_objDataDoc.CreateElement("id"));
                    innerText4["id"].InnerText = str2;
                    innerText4.AppendChild(_objDataDoc.CreateElement("name"));
                    innerText4["name"].InnerText = xmlNodes11["name"].InnerText;
                    innerText4.AppendChild(_objDataDoc.CreateElement("translate"));
                    innerText4["translate"].InnerText = xmlNodes11["name"].InnerText;
                    innerText4.AppendChild(_objDataDoc.CreateElement("page"));
                    innerText4["page"].InnerText = xmlNodes11["page"].InnerText;
                    xmlNodes13.AppendChild(innerText4);
                }
            }
            XmlNodeList xmlNodeLists2 =
                _objDataDoc.SelectNodes(string.Concat("/chummer/chummer[@file = \"", str, "\"]/mods/mod"));
            if (xmlNodeLists2 != null)
                foreach (XmlNode xmlNodes16 in xmlNodeLists2)
                {
                    xmlNodes16.Attributes?.RemoveAll();
                    if (
                        xmlDocument.SelectSingleNode(string.Concat("/chummer/mods/mod[name = \"",
                            xmlNodes16["name"].InnerText, "\"]")) != null)
                        continue;
                    if (!_blnDelete)
                    {
                        XmlAttribute xmlAttribute5 = _objDataDoc.CreateAttribute("exists");
                        xmlAttribute5.Value = "False";
                        xmlNodes16.Attributes?.Append(xmlAttribute5);
                    }
                    else
                    {
                        _objDataDoc.SelectSingleNode(string.Concat("/chummer/chummer[@file = \"", str, "\"]/mods"))?.RemoveChild(xmlNodes16);
                    }
                }
        }

        private void ProcessBioware()
        {
            var xmlDocument = new XmlDocument();
            xmlDocument.Load(string.Concat(_strPath, "data\\bioware.xml"));
            string str = "bioware.xml";
            foreach (XmlNode xmlNodes in xmlDocument.SelectNodes("/chummer/categories/category"))
            {
                XmlDocument xmlDocument1 = _objDataDoc;
                string[] innerText =
                {
                    "/chummer/chummer[@file = \"", str, "\"]/categories/category[text()=\"",
                    xmlNodes.InnerText, "\"]"
                };
                if (xmlDocument1.SelectSingleNode(string.Concat(innerText)) != null)
                    continue;
                XmlNode xmlNodes1 =
                    _objDataDoc.SelectSingleNode(string.Concat("/chummer/chummer[@file = \"", str, "\"]/categories"));
                if (xmlNodes1 == null)
                {
                    xmlNodes1 = _objDataDoc.CreateElement("categories");
                    XmlNode xmlNodes2 =
                        _objDataDoc.SelectSingleNode(string.Concat("/chummer/chummer[@file = \"", str, "\"]"));
                    if (xmlNodes2 == null)
                    {
                        xmlNodes2 = _objDataDoc.CreateElement("chummer");
                        XmlNode xmlNodes3 = _objDataDoc.SelectSingleNode("/chummer");
                        XmlAttribute xmlAttribute = _objDataDoc.CreateAttribute("file");
                        xmlAttribute.Value = str;
                        xmlNodes2.Attributes.Append(xmlAttribute);
                        xmlNodes3.AppendChild(xmlNodes2);
                    }
                    xmlNodes2.AppendChild(xmlNodes1);
                }
                XmlNode innerText1 = _objDataDoc.CreateElement("category");
                innerText1.InnerText = xmlNodes.InnerText;
                XmlAttribute xmlAttribute1 = _objDataDoc.CreateAttribute("translate");
                xmlAttribute1.Value = xmlNodes.InnerText;
                innerText1.Attributes.Append(xmlAttribute1);
                xmlNodes1.AppendChild(innerText1);
            }
            XmlNodeList xmlNodeLists =
                _objDataDoc.SelectNodes(string.Concat("/chummer/chummer[@file = \"", str, "\"]/categories/category"));
            foreach (XmlNode xmlNodes4 in xmlNodeLists)
            {
                if (
                    xmlDocument.SelectSingleNode(string.Concat("/chummer/categories/category[text() = \"",
                        xmlNodes4.InnerText, "\"]")) != null)
                    continue;
                _objDataDoc.SelectSingleNode(string.Concat("/chummer/chummer[@file = \"", str, "\"]/categories"))
                    .RemoveChild(xmlNodes4);
            }
            foreach (XmlNode xmlNodes5 in xmlDocument.SelectNodes("/chummer/biowares/bioware"))
            {
                string str1 = string.Empty;
                string innerText2 = xmlNodes5["name"].InnerText;
                str1 = xmlNodes5["id"].InnerText;
                XmlDocument xmlDocument2 = _objDataDoc;
                string[] strArrays =
                {
                    "/chummer/chummer[@file = \"", str, "\"]/biowares/bioware[name=\"", innerText2,
                    "\"]"
                };
                XmlNode xmlNodes6 = xmlDocument2.SelectSingleNode(string.Concat(strArrays));
                if (xmlNodes6 != null)
                {
                    if (xmlNodes6["id"] != null)
                        continue;
                    xmlNodes6.PrependChild(_objDataDoc.CreateElement("id"));
                    xmlNodes6["id"].InnerText = str1;
                }
                else
                {
                    XmlNode xmlNodes7 =
                        _objDataDoc.SelectSingleNode(string.Concat("/chummer/chummer[@file = \"", str, "\"]/biowares"));
                    if (xmlNodes7 == null)
                    {
                        xmlNodes7 = _objDataDoc.CreateElement("biowares");
                        XmlNode xmlNodes8 =
                            _objDataDoc.SelectSingleNode(string.Concat("/chummer/chummer[@file = \"", str, "\"]"));
                        if (xmlNodes8 == null)
                        {
                            xmlNodes8 = _objDataDoc.CreateElement("chummer");
                            XmlNode xmlNodes9 = _objDataDoc.SelectSingleNode("/chummer");
                            XmlAttribute xmlAttribute2 = _objDataDoc.CreateAttribute("file");
                            xmlAttribute2.Value = str;
                            xmlNodes8.Attributes.Append(xmlAttribute2);
                            xmlNodes9.AppendChild(xmlNodes8);
                        }
                        xmlNodes8.AppendChild(xmlNodes7);
                    }
                    XmlNode innerText3 = _objDataDoc.CreateElement("bioware");
                    innerText3.AppendChild(_objDataDoc.CreateElement("id"));
                    innerText3["id"].InnerText = str1;
                    innerText3.AppendChild(_objDataDoc.CreateElement("name"));
                    innerText3["name"].InnerText = xmlNodes5["name"].InnerText;
                    innerText3.AppendChild(_objDataDoc.CreateElement("translate"));
                    innerText3["translate"].InnerText = xmlNodes5["name"].InnerText;
                    innerText3.AppendChild(_objDataDoc.CreateElement("page"));
                    innerText3["page"].InnerText = xmlNodes5["page"].InnerText;
                    xmlNodes7.AppendChild(innerText3);
                }
            }
            XmlNodeList xmlNodeLists1 =
                _objDataDoc.SelectNodes(string.Concat("/chummer/chummer[@file = \"", str, "\"]/biowares/bioware"));
            foreach (XmlNode xmlNodes10 in xmlNodeLists1)
            {
                xmlNodes10.Attributes.RemoveAll();
                if (
                    xmlDocument.SelectSingleNode(string.Concat("/chummer/biowares/bioware[name = \"",
                        xmlNodes10["name"].InnerText, "\"]")) != null)
                    continue;
                if (!_blnDelete)
                {
                    XmlAttribute xmlAttribute3 = _objDataDoc.CreateAttribute("exists");
                    xmlAttribute3.Value = "False";
                    xmlNodes10.Attributes.Append(xmlAttribute3);
                }
                else
                {
                    _objDataDoc.SelectSingleNode(string.Concat("/chummer/chummer[@file = \"", str, "\"]/biowares"))
                        .RemoveChild(xmlNodes10);
                }
            }
            foreach (XmlNode xmlNodes11 in xmlDocument.SelectNodes("/chummer/grades/grade"))
            {
                string str2 = string.Empty;
                string str3 = xmlNodes11["name"].InnerText;
                if (xmlNodes11["id"] != null)
                {
                    str2 = xmlNodes11["id"].InnerText;
                }
                else
                {
                    str2 = Guid.NewGuid().ToString();
                    xmlNodes11.PrependChild(xmlDocument.CreateElement("id"));
                    xmlNodes11["id"].InnerText = str2;
                }
                XmlDocument xmlDocument3 = _objDataDoc;
                string[] strArrays1 = { "/chummer/chummer[@file = \"", str, "\"]/grades/grade[name=\"", str3, "\"]" };
                XmlNode xmlNodes12 = xmlDocument3.SelectSingleNode(string.Concat(strArrays1));
                if (xmlNodes12 != null)
                {
                    if (xmlNodes12["id"] != null)
                        continue;
                    xmlNodes12.PrependChild(_objDataDoc.CreateElement("id"));
                    xmlNodes12["id"].InnerText = str2;
                }
                else
                {
                    XmlNode xmlNodes13 =
                        _objDataDoc.SelectSingleNode(string.Concat("/chummer/chummer[@file = \"", str, "\"]/grades"));
                    if (xmlNodes13 == null)
                    {
                        xmlNodes13 = _objDataDoc.CreateElement("grades");
                        XmlNode xmlNodes14 =
                            _objDataDoc.SelectSingleNode(string.Concat("/chummer/chummer[@file = \"", str, "\"]"));
                        if (xmlNodes14 == null)
                        {
                            xmlNodes14 = _objDataDoc.CreateElement("chummer");
                            XmlNode xmlNodes15 = _objDataDoc.SelectSingleNode("/chummer");
                            XmlAttribute xmlAttribute4 = _objDataDoc.CreateAttribute("file");
                            xmlAttribute4.Value = str;
                            xmlNodes14.Attributes.Append(xmlAttribute4);
                            xmlNodes15.AppendChild(xmlNodes14);
                        }
                        xmlNodes14.AppendChild(xmlNodes13);
                    }
                    XmlNode innerText4 = _objDataDoc.CreateElement("grade");
                    innerText4.AppendChild(_objDataDoc.CreateElement("id"));
                    innerText4["id"].InnerText = str2;
                    innerText4.AppendChild(_objDataDoc.CreateElement("name"));
                    innerText4["name"].InnerText = xmlNodes11["name"].InnerText;
                    innerText4.AppendChild(_objDataDoc.CreateElement("translate"));
                    innerText4["translate"].InnerText = xmlNodes11["name"].InnerText;
                    innerText4.AppendChild(_objDataDoc.CreateElement("page"));
                    innerText4["page"].InnerText = xmlNodes11["page"].InnerText;
                    xmlNodes13.AppendChild(innerText4);
                }
            }
            XmlNodeList xmlNodeLists2 =
                _objDataDoc.SelectNodes(string.Concat("/chummer/chummer[@file = \"", str, "\"]/grades/grade"));
            foreach (XmlNode xmlNodes16 in xmlNodeLists2)
            {
                xmlNodes16.Attributes.RemoveAll();
                if (
                    xmlDocument.SelectSingleNode(string.Concat("/chummer/grades/grade[name = \"",
                        xmlNodes16["name"].InnerText, "\"]")) != null)
                    continue;
                if (!_blnDelete)
                {
                    XmlAttribute xmlAttribute5 = _objDataDoc.CreateAttribute("exists");
                    xmlAttribute5.Value = "False";
                    xmlNodes16.Attributes.Append(xmlAttribute5);
                }
                else
                {
                    _objDataDoc.SelectSingleNode(string.Concat("/chummer/chummer[@file = \"", str, "\"]/grades"))
                        .RemoveChild(xmlNodes16);
                }
            }
        }

        private void ProcessBooks()
        {
            var xmlDocument = new XmlDocument();
            xmlDocument.Load(string.Concat(_strPath, "data\\books.xml"));
            string str = "books.xml";
            foreach (XmlNode xmlNodes in xmlDocument.SelectNodes("/chummer/books/book"))
            {
                string innerText = string.Empty;
                string innerText1 = xmlNodes["name"].InnerText;
                innerText = xmlNodes["id"].InnerText;
                XmlDocument xmlDocument1 = _objDataDoc;
                string[] strArrays = { "/chummer/chummer[@file = \"", str, "\"]/books/book[name=\"", innerText1, "\"]" };
                XmlNode xmlNodes1 = xmlDocument1.SelectSingleNode(string.Concat(strArrays));
                if (xmlNodes1 != null)
                {
                    if (xmlNodes1["id"] != null)
                        continue;
                    xmlNodes1.PrependChild(_objDataDoc.CreateElement("id"));
                    xmlNodes1["id"].InnerText = innerText;
                }
                else
                {
                    XmlNode xmlNodes2 =
                        _objDataDoc.SelectSingleNode(string.Concat("/chummer/chummer[@file = \"", str, "\"]/books"));
                    if (xmlNodes2 == null)
                    {
                        xmlNodes2 = _objDataDoc.CreateElement("books");
                        XmlNode xmlNodes3 =
                            _objDataDoc.SelectSingleNode(string.Concat("/chummer/chummer[@file = \"", str, "\"]"));
                        if (xmlNodes3 == null)
                        {
                            xmlNodes3 = _objDataDoc.CreateElement("chummer");
                            XmlNode xmlNodes4 = _objDataDoc.SelectSingleNode("/chummer");
                            XmlAttribute xmlAttribute = _objDataDoc.CreateAttribute("file");
                            xmlAttribute.Value = str;
                            xmlNodes3.Attributes.Append(xmlAttribute);
                            xmlNodes4.AppendChild(xmlNodes3);
                        }
                        xmlNodes3.AppendChild(xmlNodes2);
                    }
                    XmlNode innerText2 = _objDataDoc.CreateElement("book");
                    innerText2.AppendChild(_objDataDoc.CreateElement("id"));
                    innerText2["id"].InnerText = innerText;
                    innerText2.AppendChild(_objDataDoc.CreateElement("name"));
                    innerText2["name"].InnerText = xmlNodes["name"].InnerText;
                    innerText2.AppendChild(_objDataDoc.CreateElement("translate"));
                    innerText2["translate"].InnerText = xmlNodes["name"].InnerText;
                    xmlNodes2.AppendChild(innerText2);
                }
            }
            XmlNodeList xmlNodeLists =
                _objDataDoc.SelectNodes(string.Concat("/chummer/chummer[@file = \"", str, "\"]/books/book"));
            foreach (XmlNode xmlNodes5 in xmlNodeLists)
            {
                xmlNodes5.Attributes.RemoveAll();
                if (
                    xmlDocument.SelectSingleNode(string.Concat("/chummer/books/book[name = \"",
                        xmlNodes5["name"].InnerText, "\"]")) != null)
                    continue;
                if (!_blnDelete)
                {
                    XmlAttribute xmlAttribute1 = _objDataDoc.CreateAttribute("exists");
                    xmlAttribute1.Value = "False";
                    xmlNodes5.Attributes.Append(xmlAttribute1);
                }
                else
                {
                    _objDataDoc.SelectSingleNode(string.Concat("/chummer/chummer[@file = \"", str, "\"]/books"))
                        .RemoveChild(xmlNodes5);
                }
            }
        }

        private void ProcessComplexForms()
        {
            var xmlDocument = new XmlDocument();
            xmlDocument.Load(string.Concat(_strPath, "data\\complexforms.xml"));
            string str = "complexforms.xml";
            foreach (XmlNode xmlNodes in xmlDocument.SelectNodes("/chummer/complexforms/complexform"))
            {
                string innerText = string.Empty;
                string innerText1 = xmlNodes["name"].InnerText;
                innerText = xmlNodes["id"].InnerText;
                XmlDocument xmlDocument1 = _objDataDoc;
                string[] strArrays =
                {
                    "/chummer/chummer[@file = \"", str, "\"]/complexforms/complexform[name=\"",
                    innerText1, "\"]"
                };
                XmlNode xmlNodes1 = xmlDocument1.SelectSingleNode(string.Concat(strArrays));
                if (xmlNodes1 != null)
                {
                    if (xmlNodes1["id"] != null)
                        continue;
                    xmlNodes1.PrependChild(_objDataDoc.CreateElement("id"));
                    xmlNodes1["id"].InnerText = innerText;
                }
                else
                {
                    XmlNode xmlNodes2 =
                        _objDataDoc.SelectSingleNode(string.Concat("/chummer/chummer[@file = \"", str,
                            "\"]/complexforms"));
                    if (xmlNodes2 == null)
                    {
                        XmlNode xmlNodes3 = _objDataDoc.CreateElement("chummer");
                        XmlAttribute xmlAttribute = _objDataDoc.CreateAttribute("file");
                        xmlAttribute.Value = str;
                        xmlNodes3.Attributes.Append(xmlAttribute);
                        xmlNodes2 = _objDataDoc.CreateElement("complexforms");
                        xmlNodes3.AppendChild(xmlNodes2);
                        _objDataDoc.SelectSingleNode("/chummer").AppendChild(xmlNodes3);
                    }
                    XmlNode innerText2 = _objDataDoc.CreateElement("complexform");
                    innerText2.AppendChild(_objDataDoc.CreateElement("id"));
                    innerText2["id"].InnerText = innerText;
                    innerText2.AppendChild(_objDataDoc.CreateElement("name"));
                    innerText2["name"].InnerText = xmlNodes["name"].InnerText;
                    innerText2.AppendChild(_objDataDoc.CreateElement("translate"));
                    innerText2["translate"].InnerText = xmlNodes["name"].InnerText;
                    xmlNodes2.AppendChild(innerText2);
                }
            }
            XmlNodeList xmlNodeLists =
                _objDataDoc.SelectNodes(string.Concat("/chummer/chummer[@file = \"", str, "\"]/complexforms/complexform"));
            foreach (XmlNode xmlNodes4 in xmlNodeLists)
            {
                xmlNodes4.Attributes.RemoveAll();
                if (
                    xmlDocument.SelectSingleNode(string.Concat("/chummer/complexforms/complexform[name = \"",
                        xmlNodes4["name"].InnerText, "\"]")) != null)
                    continue;
                if (!_blnDelete)
                {
                    XmlAttribute xmlAttribute1 = _objDataDoc.CreateAttribute("exists");
                    xmlAttribute1.Value = "False";
                    xmlNodes4.Attributes.Append(xmlAttribute1);
                }
                else
                {
                    _objDataDoc.SelectSingleNode(string.Concat("/chummer/chummer[@file = \"", str, "\"]/complexforms"))
                        .RemoveChild(xmlNodes4);
                }
            }
        }

        private void ProcessCritterPowers()
        {
            var xmlDocument = new XmlDocument();
            xmlDocument.Load(string.Concat(_strPath, "data\\critterpowers.xml"));
            string str = "critterpowers.xml";
            foreach (XmlNode xmlNodes in xmlDocument.SelectNodes("/chummer/categories/category"))
            {
                XmlDocument xmlDocument1 = _objDataDoc;
                string[] innerText =
                {
                    "/chummer/chummer[@file = \"", str, "\"]/categories/category[text()=\"",
                    xmlNodes.InnerText, "\"]"
                };
                if (xmlDocument1.SelectSingleNode(string.Concat(innerText)) != null)
                    continue;
                XmlNode xmlNodes1 =
                    _objDataDoc.SelectSingleNode(string.Concat("/chummer/chummer[@file = \"", str, "\"]/categories"));
                if (xmlNodes1 == null)
                {
                    xmlNodes1 = _objDataDoc.CreateElement("categories");
                    XmlNode xmlNodes2 =
                        _objDataDoc.SelectSingleNode(string.Concat("/chummer/chummer[@file = \"", str, "\"]"));
                    if (xmlNodes2 == null)
                    {
                        xmlNodes2 = _objDataDoc.CreateElement("chummer");
                        XmlNode xmlNodes3 = _objDataDoc.SelectSingleNode("/chummer");
                        XmlAttribute xmlAttribute = _objDataDoc.CreateAttribute("file");
                        xmlAttribute.Value = str;
                        xmlNodes2.Attributes.Append(xmlAttribute);
                        xmlNodes3.AppendChild(xmlNodes2);
                    }
                    xmlNodes2.AppendChild(xmlNodes1);
                }
                XmlNode innerText1 = _objDataDoc.CreateElement("category");
                innerText1.InnerText = xmlNodes.InnerText;
                XmlAttribute xmlAttribute1 = _objDataDoc.CreateAttribute("translate");
                xmlAttribute1.Value = xmlNodes.InnerText;
                innerText1.Attributes.Append(xmlAttribute1);
                xmlNodes1.AppendChild(innerText1);
            }
            XmlNodeList xmlNodeLists =
                _objDataDoc.SelectNodes(string.Concat("/chummer/chummer[@file = \"", str, "\"]/categories/category"));
            foreach (XmlNode xmlNodes4 in xmlNodeLists)
            {
                if (
                    xmlDocument.SelectSingleNode(string.Concat("/chummer/categories/category[text() = \"",
                        xmlNodes4.InnerText, "\"]")) != null)
                    continue;
                _objDataDoc.SelectSingleNode(string.Concat("/chummer/chummer[@file = \"", str, "\"]/categories"))
                    .RemoveChild(xmlNodes4);
            }
            foreach (XmlNode xmlNodes5 in xmlDocument.SelectNodes("/chummer/powers/power"))
            {
                string str1 = string.Empty;
                string innerText2 = xmlNodes5["name"].InnerText;
                str1 = xmlNodes5["id"].InnerText;
                XmlDocument xmlDocument2 = _objDataDoc;
                string[] strArrays = { "/chummer/chummer[@file = \"", str, "\"]/powers/power[name=\"", innerText2, "\"]" };
                XmlNode xmlNodes6 = xmlDocument2.SelectSingleNode(string.Concat(strArrays));
                if (xmlNodes6 != null)
                {
                    if (xmlNodes6["id"] != null)
                        continue;
                    xmlNodes6.PrependChild(_objDataDoc.CreateElement("id"));
                    xmlNodes6["id"].InnerText = str1;
                }
                else
                {
                    XmlNode xmlNodes7 =
                        _objDataDoc.SelectSingleNode(string.Concat("/chummer/chummer[@file = \"", str, "\"]/powers"));
                    if (xmlNodes7 == null)
                    {
                        xmlNodes7 = _objDataDoc.CreateElement("powers");
                        XmlNode xmlNodes8 =
                            _objDataDoc.SelectSingleNode(string.Concat("/chummer/chummer[@file = \"", str, "\"]"));
                        if (xmlNodes8 == null)
                        {
                            xmlNodes8 = _objDataDoc.CreateElement("chummer");
                            XmlNode xmlNodes9 = _objDataDoc.SelectSingleNode("/chummer");
                            XmlAttribute xmlAttribute2 = _objDataDoc.CreateAttribute("file");
                            xmlAttribute2.Value = str;
                            xmlNodes8.Attributes.Append(xmlAttribute2);
                            xmlNodes9.AppendChild(xmlNodes8);
                        }
                        xmlNodes8.AppendChild(xmlNodes7);
                    }
                    XmlNode innerText3 = _objDataDoc.CreateElement("power");
                    innerText3.AppendChild(_objDataDoc.CreateElement("id"));
                    innerText3["id"].InnerText = str1;
                    innerText3.AppendChild(_objDataDoc.CreateElement("name"));
                    innerText3["name"].InnerText = xmlNodes5["name"].InnerText;
                    innerText3.AppendChild(_objDataDoc.CreateElement("translate"));
                    innerText3["translate"].InnerText = xmlNodes5["name"].InnerText;
                    innerText3.AppendChild(_objDataDoc.CreateElement("page"));
                    innerText3["page"].InnerText = xmlNodes5["page"].InnerText;
                    xmlNodes7.AppendChild(innerText3);
                }
            }
            XmlNodeList xmlNodeLists1 =
                _objDataDoc.SelectNodes(string.Concat("/chummer/chummer[@file = \"", str, "\"]/powers/power"));
            foreach (XmlNode xmlNodes10 in xmlNodeLists1)
            {
                xmlNodes10.Attributes.RemoveAll();
                if (
                    xmlDocument.SelectSingleNode(string.Concat("/chummer/powers/power[name = \"",
                        xmlNodes10["name"].InnerText, "\"]")) != null)
                    continue;
                if (!_blnDelete)
                {
                    XmlAttribute xmlAttribute3 = _objDataDoc.CreateAttribute("exists");
                    xmlAttribute3.Value = "False";
                    xmlNodes10.Attributes.Append(xmlAttribute3);
                }
                else
                {
                    _objDataDoc.SelectSingleNode(string.Concat("/chummer/chummer[@file = \"", str, "\"]/powers"))
                        .RemoveChild(xmlNodes10);
                }
            }
        }

        private void ProcessCritters()
        {
            var xmlDocument = new XmlDocument();
            xmlDocument.Load(string.Concat(_strPath, "data\\critters.xml"));
            string str = "critters.xml";
            foreach (XmlNode xmlNodes in xmlDocument.SelectNodes("/chummer/categories/category"))
            {
                XmlDocument xmlDocument1 = _objDataDoc;
                string[] innerText =
                {
                    "/chummer/chummer[@file = \"", str, "\"]/categories/category[text()=\"",
                    xmlNodes.InnerText, "\"]"
                };
                if (xmlDocument1.SelectSingleNode(string.Concat(innerText)) != null)
                    continue;
                XmlNode xmlNodes1 =
                    _objDataDoc.SelectSingleNode(string.Concat("/chummer/chummer[@file = \"", str, "\"]/categories"));
                if (xmlNodes1 == null)
                {
                    xmlNodes1 = _objDataDoc.CreateElement("categories");
                    XmlNode xmlNodes2 =
                        _objDataDoc.SelectSingleNode(string.Concat("/chummer/chummer[@file = \"", str, "\"]"));
                    if (xmlNodes2 == null)
                    {
                        xmlNodes2 = _objDataDoc.CreateElement("chummer");
                        XmlNode xmlNodes3 = _objDataDoc.SelectSingleNode("/chummer");
                        XmlAttribute xmlAttribute = _objDataDoc.CreateAttribute("file");
                        xmlAttribute.Value = str;
                        xmlNodes2.Attributes.Append(xmlAttribute);
                        xmlNodes3.AppendChild(xmlNodes2);
                    }
                    xmlNodes2.AppendChild(xmlNodes1);
                }
                XmlNode innerText1 = _objDataDoc.CreateElement("category");
                innerText1.InnerText = xmlNodes.InnerText;
                XmlAttribute xmlAttribute1 = _objDataDoc.CreateAttribute("translate");
                xmlAttribute1.Value = xmlNodes.InnerText;
                innerText1.Attributes.Append(xmlAttribute1);
                xmlNodes1.AppendChild(innerText1);
            }
            XmlNodeList xmlNodeLists =
                _objDataDoc.SelectNodes(string.Concat("/chummer/chummer[@file = \"", str, "\"]/categories/category"));
            foreach (XmlNode xmlNodes4 in xmlNodeLists)
            {
                if (
                    xmlDocument.SelectSingleNode(string.Concat("/chummer/categories/category[text() = \"",
                        xmlNodes4.InnerText, "\"]")) != null)
                    continue;
                _objDataDoc.SelectSingleNode(string.Concat("/chummer/chummer[@file = \"", str, "\"]/categories"))
                    .RemoveChild(xmlNodes4);
            }
            foreach (XmlNode xmlNodes5 in xmlDocument.SelectNodes("/chummer/metatypes/metatype"))
            {
                string str1 = string.Empty;
                string innerText2 = xmlNodes5["name"].InnerText;
                str1 = xmlNodes5["id"].InnerText;
                XmlDocument xmlDocument2 = _objDataDoc;
                string[] strArrays =
                {
                    "/chummer/chummer[@file = \"", str, "\"]/metatypes/metatype[name=\"", innerText2,
                    "\"]"
                };
                XmlNode xmlNodes6 = xmlDocument2.SelectSingleNode(string.Concat(strArrays));
                if (xmlNodes6 != null)
                {
                    if (xmlNodes6["id"] != null)
                        continue;
                    xmlNodes6.PrependChild(_objDataDoc.CreateElement("id"));
                    xmlNodes6["id"].InnerText = str1;
                }
                else
                {
                    XmlNode xmlNodes7 =
                        _objDataDoc.SelectSingleNode(string.Concat("/chummer/chummer[@file = \"", str, "\"]/metatypes"));
                    if (xmlNodes7 == null)
                    {
                        xmlNodes7 = _objDataDoc.CreateElement("metatypes");
                        XmlNode xmlNodes8 =
                            _objDataDoc.SelectSingleNode(string.Concat("/chummer/chummer[@file = \"", str, "\"]"));
                        if (xmlNodes8 == null)
                        {
                            xmlNodes8 = _objDataDoc.CreateElement("chummer");
                            XmlNode xmlNodes9 = _objDataDoc.SelectSingleNode("/chummer");
                            XmlAttribute xmlAttribute2 = _objDataDoc.CreateAttribute("file");
                            xmlAttribute2.Value = str;
                            xmlNodes8.Attributes.Append(xmlAttribute2);
                            xmlNodes9.AppendChild(xmlNodes8);
                        }
                        xmlNodes8.AppendChild(xmlNodes7);
                    }
                    XmlNode innerText3 = _objDataDoc.CreateElement("metatype");
                    innerText3.AppendChild(_objDataDoc.CreateElement("id"));
                    innerText3["id"].InnerText = str1;
                    innerText3.AppendChild(_objDataDoc.CreateElement("name"));
                    innerText3["name"].InnerText = xmlNodes5["name"].InnerText;
                    innerText3.AppendChild(_objDataDoc.CreateElement("translate"));
                    innerText3["translate"].InnerText = xmlNodes5["name"].InnerText;
                    innerText3.AppendChild(_objDataDoc.CreateElement("page"));
                    innerText3["page"].InnerText = xmlNodes5["page"].InnerText;
                    xmlNodes7.AppendChild(innerText3);
                }
            }
            XmlNodeList xmlNodeLists1 =
                _objDataDoc.SelectNodes(string.Concat("/chummer/chummer[@file = \"", str, "\"]/metatypes/metatype"));
            foreach (XmlNode xmlNodes10 in xmlNodeLists1)
            {
                xmlNodes10.Attributes.RemoveAll();
                if (
                    xmlDocument.SelectSingleNode(string.Concat("/chummer/metatypes/metatype[name = \"",
                        xmlNodes10["name"].InnerText, "\"]")) != null)
                    continue;
                if (!_blnDelete)
                {
                    XmlAttribute xmlAttribute3 = _objDataDoc.CreateAttribute("exists");
                    xmlAttribute3.Value = "False";
                    xmlNodes10.Attributes.Append(xmlAttribute3);
                }
                else
                {
                    _objDataDoc.SelectSingleNode(string.Concat("/chummer/chummer[@file = \"", str, "\"]/metatypes"))
                        .RemoveChild(xmlNodes10);
                }
            }
        }

        private void ProcessCyberware()
        {
            var xmlDocument = new XmlDocument();
            xmlDocument.Load(string.Concat(_strPath, "data\\cyberware.xml"));
            string str = "cyberware.xml";
            foreach (XmlNode xmlNodes in xmlDocument.SelectNodes("/chummer/categories/category"))
            {
                XmlDocument xmlDocument1 = _objDataDoc;
                string[] innerText =
                {
                    "/chummer/chummer[@file = \"", str, "\"]/categories/category[text()=\"",
                    xmlNodes.InnerText, "\"]"
                };
                if (xmlDocument1.SelectSingleNode(string.Concat(innerText)) != null)
                    continue;
                XmlNode xmlNodes1 =
                    _objDataDoc.SelectSingleNode(string.Concat("/chummer/chummer[@file = \"", str, "\"]/categories"));
                if (xmlNodes1 == null)
                {
                    xmlNodes1 = _objDataDoc.CreateElement("categories");
                    XmlNode xmlNodes2 =
                        _objDataDoc.SelectSingleNode(string.Concat("/chummer/chummer[@file = \"", str, "\"]"));
                    if (xmlNodes2 == null)
                    {
                        xmlNodes2 = _objDataDoc.CreateElement("chummer");
                        XmlNode xmlNodes3 = _objDataDoc.SelectSingleNode("/chummer");
                        XmlAttribute xmlAttribute = _objDataDoc.CreateAttribute("file");
                        xmlAttribute.Value = str;
                        xmlNodes2.Attributes.Append(xmlAttribute);
                        xmlNodes3.AppendChild(xmlNodes2);
                    }
                    xmlNodes2.AppendChild(xmlNodes1);
                }
                XmlNode innerText1 = _objDataDoc.CreateElement("category");
                innerText1.InnerText = xmlNodes.InnerText;
                XmlAttribute xmlAttribute1 = _objDataDoc.CreateAttribute("translate");
                xmlAttribute1.Value = xmlNodes.InnerText;
                innerText1.Attributes.Append(xmlAttribute1);
                xmlNodes1.AppendChild(innerText1);
            }
            XmlNodeList xmlNodeLists =
                _objDataDoc.SelectNodes(string.Concat("/chummer/chummer[@file = \"", str, "\"]/categories/category"));
            foreach (XmlNode xmlNodes4 in xmlNodeLists)
            {
                if (
                    xmlDocument.SelectSingleNode(string.Concat("/chummer/categories/category[text() = \"",
                        xmlNodes4.InnerText, "\"]")) != null)
                    continue;
                _objDataDoc.SelectSingleNode(string.Concat("/chummer/chummer[@file = \"", str, "\"]/categories"))
                    .RemoveChild(xmlNodes4);
            }
            foreach (XmlNode xmlNodes5 in xmlDocument.SelectNodes("/chummer/cyberwares/cyberware"))
            {
                string str1 = string.Empty;
                string innerText2 = xmlNodes5["name"].InnerText;
                str1 = xmlNodes5["id"].InnerText;
                XmlDocument xmlDocument2 = _objDataDoc;
                string[] strArrays =
                {
                    "/chummer/chummer[@file = \"", str, "\"]/cyberwares/cyberware[name=\"", innerText2,
                    "\"]"
                };
                XmlNode xmlNodes6 = xmlDocument2.SelectSingleNode(string.Concat(strArrays));
                if (xmlNodes6 != null)
                {
                    if (xmlNodes6["id"] != null)
                        continue;
                    xmlNodes6.PrependChild(_objDataDoc.CreateElement("id"));
                    xmlNodes6["id"].InnerText = str1;
                }
                else
                {
                    XmlNode xmlNodes7 =
                        _objDataDoc.SelectSingleNode(string.Concat("/chummer/chummer[@file = \"", str, "\"]/cyberwares"));
                    if (xmlNodes7 == null)
                    {
                        xmlNodes7 = _objDataDoc.CreateElement("cyberwares");
                        XmlNode xmlNodes8 =
                            _objDataDoc.SelectSingleNode(string.Concat("/chummer/chummer[@file = \"", str, "\"]"));
                        if (xmlNodes8 == null)
                        {
                            xmlNodes8 = _objDataDoc.CreateElement("chummer");
                            XmlNode xmlNodes9 = _objDataDoc.SelectSingleNode("/chummer");
                            XmlAttribute xmlAttribute2 = _objDataDoc.CreateAttribute("file");
                            xmlAttribute2.Value = str;
                            xmlNodes8.Attributes.Append(xmlAttribute2);
                            xmlNodes9.AppendChild(xmlNodes8);
                        }
                        xmlNodes8.AppendChild(xmlNodes7);
                    }
                    XmlNode innerText3 = _objDataDoc.CreateElement("cyberware");
                    innerText3.AppendChild(_objDataDoc.CreateElement("id"));
                    innerText3["id"].InnerText = str1;
                    innerText3.AppendChild(_objDataDoc.CreateElement("name"));
                    innerText3["name"].InnerText = xmlNodes5["name"].InnerText;
                    innerText3.AppendChild(_objDataDoc.CreateElement("translate"));
                    innerText3["translate"].InnerText = xmlNodes5["name"].InnerText;
                    innerText3.AppendChild(_objDataDoc.CreateElement("page"));
                    innerText3["page"].InnerText = xmlNodes5["page"].InnerText;
                    xmlNodes7.AppendChild(innerText3);
                }
            }
            XmlNodeList xmlNodeLists1 =
                _objDataDoc.SelectNodes(string.Concat("/chummer/chummer[@file = \"", str, "\"]/cyberwares/cyberware"));
            foreach (XmlNode xmlNodes10 in xmlNodeLists1)
            {
                xmlNodes10.Attributes.RemoveAll();
                if (
                    xmlDocument.SelectSingleNode(string.Concat("/chummer/cyberwares/cyberware[name = \"",
                        xmlNodes10["name"].InnerText, "\"]")) != null)
                    continue;
                if (!_blnDelete)
                {
                    XmlAttribute xmlAttribute3 = _objDataDoc.CreateAttribute("exists");
                    xmlAttribute3.Value = "False";
                    xmlNodes10.Attributes.Append(xmlAttribute3);
                }
                else
                {
                    _objDataDoc.SelectSingleNode(string.Concat("/chummer/chummer[@file = \"", str, "\"]/cyberwares"))
                        .RemoveChild(xmlNodes10);
                }
            }
            foreach (XmlNode xmlNodes11 in xmlDocument.SelectNodes("/chummer/grades/grade"))
            {
                string str2 = string.Empty;
                string str3 = xmlNodes11["name"].InnerText;
                str2 = xmlNodes11["id"].InnerText;
                XmlDocument xmlDocument3 = _objDataDoc;
                string[] strArrays1 = { "/chummer/chummer[@file = \"", str, "\"]/grades/grade[name=\"", str3, "\"]" };
                XmlNode xmlNodes12 = xmlDocument3.SelectSingleNode(string.Concat(strArrays1));
                if (xmlNodes12 != null)
                {
                    if (xmlNodes12["id"] != null)
                        continue;
                    xmlNodes12.PrependChild(_objDataDoc.CreateElement("id"));
                    xmlNodes12["id"].InnerText = str2;
                }
                else
                {
                    XmlNode xmlNodes13 =
                        _objDataDoc.SelectSingleNode(string.Concat("/chummer/chummer[@file = \"", str, "\"]/grades"));
                    if (xmlNodes13 == null)
                    {
                        xmlNodes13 = _objDataDoc.CreateElement("grades");
                        XmlNode xmlNodes14 =
                            _objDataDoc.SelectSingleNode(string.Concat("/chummer/chummer[@file = \"", str, "\"]"));
                        if (xmlNodes14 == null)
                        {
                            xmlNodes14 = _objDataDoc.CreateElement("chummer");
                            XmlNode xmlNodes15 = _objDataDoc.SelectSingleNode("/chummer");
                            XmlAttribute xmlAttribute4 = _objDataDoc.CreateAttribute("file");
                            xmlAttribute4.Value = str;
                            xmlNodes14.Attributes.Append(xmlAttribute4);
                            xmlNodes15.AppendChild(xmlNodes14);
                        }
                        xmlNodes14.AppendChild(xmlNodes13);
                    }
                    XmlNode innerText4 = _objDataDoc.CreateElement("grade");
                    innerText4.AppendChild(_objDataDoc.CreateElement("id"));
                    innerText4["id"].InnerText = str2;
                    innerText4.AppendChild(_objDataDoc.CreateElement("name"));
                    innerText4["name"].InnerText = xmlNodes11["name"].InnerText;
                    innerText4.AppendChild(_objDataDoc.CreateElement("translate"));
                    innerText4["translate"].InnerText = xmlNodes11["name"].InnerText;
                    innerText4.AppendChild(_objDataDoc.CreateElement("page"));
                    innerText4["page"].InnerText = xmlNodes11["page"].InnerText;
                    xmlNodes13.AppendChild(innerText4);
                }
            }
            XmlNodeList xmlNodeLists2 =
                _objDataDoc.SelectNodes(string.Concat("/chummer/chummer[@file = \"", str, "\"]/grades/grade"));
            foreach (XmlNode xmlNodes16 in xmlNodeLists2)
            {
                xmlNodes16.Attributes.RemoveAll();
                if (
                    xmlDocument.SelectSingleNode(string.Concat("/chummer/grades/grade[name = \"",
                        xmlNodes16["name"].InnerText, "\"]")) != null)
                    continue;
                if (!_blnDelete)
                {
                    XmlAttribute xmlAttribute5 = _objDataDoc.CreateAttribute("exists");
                    xmlAttribute5.Value = "False";
                    xmlNodes16.Attributes.Append(xmlAttribute5);
                }
                else
                {
                    _objDataDoc.SelectSingleNode(string.Concat("/chummer/chummer[@file = \"", str, "\"]/grades"))
                        .RemoveChild(xmlNodes16);
                }
            }
            try
            {
                XmlNode xmlNodes17 =
                    _objDataDoc.SelectSingleNode(string.Concat("/chummer/chummer[@file = \"", str, "\"]"));
                XmlNode xmlNodes18 =
                    _objDataDoc.SelectSingleNode(string.Concat("/chummer/chummer[@file = \"", str, "\"]/suites"));
                xmlNodes17.RemoveChild(xmlNodes18);
            }
            catch
            {
            }
        }

        private void ProcessEchoes()
        {
            var xmlDocument = new XmlDocument();
            xmlDocument.Load(string.Concat(_strPath, "data\\echoes.xml"));
            string str = "echoes.xml";
            foreach (XmlNode xmlNodes in xmlDocument.SelectNodes("/chummer/echoes/echo"))
            {
                string innerText = string.Empty;
                string innerText1 = xmlNodes["name"].InnerText;
                innerText = xmlNodes["id"].InnerText;
                XmlDocument xmlDocument1 = _objDataDoc;
                string[] strArrays = { "/chummer/chummer[@file = \"", str, "\"]/echoes/echo[name=\"", innerText1, "\"]" };
                XmlNode xmlNodes1 = xmlDocument1.SelectSingleNode(string.Concat(strArrays));
                if (xmlNodes1 != null)
                {
                    if (xmlNodes1["id"] != null)
                        continue;
                    xmlNodes1.PrependChild(_objDataDoc.CreateElement("id"));
                    xmlNodes1["id"].InnerText = innerText;
                }
                else
                {
                    XmlNode xmlNodes2 =
                        _objDataDoc.SelectSingleNode(string.Concat("/chummer/chummer[@file = \"", str, "\"]/echoes"));
                    if (xmlNodes2 == null)
                    {
                        xmlNodes2 = _objDataDoc.CreateElement("echoes");
                        XmlNode xmlNodes3 =
                            _objDataDoc.SelectSingleNode(string.Concat("/chummer/chummer[@file = \"", str, "\"]"));
                        if (xmlNodes3 == null)
                        {
                            xmlNodes3 = _objDataDoc.CreateElement("chummer");
                            XmlNode xmlNodes4 = _objDataDoc.SelectSingleNode("/chummer");
                            XmlAttribute xmlAttribute = _objDataDoc.CreateAttribute("file");
                            xmlAttribute.Value = str;
                            xmlNodes3.Attributes.Append(xmlAttribute);
                            xmlNodes4.AppendChild(xmlNodes3);
                        }
                        xmlNodes3.AppendChild(xmlNodes2);
                    }
                    XmlNode innerText2 = _objDataDoc.CreateElement("echo");
                    innerText2.AppendChild(_objDataDoc.CreateElement("id"));
                    innerText2["id"].InnerText = innerText;
                    innerText2.AppendChild(_objDataDoc.CreateElement("name"));
                    innerText2["name"].InnerText = xmlNodes["name"].InnerText;
                    innerText2.AppendChild(_objDataDoc.CreateElement("translate"));
                    innerText2["translate"].InnerText = xmlNodes["name"].InnerText;
                    innerText2.AppendChild(_objDataDoc.CreateElement("page"));
                    innerText2["page"].InnerText = xmlNodes["page"].InnerText;
                    xmlNodes2.AppendChild(innerText2);
                }
            }
            XmlNodeList xmlNodeLists =
                _objDataDoc.SelectNodes(string.Concat("/chummer/chummer[@file = \"", str, "\"]/echoes/echo"));
            foreach (XmlNode xmlNodes5 in xmlNodeLists)
            {
                xmlNodes5.Attributes.RemoveAll();
                if (
                    xmlDocument.SelectSingleNode(string.Concat("/chummer/echoes/echo[name = \"",
                        xmlNodes5["name"].InnerText, "\"]")) != null)
                    continue;
                if (!_blnDelete)
                {
                    XmlAttribute xmlAttribute1 = _objDataDoc.CreateAttribute("exists");
                    xmlAttribute1.Value = "False";
                    xmlNodes5.Attributes.Append(xmlAttribute1);
                }
                else
                {
                    _objDataDoc.SelectSingleNode(string.Concat("/chummer/chummer[@file = \"", str, "\"]/echoes"))
                        .RemoveChild(xmlNodes5);
                }
            }
        }

        private void ProcessGear()
        {
            var xmlDocument = new XmlDocument();
            xmlDocument.Load(string.Concat(_strPath, "data\\gear.xml"));
            string str = "gear.xml";
            foreach (XmlNode xmlNodes in xmlDocument.SelectNodes("/chummer/categories/category"))
            {
                XmlDocument xmlDocument1 = _objDataDoc;
                string[] innerText =
                {
                    "/chummer/chummer[@file = \"", str, "\"]/categories/category[text()=\"",
                    xmlNodes.InnerText, "\"]"
                };
                if (xmlDocument1.SelectSingleNode(string.Concat(innerText)) != null)
                    continue;
                XmlNode xmlNodes1 =
                    _objDataDoc.SelectSingleNode(string.Concat("/chummer/chummer[@file = \"", str, "\"]/categories"));
                if (xmlNodes1 == null)
                {
                    xmlNodes1 = _objDataDoc.CreateElement("categories");
                    XmlNode xmlNodes2 =
                        _objDataDoc.SelectSingleNode(string.Concat("/chummer/chummer[@file = \"", str, "\"]"));
                    if (xmlNodes2 == null)
                    {
                        xmlNodes2 = _objDataDoc.CreateElement("chummer");
                        XmlNode xmlNodes3 = _objDataDoc.SelectSingleNode("/chummer");
                        XmlAttribute xmlAttribute = _objDataDoc.CreateAttribute("file");
                        xmlAttribute.Value = str;
                        xmlNodes2.Attributes.Append(xmlAttribute);
                        xmlNodes3.AppendChild(xmlNodes2);
                    }
                    xmlNodes2.AppendChild(xmlNodes1);
                }
                XmlNode innerText1 = _objDataDoc.CreateElement("category");
                innerText1.InnerText = xmlNodes.InnerText;
                XmlAttribute xmlAttribute1 = _objDataDoc.CreateAttribute("translate");
                xmlAttribute1.Value = xmlNodes.InnerText;
                innerText1.Attributes.Append(xmlAttribute1);
                xmlNodes1.AppendChild(innerText1);
            }
            XmlNodeList xmlNodeLists =
                _objDataDoc.SelectNodes(string.Concat("/chummer/chummer[@file = \"", str, "\"]/categories/category"));
            foreach (XmlNode xmlNodes4 in xmlNodeLists)
            {
                if (
                    xmlDocument.SelectSingleNode(string.Concat("/chummer/categories/category[text() = \"",
                        xmlNodes4.InnerText, "\"]")) != null)
                    continue;
                _objDataDoc.SelectSingleNode(string.Concat("/chummer/chummer[@file = \"", str, "\"]/categories"))
                    .RemoveChild(xmlNodes4);
            }
            foreach (XmlNode xmlNodes5 in xmlDocument.SelectNodes("/chummer/gears/gear"))
            {
                string str1 = string.Empty;
                string innerText2 = xmlNodes5["name"].InnerText;
                str1 = xmlNodes5["id"].InnerText;
                XmlDocument xmlDocument2 = _objDataDoc;
                string[] strArrays = { "/chummer/chummer[@file = \"", str, "\"]/gears/gear[name=\"", innerText2, "\"]" };
                XmlNode xmlNodes6 = xmlDocument2.SelectSingleNode(string.Concat(strArrays));
                if (xmlNodes6 != null)
                {
                    if (xmlNodes6["id"] != null)
                        continue;
                    xmlNodes6.PrependChild(_objDataDoc.CreateElement("id"));
                    xmlNodes6["id"].InnerText = str1;
                }
                else
                {
                    XmlNode xmlNodes7 =
                        _objDataDoc.SelectSingleNode(string.Concat("/chummer/chummer[@file = \"", str, "\"]/gears"));
                    if (xmlNodes7 == null)
                    {
                        xmlNodes7 = _objDataDoc.CreateElement("gears");
                        XmlNode xmlNodes8 =
                            _objDataDoc.SelectSingleNode(string.Concat("/chummer/chummer[@file = \"", str, "\"]"));
                        if (xmlNodes8 == null)
                        {
                            xmlNodes8 = _objDataDoc.CreateElement("chummer");
                            XmlNode xmlNodes9 = _objDataDoc.SelectSingleNode("/chummer");
                            XmlAttribute xmlAttribute2 = _objDataDoc.CreateAttribute("file");
                            xmlAttribute2.Value = str;
                            xmlNodes8.Attributes.Append(xmlAttribute2);
                            xmlNodes9.AppendChild(xmlNodes8);
                        }
                        xmlNodes8.AppendChild(xmlNodes7);
                    }
                    XmlNode innerText3 = _objDataDoc.CreateElement("gear");
                    innerText3.AppendChild(_objDataDoc.CreateElement("id"));
                    innerText3["id"].InnerText = str1;
                    innerText3.AppendChild(_objDataDoc.CreateElement("name"));
                    innerText3["name"].InnerText = xmlNodes5["name"].InnerText;
                    innerText3.AppendChild(_objDataDoc.CreateElement("translate"));
                    innerText3["translate"].InnerText = xmlNodes5["name"].InnerText;
                    innerText3.AppendChild(_objDataDoc.CreateElement("page"));
                    innerText3["page"].InnerText = xmlNodes5["page"].InnerText;
                    xmlNodes7.AppendChild(innerText3);
                }
            }
            XmlNodeList xmlNodeLists1 =
                _objDataDoc.SelectNodes(string.Concat("/chummer/chummer[@file = \"", str, "\"]/gears/gear"));
            foreach (XmlNode xmlNodes10 in xmlNodeLists1)
            {
                xmlNodes10.Attributes.RemoveAll();
                if (
                    xmlDocument.SelectSingleNode(string.Concat("/chummer/gears/gear[name = \"",
                        xmlNodes10["name"].InnerText, "\"]")) != null)
                    continue;
                if (!_blnDelete)
                {
                    XmlAttribute xmlAttribute3 = _objDataDoc.CreateAttribute("exists");
                    xmlAttribute3.Value = "False";
                    xmlNodes10.Attributes.Append(xmlAttribute3);
                }
                else
                {
                    _objDataDoc.SelectSingleNode(string.Concat("/chummer/chummer[@file = \"", str, "\"]/gears"))
                        .RemoveChild(xmlNodes10);
                }
            }
        }

        private void ProcessImprovements()
        {
            var xmlDocument = new XmlDocument();
            xmlDocument.Load(string.Concat(_strPath, "data\\improvements.xml"));
            string str = "improvements.xml";
            foreach (XmlNode xmlNodes in xmlDocument.SelectNodes("/chummer/improvements/improvement"))
            {
                string innerText = string.Empty;
                string innerText1 = xmlNodes["name"].InnerText;
                innerText = xmlNodes["id"].InnerText;
                XmlDocument xmlDocument1 = _objDataDoc;
                string[] strArrays =
                {
                    "/chummer/chummer[@file = \"", str, "\"]/improvements/improvement[name=\"",
                    innerText1, "\"]"
                };
                XmlNode xmlNodes1 = xmlDocument1.SelectSingleNode(string.Concat(strArrays));
                if (xmlNodes1 != null)
                {
                    if (xmlNodes1["id"] != null)
                        continue;
                    xmlNodes1.PrependChild(_objDataDoc.CreateElement("id"));
                    xmlNodes1["id"].InnerText = innerText;
                }
                else
                {
                    XmlNode xmlNodes2 =
                        _objDataDoc.SelectSingleNode(string.Concat("/chummer/chummer[@file = \"", str,
                            "\"]/improvements"));
                    if (xmlNodes2 == null)
                    {
                        XmlNode xmlNodes3 = _objDataDoc.CreateElement("chummer");
                        XmlAttribute xmlAttribute = _objDataDoc.CreateAttribute("file");
                        xmlAttribute.Value = str;
                        xmlNodes3.Attributes.Append(xmlAttribute);
                        xmlNodes2 = _objDataDoc.CreateElement("improvements");
                        xmlNodes3.AppendChild(xmlNodes2);
                        _objDataDoc.SelectSingleNode("/chummer").AppendChild(xmlNodes3);
                    }
                    XmlNode innerText2 = _objDataDoc.CreateElement("improvement");
                    innerText2.AppendChild(_objDataDoc.CreateElement("id"));
                    innerText2["id"].InnerText = innerText;
                    innerText2.AppendChild(_objDataDoc.CreateElement("name"));
                    innerText2["name"].InnerText = xmlNodes["name"].InnerText;
                    innerText2.AppendChild(_objDataDoc.CreateElement("translate"));
                    innerText2["translate"].InnerText = xmlNodes["name"].InnerText;
                    xmlNodes2.AppendChild(innerText2);
                }
            }
            XmlNodeList xmlNodeLists =
                _objDataDoc.SelectNodes(string.Concat("/chummer/chummer[@file = \"", str, "\"]/improvements/improvement"));
            foreach (XmlNode xmlNodes4 in xmlNodeLists)
            {
                xmlNodes4.Attributes.RemoveAll();
                if (
                    xmlDocument.SelectSingleNode(string.Concat("/chummer/improvements/improvement[name = \"",
                        xmlNodes4["name"].InnerText, "\"]")) != null)
                    continue;
                if (!_blnDelete)
                {
                    XmlAttribute xmlAttribute1 = _objDataDoc.CreateAttribute("exists");
                    xmlAttribute1.Value = "False";
                    xmlNodes4.Attributes.Append(xmlAttribute1);
                }
                else
                {
                    _objDataDoc.SelectSingleNode(string.Concat("/chummer/chummer[@file = \"", str, "\"]/improvements"))
                        .RemoveChild(xmlNodes4);
                }
            }
        }

        private void ProcessLicenses()
        {
            var xmlDocument = new XmlDocument();
            xmlDocument.Load(string.Concat(_strPath, "data\\licenses.xml"));
            string str = "licenses.xml";
            foreach (XmlNode xmlNodes in xmlDocument.SelectNodes("/chummer/licenses/license"))
            {
                XmlDocument xmlDocument1 = _objDataDoc;
                string[] innerText =
                {
                    "/chummer/chummer[@file = \"", str, "\"]/licenses/license[text()=\"",
                    xmlNodes.InnerText, "\"]"
                };
                if (xmlDocument1.SelectSingleNode(string.Concat(innerText)) != null)
                    continue;
                XmlNode xmlNodes1 =
                    _objDataDoc.SelectSingleNode(string.Concat("/chummer/chummer[@file = \"", str, "\"]/licenses"));
                if (xmlNodes1 == null)
                {
                    XmlNode xmlNodes2 = _objDataDoc.CreateElement("chummer");
                    XmlAttribute xmlAttribute = _objDataDoc.CreateAttribute("file");
                    xmlAttribute.Value = str;
                    xmlNodes2.Attributes.Append(xmlAttribute);
                    xmlNodes1 = _objDataDoc.CreateElement("licenses");
                    xmlNodes2.AppendChild(xmlNodes1);
                    _objDataDoc.SelectSingleNode("/chummer").AppendChild(xmlNodes2);
                }
                XmlNode innerText1 = _objDataDoc.CreateElement("license");
                innerText1.InnerText = xmlNodes.InnerText;
                XmlAttribute xmlAttribute1 = _objDataDoc.CreateAttribute("translate");
                xmlAttribute1.Value = xmlNodes.InnerText;
                innerText1.Attributes.Append(xmlAttribute1);
                xmlNodes1.AppendChild(innerText1);
            }
            XmlNodeList xmlNodeLists =
                _objDataDoc.SelectNodes(string.Concat("/chummer/chummer[@file = \"", str, "\"]/licenses/license"));
            foreach (XmlNode xmlNodes3 in xmlNodeLists)
            {
                if (
                    xmlDocument.SelectSingleNode(string.Concat("/chummer/licenses/license[text() = \"",
                        xmlNodes3.InnerText, "\"]")) != null)
                    continue;
                _objDataDoc.SelectSingleNode(string.Concat("/chummer/chummer[@file = \"", str, "\"]/licenses"))
                    .RemoveChild(xmlNodes3);
            }
        }

        private void ProcessLifestyles()
        {
            var xmlDocument = new XmlDocument();
            xmlDocument.Load(string.Concat(_strPath, "data\\lifestyles.xml"));
            string str = "lifestyles.xml";
            foreach (XmlNode xmlNodes in xmlDocument.SelectNodes("/chummer/lifestyles/lifestyle"))
            {
                string innerText = string.Empty;
                string innerText1 = xmlNodes["name"].InnerText;
                innerText = xmlNodes["id"].InnerText;
                XmlDocument xmlDocument1 = _objDataDoc;
                string[] strArrays =
                {
                    "/chummer/chummer[@file = \"", str, "\"]/lifestyles/lifestyle[name=\"", innerText1,
                    "\"]"
                };
                XmlNode xmlNodes1 = xmlDocument1.SelectSingleNode(string.Concat(strArrays));
                if (xmlNodes1 != null)
                {
                    if (xmlNodes1["id"] != null)
                        continue;
                    xmlNodes1.PrependChild(_objDataDoc.CreateElement("id"));
                    xmlNodes1["id"].InnerText = innerText;
                }
                else
                {
                    XmlNode xmlNodes2 =
                        _objDataDoc.SelectSingleNode(string.Concat("/chummer/chummer[@file = \"", str, "\"]/lifestyles"));
                    if (xmlNodes2 == null)
                    {
                        xmlNodes2 = _objDataDoc.CreateElement("lifestyles");
                        XmlNode xmlNodes3 =
                            _objDataDoc.SelectSingleNode(string.Concat("/chummer/chummer[@file = \"", str, "\"]"));
                        if (xmlNodes3 == null)
                        {
                            xmlNodes3 = _objDataDoc.CreateElement("chummer");
                            XmlNode xmlNodes4 = _objDataDoc.SelectSingleNode("/chummer");
                            XmlAttribute xmlAttribute = _objDataDoc.CreateAttribute("file");
                            xmlAttribute.Value = str;
                            xmlNodes3.Attributes.Append(xmlAttribute);
                            xmlNodes4.AppendChild(xmlNodes3);
                        }
                        xmlNodes3.AppendChild(xmlNodes2);
                    }
                    XmlNode innerText2 = _objDataDoc.CreateElement("lifestyle");
                    innerText2.AppendChild(_objDataDoc.CreateElement("id"));
                    innerText2["id"].InnerText = innerText;
                    innerText2.AppendChild(_objDataDoc.CreateElement("name"));
                    innerText2["name"].InnerText = xmlNodes["name"].InnerText;
                    innerText2.AppendChild(_objDataDoc.CreateElement("translate"));
                    innerText2["translate"].InnerText = xmlNodes["name"].InnerText;
                    innerText2.AppendChild(_objDataDoc.CreateElement("page"));
                    innerText2["page"].InnerText = xmlNodes["page"].InnerText;
                    xmlNodes2.AppendChild(innerText2);
                }
            }
            XmlNodeList xmlNodeLists =
                _objDataDoc.SelectNodes(string.Concat("/chummer/chummer[@file = \"", str, "\"]/lifestyles/lifestyle"));
            foreach (XmlNode xmlNodes5 in xmlNodeLists)
            {
                xmlNodes5.Attributes.RemoveAll();
                if (
                    xmlDocument.SelectSingleNode(string.Concat("/chummer/lifestyles/lifestyle[name = \"",
                        xmlNodes5["name"].InnerText, "\"]")) != null)
                    continue;
                if (!_blnDelete)
                {
                    XmlAttribute xmlAttribute1 = _objDataDoc.CreateAttribute("exists");
                    xmlAttribute1.Value = "False";
                    xmlNodes5.Attributes.Append(xmlAttribute1);
                }
                else
                {
                    _objDataDoc.SelectSingleNode(string.Concat("/chummer/chummer[@file = \"", str, "\"]/lifestyles"))
                        .RemoveChild(xmlNodes5);
                }
            }
            foreach (XmlNode xmlNodes6 in xmlDocument.SelectNodes("/chummer/qualities/quality"))
            {
                string str1 = string.Empty;
                string str2 = xmlNodes6["name"].InnerText;
                str1 = xmlNodes6["id"].InnerText;
                XmlDocument xmlDocument2 = _objDataDoc;
                string[] strArrays1 = { "/chummer/chummer[@file = \"", str, "\"]/qualities/quality[name=\"", str2, "\"]" };
                XmlNode xmlNodes7 = xmlDocument2.SelectSingleNode(string.Concat(strArrays1));
                if (xmlNodes7 != null)
                {
                    if (xmlNodes7["id"] != null)
                        continue;
                    xmlNodes7.PrependChild(_objDataDoc.CreateElement("id"));
                    xmlNodes7["id"].InnerText = str1;
                }
                else
                {
                    XmlNode xmlNodes8 =
                        _objDataDoc.SelectSingleNode(string.Concat("/chummer/chummer[@file = \"", str, "\"]/qualities"));
                    if (xmlNodes8 == null)
                    {
                        XmlNode xmlNodes9 = _objDataDoc.CreateElement("chummer");
                        XmlAttribute xmlAttribute2 = _objDataDoc.CreateAttribute("file");
                        xmlAttribute2.Value = str;
                        xmlNodes9.Attributes.Append(xmlAttribute2);
                        xmlNodes8 = _objDataDoc.CreateElement("qualities");
                        xmlNodes9.AppendChild(xmlNodes8);
                        _objDataDoc.SelectSingleNode("/chummer").AppendChild(xmlNodes9);
                    }
                    XmlNode innerText3 = _objDataDoc.CreateElement("quality");
                    innerText3.AppendChild(_objDataDoc.CreateElement("id"));
                    innerText3["id"].InnerText = str1;
                    innerText3.AppendChild(_objDataDoc.CreateElement("name"));
                    innerText3["name"].InnerText = xmlNodes6["name"].InnerText;
                    innerText3.AppendChild(_objDataDoc.CreateElement("translate"));
                    innerText3["translate"].InnerText = xmlNodes6["name"].InnerText;
                    innerText3.AppendChild(_objDataDoc.CreateElement("page"));
                    innerText3["page"].InnerText = xmlNodes6["page"].InnerText;
                    xmlNodes8.AppendChild(innerText3);
                }
            }
            XmlNodeList xmlNodeLists1 =
                _objDataDoc.SelectNodes(string.Concat("/chummer/chummer[@file = \"", str, "\"]/qualities/quality"));
            foreach (XmlNode xmlNodes10 in xmlNodeLists1)
            {
                xmlNodes10.Attributes.RemoveAll();
                if (
                    xmlDocument.SelectSingleNode(string.Concat("/chummer/qualities/quality[name = \"",
                        xmlNodes10["name"].InnerText, "\"]")) != null)
                    continue;
                if (!_blnDelete)
                {
                    XmlAttribute xmlAttribute3 = _objDataDoc.CreateAttribute("exists");
                    xmlAttribute3.Value = "False";
                    xmlNodes10.Attributes.Append(xmlAttribute3);
                }
                else
                {
                    _objDataDoc.SelectSingleNode(string.Concat("/chummer/chummer[@file = \"", str, "\"]/qualities"))
                        .RemoveChild(xmlNodes10);
                }
            }
            try
            {
                XmlNode xmlNodes11 =
                    _objDataDoc.SelectSingleNode(string.Concat("/chummer/chummer[@file = \"", str, "\"]"));
                XmlNode xmlNodes12 =
                    _objDataDoc.SelectSingleNode(string.Concat("/chummer/chummer[@file = \"", str, "\"]/comforts"));
                xmlNodes11.RemoveChild(xmlNodes12);
            }
            catch
            {
            }
            try
            {
                XmlNode xmlNodes13 =
                    _objDataDoc.SelectSingleNode(string.Concat("/chummer/chummer[@file = \"", str, "\"]"));
                XmlNode xmlNodes14 =
                    _objDataDoc.SelectSingleNode(string.Concat("/chummer/chummer[@file = \"", str, "\"]/entertainments"));
                xmlNodes13.RemoveChild(xmlNodes14);
            }
            catch
            {
            }
            try
            {
                XmlNode xmlNodes15 =
                    _objDataDoc.SelectSingleNode(string.Concat("/chummer/chummer[@file = \"", str, "\"]"));
                XmlNode xmlNodes16 =
                    _objDataDoc.SelectSingleNode(string.Concat("/chummer/chummer[@file = \"", str, "\"]/necessities"));
                xmlNodes15.RemoveChild(xmlNodes16);
            }
            catch
            {
            }
            try
            {
                XmlNode xmlNodes17 =
                    _objDataDoc.SelectSingleNode(string.Concat("/chummer/chummer[@file = \"", str, "\"]"));
                XmlNode xmlNodes18 =
                    _objDataDoc.SelectSingleNode(string.Concat("/chummer/chummer[@file = \"", str, "\"]/neighborhoods"));
                xmlNodes17.RemoveChild(xmlNodes18);
            }
            catch
            {
            }
            try
            {
                XmlNode xmlNodes19 =
                    _objDataDoc.SelectSingleNode(string.Concat("/chummer/chummer[@file = \"", str, "\"]"));
                XmlNode xmlNodes20 =
                    _objDataDoc.SelectSingleNode(string.Concat("/chummer/chummer[@file = \"", str, "\"]/securities"));
                xmlNodes19.RemoveChild(xmlNodes20);
            }
            catch
            {
            }
        }

        private void ProcessMartialArts()
        {
            var xmlDocument = new XmlDocument();
            xmlDocument.Load(string.Concat(_strPath, "data\\martialarts.xml"));
            string str = "martialarts.xml";
            foreach (XmlNode xmlNodes in xmlDocument.SelectNodes("/chummer/martialarts/martialart"))
            {
                string innerText = string.Empty;
                string innerText1 = xmlNodes["name"].InnerText;
                innerText = xmlNodes["id"].InnerText;
                XmlDocument xmlDocument1 = _objDataDoc;
                string[] strArrays =
                {
                    "/chummer/chummer[@file = \"", str, "\"]/martialarts/martialart[name=\"",
                    innerText1, "\"]"
                };
                XmlNode xmlNodes1 = xmlDocument1.SelectSingleNode(string.Concat(strArrays));
                if (xmlNodes1 == null)
                {
                    XmlNode xmlNodes2 =
                        _objDataDoc.SelectSingleNode(string.Concat("/chummer/chummer[@file = \"", str, "\"]/martialarts"));
                    if (xmlNodes2 == null)
                    {
                        xmlNodes2 = _objDataDoc.CreateElement("martialarts");
                        XmlNode xmlNodes3 =
                            _objDataDoc.SelectSingleNode(string.Concat("/chummer/chummer[@file = \"", str, "\"]"));
                        if (xmlNodes3 == null)
                        {
                            xmlNodes3 = _objDataDoc.CreateElement("chummer");
                            XmlNode xmlNodes4 = _objDataDoc.SelectSingleNode("/chummer");
                            XmlAttribute xmlAttribute = _objDataDoc.CreateAttribute("file");
                            xmlAttribute.Value = str;
                            xmlNodes3.Attributes.Append(xmlAttribute);
                            xmlNodes4.AppendChild(xmlNodes3);
                        }
                        xmlNodes3.AppendChild(xmlNodes2);
                    }
                    XmlNode innerText2 = _objDataDoc.CreateElement("martialart");
                    innerText2.AppendChild(_objDataDoc.CreateElement("id"));
                    innerText2["id"].InnerText = innerText;
                    innerText2.AppendChild(_objDataDoc.CreateElement("name"));
                    innerText2["name"].InnerText = xmlNodes["name"].InnerText;
                    innerText2.AppendChild(_objDataDoc.CreateElement("translate"));
                    innerText2["translate"].InnerText = xmlNodes["name"].InnerText;
                    innerText2.AppendChild(_objDataDoc.CreateElement("page"));
                    innerText2["page"].InnerText = xmlNodes["page"].InnerText;
                    xmlNodes2.AppendChild(innerText2);
                }
                else if (xmlNodes1["id"] == null)
                {
                    xmlNodes1.PrependChild(_objDataDoc.CreateElement("id"));
                    xmlNodes1["id"].InnerText = innerText;
                }
                XmlDocument xmlDocument2 = _objDataDoc;
                string[] strArrays1 =
                {
                    "/chummer/chummer[@file = \"", str, "\"]/martialarts/martialart[name=\"",
                    innerText1, "\"]/advantages"
                };
                XmlNode xmlNodes5 = xmlDocument2.SelectSingleNode(string.Concat(strArrays1));
                XmlDocument xmlDocument3 = _objDataDoc;
                string[] strArrays2 =
                {
                    "/chummer/chummer[@file = \"", str, "\"]/martialarts/martialart[name=\"",
                    innerText1, "\"]"
                };
                xmlNodes1 = xmlDocument3.SelectSingleNode(string.Concat(strArrays2));
                try
                {
                    xmlNodes1.RemoveChild(xmlNodes5);
                }
                catch
                {
                }
            }
            XmlNodeList xmlNodeLists =
                _objDataDoc.SelectNodes(string.Concat("/chummer/chummer[@file = \"", str, "\"]/martialarts/martialart"));
            foreach (XmlNode xmlNodes6 in xmlNodeLists)
            {
                xmlNodes6.Attributes.RemoveAll();
                if (
                    xmlDocument.SelectSingleNode(string.Concat("/chummer/martialarts/martialart[name = \"",
                        xmlNodes6["name"].InnerText, "\"]")) != null)
                    continue;
                if (!_blnDelete)
                {
                    XmlAttribute xmlAttribute1 = _objDataDoc.CreateAttribute("exists");
                    xmlAttribute1.Value = "False";
                    xmlNodes6.Attributes.Append(xmlAttribute1);
                }
                else
                {
                    _objDataDoc.SelectSingleNode(string.Concat("/chummer/chummer[@file = \"", str, "\"]/martialarts"))
                        .RemoveChild(xmlNodes6);
                }
            }
            foreach (XmlNode xmlNodes7 in xmlDocument.SelectNodes("/chummer/techniques/technique"))
            {
                string str1 = string.Empty;
                string str2 = xmlNodes7["name"].InnerText;
                str1 = xmlNodes7["id"].InnerText;
                XmlDocument xmlDocument4 = _objDataDoc;
                string[] strArrays3 =
                {
                    "/chummer/chummer[@file = \"", str, "\"]/techniques/technique[name=\"", str2,
                    "\"]"
                };
                XmlNode xmlNodes8 = xmlDocument4.SelectSingleNode(string.Concat(strArrays3));
                if (xmlNodes8 != null)
                {
                    if (xmlNodes8["id"] != null)
                        continue;
                    xmlNodes8.PrependChild(_objDataDoc.CreateElement("id"));
                    xmlNodes8["id"].InnerText = str1;
                }
                else
                {
                    XmlNode xmlNodes9 =
                        _objDataDoc.SelectSingleNode(string.Concat("/chummer/chummer[@file = \"", str, "\"]/techniques"));
                    if (xmlNodes9 == null)
                    {
                        XmlNode xmlNodes10 =
                            _objDataDoc.SelectSingleNode(string.Concat("/chummer/chummer[@file = \"", str, "\"]"));
                        if (xmlNodes10 == null)
                        {
                            xmlNodes10 = _objDataDoc.CreateElement("chummer");
                            XmlAttribute xmlAttribute2 = _objDataDoc.CreateAttribute("file");
                            xmlAttribute2.Value = str;
                            xmlNodes10.Attributes.Append(xmlAttribute2);
                            _objDataDoc.SelectSingleNode("/chummer").AppendChild(xmlNodes10);
                        }
                        xmlNodes9 = _objDataDoc.CreateElement("techniques");
                        xmlNodes10.AppendChild(xmlNodes9);
                    }
                    XmlNode innerText3 = _objDataDoc.CreateElement("technique");
                    innerText3.AppendChild(_objDataDoc.CreateElement("id"));
                    innerText3["id"].InnerText = str1;
                    innerText3.AppendChild(_objDataDoc.CreateElement("name"));
                    innerText3["name"].InnerText = xmlNodes7["name"].InnerText;
                    innerText3.AppendChild(_objDataDoc.CreateElement("translate"));
                    innerText3["translate"].InnerText = xmlNodes7["name"].InnerText;
                    innerText3.AppendChild(_objDataDoc.CreateElement("page"));
                    innerText3["page"].InnerText = xmlNodes7["page"].InnerText;
                    xmlNodes9.AppendChild(innerText3);
                }
            }
            XmlNodeList xmlNodeLists1 =
                _objDataDoc.SelectNodes(string.Concat("/chummer/chummer[@file = \"", str, "\"]/techniques/technique"));
            foreach (XmlNode xmlNodes11 in xmlNodeLists1)
            {
                xmlNodes11.Attributes.RemoveAll();
                if (
                    xmlDocument.SelectSingleNode(string.Concat("/chummer/techniques/technique[name = \"",
                        xmlNodes11["name"].InnerText, "\"]")) != null)
                    continue;
                if (!_blnDelete)
                {
                    XmlAttribute xmlAttribute3 = _objDataDoc.CreateAttribute("exists");
                    xmlAttribute3.Value = "False";
                    xmlNodes11.Attributes.Append(xmlAttribute3);
                }
                else
                {
                    _objDataDoc.SelectSingleNode(string.Concat("/chummer/chummer[@file = \"", str, "\"]/techniques"))
                        .RemoveChild(xmlNodes11);
                }
            }
            try
            {
                XmlNode xmlNodes12 =
                    _objDataDoc.SelectSingleNode(string.Concat("/chummer/chummer[@file = \"", str, "\"]"));
                XmlNode xmlNodes13 =
                    _objDataDoc.SelectSingleNode(string.Concat("/chummer/chummer[@file = \"", str, "\"]/maneuvers"));
                xmlNodes12.RemoveChild(xmlNodes13);
            }
            catch
            {
            }
        }

        private void ProcessMentors()
        {
            var xmlDocument = new XmlDocument();
            xmlDocument.Load(string.Concat(_strPath, "data\\mentors.xml"));
            string str = "mentors.xml";
            foreach (XmlNode xmlNodes in xmlDocument.SelectNodes("/chummer/mentors/mentor"))
            {
                string innerText = string.Empty;
                string innerText1 = xmlNodes["name"].InnerText;
                innerText = xmlNodes["id"].InnerText;
                XmlDocument xmlDocument1 = _objDataDoc;
                string[] strArrays =
                {
                    "/chummer/chummer[@file = \"", str, "\"]/mentors/mentor[name=\"", innerText1,
                    "\"]"
                };
                XmlNode xmlNodes1 = xmlDocument1.SelectSingleNode(string.Concat(strArrays));
                if (xmlNodes1 == null)
                {
                    XmlNode xmlNodes2 =
                        _objDataDoc.SelectSingleNode(string.Concat("/chummer/chummer[@file = \"", str, "\"]/mentors"));
                    if (xmlNodes2 == null)
                    {
                        xmlNodes2 = _objDataDoc.CreateElement("mentors");
                        XmlNode xmlNodes3 =
                            _objDataDoc.SelectSingleNode(string.Concat("/chummer/chummer[@file = \"", str, "\"]"));
                        if (xmlNodes3 == null)
                        {
                            xmlNodes3 = _objDataDoc.CreateElement("chummer");
                            XmlNode xmlNodes4 = _objDataDoc.SelectSingleNode("/chummer");
                            XmlAttribute xmlAttribute = _objDataDoc.CreateAttribute("file");
                            xmlAttribute.Value = str;
                            xmlNodes3.Attributes.Append(xmlAttribute);
                            xmlNodes4.AppendChild(xmlNodes3);
                        }
                        xmlNodes3.AppendChild(xmlNodes2);
                    }
                    xmlNodes1 = _objDataDoc.CreateElement("mentor");
                    xmlNodes1.AppendChild(_objDataDoc.CreateElement("id"));
                    xmlNodes1["id"].InnerText = innerText;
                    xmlNodes1.AppendChild(_objDataDoc.CreateElement("name"));
                    xmlNodes1["name"].InnerText = xmlNodes["name"].InnerText;
                    xmlNodes1.AppendChild(_objDataDoc.CreateElement("translate"));
                    xmlNodes1["translate"].InnerText = xmlNodes["name"].InnerText;
                    xmlNodes1.AppendChild(_objDataDoc.CreateElement("page"));
                    xmlNodes1["page"].InnerText = xmlNodes["page"].InnerText;
                    xmlNodes2.AppendChild(xmlNodes1);
                }
                else if (xmlNodes1["id"] == null)
                {
                    xmlNodes1.PrependChild(_objDataDoc.CreateElement("id"));
                    xmlNodes1["id"].InnerText = innerText;
                }
                if (xmlNodes1["advantage"] == null)
                {
                    xmlNodes1.AppendChild(_objDataDoc.CreateElement("advantage"));
                    xmlNodes1["advantage"].InnerText = xmlNodes["advantage"].InnerText;
                }
                if (xmlNodes1["disadvantage"] == null)
                {
                    xmlNodes1.AppendChild(_objDataDoc.CreateElement("disadvantage"));
                    xmlNodes1["disadvantage"].InnerText = xmlNodes["disadvantage"].InnerText;
                }
                if (xmlNodes1["choices"] == null)
                    xmlNodes1.AppendChild(_objDataDoc.CreateElement("choices"));
                foreach (
                    XmlNode xmlNodes5 in
                    xmlDocument.SelectNodes(string.Concat("/chummer/mentors/mentor[name=\"", innerText1,
                        "\"]/choices/choice")))
                {
                    XmlDocument xmlDocument2 = _objDataDoc;
                    object[] item =
                    {
                        "/chummer/chummer[@file = \"", str, "\"]/mentors/mentor[name=\"", innerText1,
                        "\"]/choices/choice[name=\"", xmlNodes5["name"], "\"]"
                    };
                    if (xmlDocument2.SelectSingleNode(string.Concat(item)) != null)
                        continue;
                    XmlNode xmlNodes6 = _objDataDoc.CreateElement("choice");
                    XmlNode innerText2 = _objDataDoc.CreateElement("name");
                    innerText2.InnerText = xmlNodes5["name"].InnerText;
                    xmlNodes6.AppendChild(innerText2);
                    XmlNode innerText3 = _objDataDoc.CreateElement("translate");
                    innerText3.InnerText = xmlNodes5["name"].InnerText;
                    xmlNodes6.AppendChild(innerText3);
                    if (xmlNodes5.Attributes.Count > 0)
                    {
                        XmlAttribute xmlAttribute1 = _objDataDoc.CreateAttribute("set");
                        xmlAttribute1.Value = xmlNodes5.Attributes["set"].InnerText;
                        xmlNodes6.Attributes.Append(xmlAttribute1);
                    }
                    xmlNodes1["choices"].AppendChild(xmlNodes6);
                }
            }
            XmlNodeList xmlNodeLists =
                _objDataDoc.SelectNodes(string.Concat("/chummer/chummer[@file = \"", str, "\"]/mentors/mentor"));
            foreach (XmlNode xmlNodes7 in xmlNodeLists)
            {
                xmlNodes7.Attributes.RemoveAll();
                if (
                    xmlDocument.SelectSingleNode(string.Concat("/chummer/mentors/mentor[name = \"",
                        xmlNodes7["name"].InnerText, "\"]")) != null)
                    continue;
                if (!_blnDelete)
                {
                    XmlAttribute xmlAttribute2 = _objDataDoc.CreateAttribute("exists");
                    xmlAttribute2.Value = "False";
                    xmlNodes7.Attributes.Append(xmlAttribute2);
                }
                else
                {
                    _objDataDoc.SelectSingleNode(string.Concat("/chummer/chummer[@file = \"", str, "\"]/mentors"))
                        .RemoveChild(xmlNodes7);
                }
            }
        }

        private void ProcessMetamagic()
        {
            var xmlDocument = new XmlDocument();
            xmlDocument.Load(string.Concat(_strPath, "data\\metamagic.xml"));
            string str = "metamagic.xml";
            foreach (XmlNode xmlNodes in xmlDocument.SelectNodes("/chummer/metamagics/metamagic"))
            {
                string innerText = string.Empty;
                string innerText1 = xmlNodes["name"].InnerText;
                innerText = xmlNodes["id"].InnerText;
                XmlDocument xmlDocument1 = _objDataDoc;
                string[] strArrays =
                {
                    "/chummer/chummer[@file = \"", str, "\"]/metamagics/metamagic[name=\"", innerText1,
                    "\"]"
                };
                XmlNode xmlNodes1 = xmlDocument1.SelectSingleNode(string.Concat(strArrays));
                if (xmlNodes1 != null)
                {
                    if (xmlNodes1["id"] != null)
                        continue;
                    xmlNodes1.PrependChild(_objDataDoc.CreateElement("id"));
                    xmlNodes1["id"].InnerText = innerText;
                }
                else
                {
                    XmlNode xmlNodes2 =
                        _objDataDoc.SelectSingleNode(string.Concat("/chummer/chummer[@file = \"", str, "\"]/metamagics"));
                    if (xmlNodes2 == null)
                    {
                        xmlNodes2 = _objDataDoc.CreateElement("metamagics");
                        XmlNode xmlNodes3 =
                            _objDataDoc.SelectSingleNode(string.Concat("/chummer/chummer[@file = \"", str, "\"]"));
                        if (xmlNodes3 == null)
                        {
                            xmlNodes3 = _objDataDoc.CreateElement("chummer");
                            XmlNode xmlNodes4 = _objDataDoc.SelectSingleNode("/chummer");
                            XmlAttribute xmlAttribute = _objDataDoc.CreateAttribute("file");
                            xmlAttribute.Value = str;
                            xmlNodes3.Attributes.Append(xmlAttribute);
                            xmlNodes4.AppendChild(xmlNodes3);
                        }
                        xmlNodes3.AppendChild(xmlNodes2);
                    }
                    XmlNode innerText2 = _objDataDoc.CreateElement("metamagic");
                    innerText2.AppendChild(_objDataDoc.CreateElement("id"));
                    innerText2["id"].InnerText = innerText;
                    innerText2.AppendChild(_objDataDoc.CreateElement("name"));
                    innerText2["name"].InnerText = xmlNodes["name"].InnerText;
                    innerText2.AppendChild(_objDataDoc.CreateElement("translate"));
                    innerText2["translate"].InnerText = xmlNodes["name"].InnerText;
                    innerText2.AppendChild(_objDataDoc.CreateElement("page"));
                    innerText2["page"].InnerText = xmlNodes["page"].InnerText;
                    xmlNodes2.AppendChild(innerText2);
                }
            }
            XmlNodeList xmlNodeLists =
                _objDataDoc.SelectNodes(string.Concat("/chummer/chummer[@file = \"", str, "\"]/metamagics/metamagic"));
            foreach (XmlNode xmlNodes5 in xmlNodeLists)
            {
                xmlNodes5.Attributes.RemoveAll();
                if (
                    xmlDocument.SelectSingleNode(string.Concat("/chummer/metamagics/metamagic[name = \"",
                        xmlNodes5["name"].InnerText, "\"]")) != null)
                    continue;
                if (!_blnDelete)
                {
                    XmlAttribute xmlAttribute1 = _objDataDoc.CreateAttribute("exists");
                    xmlAttribute1.Value = "False";
                    xmlNodes5.Attributes.Append(xmlAttribute1);
                }
                else
                {
                    _objDataDoc.SelectSingleNode(string.Concat("/chummer/chummer[@file = \"", str, "\"]/metamagics"))
                        .RemoveChild(xmlNodes5);
                }
            }
            foreach (XmlNode xmlNodes6 in xmlDocument.SelectNodes("/chummer/arts/art"))
            {
                string str1 = string.Empty;
                string str2 = xmlNodes6["name"].InnerText;
                str1 = xmlNodes6["id"].InnerText;
                XmlDocument xmlDocument2 = _objDataDoc;
                string[] strArrays1 = { "/chummer/chummer[@file = \"", str, "\"]/arts/art[name=\"", str2, "\"]" };
                XmlNode xmlNodes7 = xmlDocument2.SelectSingleNode(string.Concat(strArrays1));
                if (xmlNodes7 != null)
                {
                    if (xmlNodes7["id"] != null)
                        continue;
                    xmlNodes7.PrependChild(_objDataDoc.CreateElement("id"));
                    xmlNodes7["id"].InnerText = str1;
                }
                else
                {
                    XmlNode xmlNodes8 =
                        _objDataDoc.SelectSingleNode(string.Concat("/chummer/chummer[@file = \"", str, "\"]/arts"));
                    if (xmlNodes8 == null)
                    {
                        XmlNode xmlNodes9 =
                            _objDataDoc.SelectSingleNode(string.Concat("/chummer/chummer[@file = \"", str, "\"]"));
                        if (xmlNodes9 == null)
                        {
                            xmlNodes9 = _objDataDoc.CreateElement("chummer");
                            XmlAttribute xmlAttribute2 = _objDataDoc.CreateAttribute("file");
                            xmlAttribute2.Value = str;
                            xmlNodes9.Attributes.Append(xmlAttribute2);
                            _objDataDoc.SelectSingleNode("/chummer").AppendChild(xmlNodes9);
                        }
                        xmlNodes8 = _objDataDoc.CreateElement("arts");
                        xmlNodes9.AppendChild(xmlNodes8);
                    }
                    XmlNode innerText3 = _objDataDoc.CreateElement("art");
                    innerText3.AppendChild(_objDataDoc.CreateElement("id"));
                    innerText3["id"].InnerText = str1;
                    innerText3.AppendChild(_objDataDoc.CreateElement("name"));
                    innerText3["name"].InnerText = xmlNodes6["name"].InnerText;
                    innerText3.AppendChild(_objDataDoc.CreateElement("translate"));
                    innerText3["translate"].InnerText = xmlNodes6["name"].InnerText;
                    innerText3.AppendChild(_objDataDoc.CreateElement("page"));
                    innerText3["page"].InnerText = xmlNodes6["page"].InnerText;
                    xmlNodes8.AppendChild(innerText3);
                }
            }
            XmlNodeList xmlNodeLists1 =
                _objDataDoc.SelectNodes(string.Concat("/chummer/chummer[@file = \"", str, "\"]/arts/art"));
            foreach (XmlNode xmlNodes10 in xmlNodeLists1)
            {
                xmlNodes10.Attributes.RemoveAll();
                if (
                    xmlDocument.SelectSingleNode(string.Concat("/chummer/arts/art[name = \"",
                        xmlNodes10["name"].InnerText, "\"]")) != null)
                    continue;
                if (!_blnDelete)
                {
                    XmlAttribute xmlAttribute3 = _objDataDoc.CreateAttribute("exists");
                    xmlAttribute3.Value = "False";
                    xmlNodes10.Attributes.Append(xmlAttribute3);
                }
                else
                {
                    _objDataDoc.SelectSingleNode(string.Concat("/chummer/chummer[@file = \"", str, "\"]/arts"))
                        .RemoveChild(xmlNodes10);
                }
            }
        }

        private void ProcessMetatypes()
        {
            var xmlDocument = new XmlDocument();
            xmlDocument.Load(string.Concat(_strPath, "data\\metatypes.xml"));
            string str = "metatypes.xml";
            foreach (XmlNode xmlNodes in xmlDocument.SelectNodes("/chummer/categories/category"))
            {
                XmlDocument xmlDocument1 = _objDataDoc;
                string[] innerText =
                {
                    "/chummer/chummer[@file = \"", str, "\"]/categories/category[text()=\"",
                    xmlNodes.InnerText, "\"]"
                };
                if (xmlDocument1.SelectSingleNode(string.Concat(innerText)) != null)
                    continue;
                XmlNode xmlNodes1 =
                    _objDataDoc.SelectSingleNode(string.Concat("/chummer/chummer[@file = \"", str, "\"]/categories"));
                if (xmlNodes1 == null)
                {
                    xmlNodes1 = _objDataDoc.CreateElement("categories");
                    XmlNode xmlNodes2 =
                        _objDataDoc.SelectSingleNode(string.Concat("/chummer/chummer[@file = \"", str, "\"]"));
                    if (xmlNodes2 == null)
                    {
                        xmlNodes2 = _objDataDoc.CreateElement("chummer");
                        XmlNode xmlNodes3 = _objDataDoc.SelectSingleNode("/chummer");
                        XmlAttribute xmlAttribute = _objDataDoc.CreateAttribute("file");
                        xmlAttribute.Value = str;
                        xmlNodes2.Attributes.Append(xmlAttribute);
                        xmlNodes3.AppendChild(xmlNodes2);
                    }
                    xmlNodes2.AppendChild(xmlNodes1);
                }
                XmlNode innerText1 = _objDataDoc.CreateElement("category");
                innerText1.InnerText = xmlNodes.InnerText;
                XmlAttribute xmlAttribute1 = _objDataDoc.CreateAttribute("translate");
                xmlAttribute1.Value = xmlNodes.InnerText;
                innerText1.Attributes.Append(xmlAttribute1);
                xmlNodes1.AppendChild(innerText1);
            }
            XmlNodeList xmlNodeLists =
                _objDataDoc.SelectNodes(string.Concat("/chummer/chummer[@file = \"", str, "\"]/categories/category"));
            foreach (XmlNode xmlNodes4 in xmlNodeLists)
            {
                if (
                    xmlDocument.SelectSingleNode(string.Concat("/chummer/categories/category[text() = \"",
                        xmlNodes4.InnerText, "\"]")) != null)
                    continue;
                _objDataDoc.SelectSingleNode(string.Concat("/chummer/chummer[@file = \"", str, "\"]/categories"))
                    .RemoveChild(xmlNodes4);
            }
            foreach (XmlNode xmlNodes5 in xmlDocument.SelectNodes("/chummer/metatypes/metatype"))
            {
                string str1 = string.Empty;
                string innerText2 = xmlNodes5["name"].InnerText;
                str1 = xmlNodes5["id"].InnerText;
                XmlDocument xmlDocument2 = _objDataDoc;
                string[] strArrays =
                {
                    "/chummer/chummer[@file = \"", str, "\"]/metatypes/metatype[name=\"", innerText2,
                    "\"]"
                };
                XmlNode xmlNodes6 = xmlDocument2.SelectSingleNode(string.Concat(strArrays));
                if (xmlNodes6 == null)
                {
                    XmlNode xmlNodes7 =
                        _objDataDoc.SelectSingleNode(string.Concat("/chummer/chummer[@file = \"", str, "\"]/metatypes"));
                    if (xmlNodes7 == null)
                    {
                        xmlNodes7 = _objDataDoc.CreateElement("metatypes");
                        XmlNode xmlNodes8 =
                            _objDataDoc.SelectSingleNode(string.Concat("/chummer/chummer[@file = \"", str, "\"]"));
                        if (xmlNodes8 == null)
                        {
                            xmlNodes8 = _objDataDoc.CreateElement("chummer");
                            XmlNode xmlNodes9 = _objDataDoc.SelectSingleNode("/chummer");
                            XmlAttribute xmlAttribute2 = _objDataDoc.CreateAttribute("file");
                            xmlAttribute2.Value = str;
                            xmlNodes8.Attributes.Append(xmlAttribute2);
                            xmlNodes9.AppendChild(xmlNodes8);
                        }
                        xmlNodes8.AppendChild(xmlNodes7);
                    }
                    XmlNode innerText3 = _objDataDoc.CreateElement("metatype");
                    innerText3.AppendChild(_objDataDoc.CreateElement("id"));
                    innerText3["id"].InnerText = str1;
                    innerText3.AppendChild(_objDataDoc.CreateElement("name"));
                    innerText3["name"].InnerText = xmlNodes5["name"].InnerText;
                    innerText3.AppendChild(_objDataDoc.CreateElement("translate"));
                    innerText3["translate"].InnerText = xmlNodes5["name"].InnerText;
                    innerText3.AppendChild(_objDataDoc.CreateElement("page"));
                    innerText3["page"].InnerText = xmlNodes5["page"].InnerText;
                    xmlNodes7.AppendChild(innerText3);
                }
                else if (xmlNodes6["id"] == null)
                {
                    xmlNodes6.PrependChild(_objDataDoc.CreateElement("id"));
                    xmlNodes6["id"].InnerText = str1;
                }
                XmlDocument xmlDocument3 = _objDataDoc;
                string[] strArrays1 =
                {
                    "/chummer/chummer[@file = \"", str, "\"]/metatypes/metatype[name=\"", innerText2,
                    "\"]/metavariants"
                };
                XmlNode xmlNodes10 = xmlDocument3.SelectSingleNode(string.Concat(strArrays1));
                XmlDocument xmlDocument4 = _objDataDoc;
                string[] strArrays2 =
                {
                    "/chummer/chummer[@file = \"", str, "\"]/metatypes/metatype[name=\"", innerText2,
                    "\"]"
                };
                xmlNodes6 = xmlDocument4.SelectSingleNode(string.Concat(strArrays2));
                try
                {
                    xmlNodes6.RemoveChild(xmlNodes10);
                }
                catch
                {
                }
            }
            XmlNodeList xmlNodeLists1 =
                _objDataDoc.SelectNodes(string.Concat("/chummer/chummer[@file = \"", str, "\"]/metatypes/metatype"));
            foreach (XmlNode xmlNodes11 in xmlNodeLists1)
            {
                xmlNodes11.Attributes.RemoveAll();
                if (
                    xmlDocument.SelectSingleNode(string.Concat("/chummer/metatypes/metatype[name = \"",
                        xmlNodes11["name"].InnerText, "\"]")) != null)
                    continue;
                if (!_blnDelete)
                {
                    XmlAttribute xmlAttribute3 = _objDataDoc.CreateAttribute("exists");
                    xmlAttribute3.Value = "False";
                    xmlNodes11.Attributes.Append(xmlAttribute3);
                }
                else
                {
                    _objDataDoc.SelectSingleNode(string.Concat("/chummer/chummer[@file = \"", str, "\"]/metatypes"))
                        .RemoveChild(xmlNodes11);
                }
            }
        }

        private void ProcessPowers()
        {
            var xmlDocument = new XmlDocument();
            xmlDocument.Load(string.Concat(_strPath, "data\\powers.xml"));
            string str = "powers.xml";
            foreach (XmlNode xmlNodes in xmlDocument.SelectNodes("/chummer/powers/power"))
            {
                string innerText = string.Empty;
                string innerText1 = xmlNodes["name"].InnerText;
                innerText = xmlNodes["id"].InnerText;
                XmlDocument xmlDocument1 = _objDataDoc;
                string[] strArrays = { "/chummer/chummer[@file = \"", str, "\"]/powers/power[name=\"", innerText1, "\"]" };
                XmlNode xmlNodes1 = xmlDocument1.SelectSingleNode(string.Concat(strArrays));
                if (xmlNodes1 != null)
                {
                    if (xmlNodes1["id"] != null)
                        continue;
                    xmlNodes1.PrependChild(_objDataDoc.CreateElement("id"));
                    xmlNodes1["id"].InnerText = innerText;
                }
                else
                {
                    XmlNode xmlNodes2 =
                        _objDataDoc.SelectSingleNode(string.Concat("/chummer/chummer[@file = \"", str, "\"]/powers"));
                    if (xmlNodes2 == null)
                    {
                        xmlNodes2 = _objDataDoc.CreateElement("powers");
                        XmlNode xmlNodes3 =
                            _objDataDoc.SelectSingleNode(string.Concat("/chummer/chummer[@file = \"", str, "\"]"));
                        if (xmlNodes3 == null)
                        {
                            xmlNodes3 = _objDataDoc.CreateElement("chummer");
                            XmlNode xmlNodes4 = _objDataDoc.SelectSingleNode("/chummer");
                            XmlAttribute xmlAttribute = _objDataDoc.CreateAttribute("file");
                            xmlAttribute.Value = str;
                            xmlNodes3.Attributes.Append(xmlAttribute);
                            xmlNodes4.AppendChild(xmlNodes3);
                        }
                        xmlNodes3.AppendChild(xmlNodes2);
                    }
                    XmlNode innerText2 = _objDataDoc.CreateElement("power");
                    innerText2.AppendChild(_objDataDoc.CreateElement("id"));
                    innerText2["id"].InnerText = innerText;
                    innerText2.AppendChild(_objDataDoc.CreateElement("name"));
                    innerText2["name"].InnerText = xmlNodes["name"].InnerText;
                    innerText2.AppendChild(_objDataDoc.CreateElement("translate"));
                    innerText2["translate"].InnerText = xmlNodes["name"].InnerText;
                    innerText2.AppendChild(_objDataDoc.CreateElement("page"));
                    innerText2["page"].InnerText = xmlNodes["page"].InnerText;
                    xmlNodes2.AppendChild(innerText2);
                }
            }
            XmlNodeList xmlNodeLists =
                _objDataDoc.SelectNodes(string.Concat("/chummer/chummer[@file = \"", str, "\"]/powers/power"));
            foreach (XmlNode xmlNodes5 in xmlNodeLists)
            {
                xmlNodes5.Attributes.RemoveAll();
                if (
                    xmlDocument.SelectSingleNode(string.Concat("/chummer/powers/power[name = \"",
                        xmlNodes5["name"].InnerText, "\"]")) != null)
                    continue;
                if (!_blnDelete)
                {
                    XmlAttribute xmlAttribute1 = _objDataDoc.CreateAttribute("exists");
                    xmlAttribute1.Value = "False";
                    xmlNodes5.Attributes.Append(xmlAttribute1);
                }
                else
                {
                    _objDataDoc.SelectSingleNode(string.Concat("/chummer/chummer[@file = \"", str, "\"]/powers"))
                        .RemoveChild(xmlNodes5);
                }
            }
            foreach (XmlNode xmlNodes6 in xmlDocument.SelectNodes("/chummer/enhancements/enhancement"))
            {
                string str1 = string.Empty;
                string str2 = xmlNodes6["name"].InnerText;
                str1 = xmlNodes6["id"].InnerText;
                XmlDocument xmlDocument2 = _objDataDoc;
                string[] strArrays1 =
                {
                    "/chummer/chummer[@file = \"", str, "\"]/enhancements/enhancement[name=\"", str2,
                    "\"]"
                };
                XmlNode xmlNodes7 = xmlDocument2.SelectSingleNode(string.Concat(strArrays1));
                if (xmlNodes7 != null)
                {
                    if (xmlNodes7["id"] != null)
                        continue;
                    xmlNodes7.PrependChild(_objDataDoc.CreateElement("id"));
                    xmlNodes7["id"].InnerText = str1;
                }
                else
                {
                    XmlNode xmlNodes8 =
                        _objDataDoc.SelectSingleNode(string.Concat("/chummer/chummer[@file = \"", str,
                            "\"]/enhancements"));
                    if (xmlNodes8 == null)
                    {
                        XmlNode xmlNodes9 =
                            _objDataDoc.SelectSingleNode(string.Concat("/chummer/chummer[@file = \"", str, "\"]"));
                        if (xmlNodes9 == null)
                        {
                            xmlNodes9 = _objDataDoc.CreateElement("chummer");
                            XmlAttribute xmlAttribute2 = _objDataDoc.CreateAttribute("file");
                            xmlAttribute2.Value = str;
                            xmlNodes9.Attributes.Append(xmlAttribute2);
                            _objDataDoc.SelectSingleNode("/chummer").AppendChild(xmlNodes9);
                        }
                        xmlNodes8 = _objDataDoc.CreateElement("enhancements");
                        xmlNodes9.AppendChild(xmlNodes8);
                    }
                    XmlNode innerText3 = _objDataDoc.CreateElement("enhancement");
                    innerText3.AppendChild(_objDataDoc.CreateElement("id"));
                    innerText3["id"].InnerText = str1;
                    innerText3.AppendChild(_objDataDoc.CreateElement("name"));
                    innerText3["name"].InnerText = xmlNodes6["name"].InnerText;
                    innerText3.AppendChild(_objDataDoc.CreateElement("translate"));
                    innerText3["translate"].InnerText = xmlNodes6["name"].InnerText;
                    innerText3.AppendChild(_objDataDoc.CreateElement("page"));
                    innerText3["page"].InnerText = xmlNodes6["page"].InnerText;
                    xmlNodes8.AppendChild(innerText3);
                }
            }
            XmlNodeList xmlNodeLists1 =
                _objDataDoc.SelectNodes(string.Concat("/chummer/chummer[@file = \"", str, "\"]/enhancements/enhancement"));
            foreach (XmlNode xmlNodes10 in xmlNodeLists1)
            {
                xmlNodes10.Attributes.RemoveAll();
                if (
                    xmlDocument.SelectSingleNode(string.Concat("/chummer/enhancements/enhancement[name = \"",
                        xmlNodes10["name"].InnerText, "\"]")) != null)
                    continue;
                if (!_blnDelete)
                {
                    XmlAttribute xmlAttribute3 = _objDataDoc.CreateAttribute("exists");
                    xmlAttribute3.Value = "False";
                    xmlNodes10.Attributes.Append(xmlAttribute3);
                }
                else
                {
                    _objDataDoc.SelectSingleNode(string.Concat("/chummer/chummer[@file = \"", str, "\"]/enhancements"))
                        .RemoveChild(xmlNodes10);
                }
            }
        }

        private void ProcessPriorities()
        {
            var xmlDocument = new XmlDocument();
            xmlDocument.Load(string.Concat(_strPath, "data\\priorities.xml"));
            string str = "priorities.xml";
            foreach (XmlNode xmlNodes in xmlDocument.SelectNodes("/chummer/categories/category"))
            {
                XmlDocument xmlDocument1 = _objDataDoc;
                string[] innerText =
                {
                    "/chummer/chummer[@file = \"", str, "\"]/categories/category[text()=\"",
                    xmlNodes.InnerText, "\"]"
                };
                if (xmlDocument1.SelectSingleNode(string.Concat(innerText)) != null)
                    continue;
                XmlNode xmlNodes1 =
                    _objDataDoc.SelectSingleNode(string.Concat("/chummer/chummer[@file = \"", str, "\"]/categories"));
                if (xmlNodes1 == null)
                {
                    xmlNodes1 = _objDataDoc.CreateElement("categories");
                    XmlNode xmlNodes2 =
                        _objDataDoc.SelectSingleNode(string.Concat("/chummer/chummer[@file = \"", str, "\"]"));
                    if (xmlNodes2 == null)
                    {
                        xmlNodes2 = _objDataDoc.CreateElement("chummer");
                        XmlNode xmlNodes3 = _objDataDoc.SelectSingleNode("/chummer");
                        XmlAttribute xmlAttribute = _objDataDoc.CreateAttribute("file");
                        xmlAttribute.Value = str;
                        xmlNodes2.Attributes.Append(xmlAttribute);
                        xmlNodes3.AppendChild(xmlNodes2);
                    }
                    xmlNodes2.AppendChild(xmlNodes1);
                }
                XmlNode innerText1 = _objDataDoc.CreateElement("category");
                innerText1.InnerText = xmlNodes.InnerText;
                XmlAttribute xmlAttribute1 = _objDataDoc.CreateAttribute("translate");
                xmlAttribute1.Value = xmlNodes.InnerText;
                innerText1.Attributes.Append(xmlAttribute1);
                xmlNodes1.AppendChild(innerText1);
            }
            XmlNodeList xmlNodeLists =
                _objDataDoc.SelectNodes(string.Concat("/chummer/chummer[@file = \"", str, "\"]/categories/category"));
            foreach (XmlNode xmlNodes4 in xmlNodeLists)
            {
                if (
                    xmlDocument.SelectSingleNode(string.Concat("/chummer/categories/category[text() = \"",
                        xmlNodes4.InnerText, "\"]")) != null)
                    continue;
                _objDataDoc.SelectSingleNode(string.Concat("/chummer/chummer[@file = \"", str, "\"]/categories"))
                    .RemoveChild(xmlNodes4);
            }
            foreach (XmlNode xmlNodes5 in xmlDocument.SelectNodes("/chummer/priorities/priority"))
            {
                string str1 = string.Empty;
                string innerText2 = xmlNodes5["name"].InnerText;
                str1 = xmlNodes5["id"].InnerText;
                XmlDocument xmlDocument2 = _objDataDoc;
                string[] strArrays =
                {
                    "/chummer/chummer[@file = \"", str, "\"]/priorities/priority[name=\"", innerText2,
                    "\"]"
                };
                XmlNode xmlNodes6 = xmlDocument2.SelectSingleNode(string.Concat(strArrays));
                if (xmlNodes6 != null)
                {
                    if (xmlNodes6["id"] != null)
                        continue;
                    xmlNodes6.PrependChild(_objDataDoc.CreateElement("id"));
                    xmlNodes6["id"].InnerText = str1;
                }
                else
                {
                    XmlNode xmlNodes7 =
                        _objDataDoc.SelectSingleNode(string.Concat("/chummer/chummer[@file = \"", str, "\"]/priorities"));
                    if (xmlNodes7 == null)
                    {
                        XmlNode xmlNodes8 =
                            _objDataDoc.SelectSingleNode(string.Concat("/chummer/chummer[@file = \"", str, "\"]"));
                        if (xmlNodes8 == null)
                        {
                            xmlNodes8 = _objDataDoc.CreateElement("chummer");
                            XmlAttribute xmlAttribute2 = _objDataDoc.CreateAttribute("file");
                            xmlAttribute2.Value = str;
                            xmlNodes8.Attributes.Append(xmlAttribute2);
                            _objDataDoc.SelectSingleNode("/chummer").AppendChild(xmlNodes8);
                        }
                        xmlNodes7 = _objDataDoc.CreateElement("priorities");
                        xmlNodes8.AppendChild(xmlNodes7);
                    }
                    XmlNode innerText3 = _objDataDoc.CreateElement("priority");
                    innerText3.AppendChild(_objDataDoc.CreateElement("id"));
                    innerText3["id"].InnerText = str1;
                    innerText3.AppendChild(_objDataDoc.CreateElement("name"));
                    innerText3["name"].InnerText = xmlNodes5["name"].InnerText;
                    innerText3.AppendChild(_objDataDoc.CreateElement("translate"));
                    innerText3["translate"].InnerText = xmlNodes5["name"].InnerText;
                    xmlNodes7.AppendChild(innerText3);
                }
            }
            XmlNodeList xmlNodeLists1 =
                _objDataDoc.SelectNodes(string.Concat("/chummer/chummer[@file = \"", str, "\"]/priorities/priority"));
            foreach (XmlNode xmlNodes9 in xmlNodeLists1)
            {
                xmlNodes9.Attributes.RemoveAll();
                if (
                    xmlDocument.SelectSingleNode(string.Concat("/chummer/priorities/priority[name = \"",
                        xmlNodes9["name"].InnerText, "\"]")) != null)
                    continue;
                if (!_blnDelete)
                {
                    XmlAttribute xmlAttribute3 = _objDataDoc.CreateAttribute("exists");
                    xmlAttribute3.Value = "False";
                    xmlNodes9.Attributes.Append(xmlAttribute3);
                }
                else
                {
                    _objDataDoc.SelectSingleNode(string.Concat("/chummer/chummer[@file = \"", str, "\"]/priorities"))
                        .RemoveChild(xmlNodes9);
                }
            }
            foreach (XmlNode xmlNodes10 in xmlDocument.SelectNodes("/chummer/gameplayoptions/gameplayoption"))
            {
                string str2 = string.Empty;
                string str3 = xmlNodes10["name"].InnerText;
                str2 = xmlNodes10["id"].InnerText;
                XmlDocument xmlDocument3 = _objDataDoc;
                string[] strArrays1 =
                {
                    "/chummer/chummer[@file = \"", str, "\"]/gameplayoptions/gameplayoption[name=\"",
                    str3, "\"]"
                };
                XmlNode xmlNodes11 = xmlDocument3.SelectSingleNode(string.Concat(strArrays1));
                if (xmlNodes11 != null)
                {
                    if (xmlNodes11["id"] != null)
                        continue;
                    xmlNodes11.PrependChild(_objDataDoc.CreateElement("id"));
                    xmlNodes11["id"].InnerText = str2;
                }
                else
                {
                    XmlNode xmlNodes12 =
                        _objDataDoc.SelectSingleNode(string.Concat("/chummer/chummer[@file = \"", str,
                            "\"]/gameplayoptions"));
                    if (xmlNodes12 == null)
                    {
                        XmlNode xmlNodes13 =
                            _objDataDoc.SelectSingleNode(string.Concat("/chummer/chummer[@file = \"", str, "\"]"));
                        if (xmlNodes13 == null)
                        {
                            xmlNodes13 = _objDataDoc.CreateElement("chummer");
                            XmlAttribute xmlAttribute4 = _objDataDoc.CreateAttribute("file");
                            xmlAttribute4.Value = str;
                            xmlNodes13.Attributes.Append(xmlAttribute4);
                            _objDataDoc.SelectSingleNode("/chummer").AppendChild(xmlNodes13);
                        }
                        xmlNodes12 = _objDataDoc.CreateElement("gameplayoptions");
                        xmlNodes13.AppendChild(xmlNodes12);
                    }
                    XmlNode innerText4 = _objDataDoc.CreateElement("gameplayoption");
                    innerText4.AppendChild(_objDataDoc.CreateElement("id"));
                    innerText4["id"].InnerText = str2;
                    innerText4.AppendChild(_objDataDoc.CreateElement("name"));
                    innerText4["name"].InnerText = xmlNodes10["name"].InnerText;
                    innerText4.AppendChild(_objDataDoc.CreateElement("translate"));
                    innerText4["translate"].InnerText = xmlNodes10["name"].InnerText;
                    xmlNodes12.AppendChild(innerText4);
                }
            }
            XmlNodeList xmlNodeLists2 =
                _objDataDoc.SelectNodes(string.Concat("/chummer/chummer[@file = \"", str,
                    "\"]/gameplayoptions/gameplayoption"));
            foreach (XmlNode xmlNodes14 in xmlNodeLists2)
            {
                xmlNodes14.Attributes.RemoveAll();
                if (
                    xmlDocument.SelectSingleNode(string.Concat("/chummer/gameplayoptions/gameplayoption[name = \"",
                        xmlNodes14["name"].InnerText, "\"]")) != null)
                    continue;
                if (!_blnDelete)
                {
                    XmlAttribute xmlAttribute5 = _objDataDoc.CreateAttribute("exists");
                    xmlAttribute5.Value = "False";
                    xmlNodes14.Attributes.Append(xmlAttribute5);
                }
                else
                {
                    _objDataDoc.SelectSingleNode(string.Concat("/chummer/chummer[@file = \"", str, "\"]/gameplayoptions"))
                        .RemoveChild(xmlNodes14);
                }
            }
            try
            {
                XmlNode xmlNodes15 =
                    _objDataDoc.SelectSingleNode(string.Concat("/chummer/chummer[@file = \"", str, "\"]"));
                XmlNode xmlNodes16 =
                    _objDataDoc.SelectSingleNode(string.Concat("/chummer/chummer[@file = \"", str, "\"]/maneuvers"));
                xmlNodes15.RemoveChild(xmlNodes16);
            }
            catch
            {
            }
        }

        private void ProcessPrograms()
        {
            var xmlDocument = new XmlDocument();
            xmlDocument.Load(string.Concat(_strPath, "data\\programs.xml"));
            string str = "programs.xml";
            foreach (XmlNode xmlNodes in xmlDocument.SelectNodes("/chummer/categories/category"))
            {
                XmlDocument xmlDocument1 = _objDataDoc;
                string[] innerText =
                {
                    "/chummer/chummer[@file = \"", str, "\"]/categories/category[text()=\"",
                    xmlNodes.InnerText, "\"]"
                };
                if (xmlDocument1.SelectSingleNode(string.Concat(innerText)) != null)
                    continue;
                XmlNode xmlNodes1 =
                    _objDataDoc.SelectSingleNode(string.Concat("/chummer/chummer[@file = \"", str, "\"]/categories"));
                if (xmlNodes1 == null)
                {
                    xmlNodes1 = _objDataDoc.CreateElement("categories");
                    XmlNode xmlNodes2 =
                        _objDataDoc.SelectSingleNode(string.Concat("/chummer/chummer[@file = \"", str, "\"]"));
                    if (xmlNodes2 == null)
                    {
                        xmlNodes2 = _objDataDoc.CreateElement("chummer");
                        XmlNode xmlNodes3 = _objDataDoc.SelectSingleNode("/chummer");
                        XmlAttribute xmlAttribute = _objDataDoc.CreateAttribute("file");
                        xmlAttribute.Value = str;
                        xmlNodes2.Attributes.Append(xmlAttribute);
                        xmlNodes3.AppendChild(xmlNodes2);
                    }
                    xmlNodes2.AppendChild(xmlNodes1);
                }
                XmlNode innerText1 = _objDataDoc.CreateElement("category");
                innerText1.InnerText = xmlNodes.InnerText;
                XmlAttribute xmlAttribute1 = _objDataDoc.CreateAttribute("translate");
                xmlAttribute1.Value = xmlNodes.InnerText;
                innerText1.Attributes.Append(xmlAttribute1);
                xmlNodes1.AppendChild(innerText1);
            }
            XmlNodeList xmlNodeLists =
                _objDataDoc.SelectNodes(string.Concat("/chummer/chummer[@file = \"", str, "\"]/categories/category"));
            foreach (XmlNode xmlNodes4 in xmlNodeLists)
            {
                if (
                    xmlDocument.SelectSingleNode(string.Concat("/chummer/categories/category[text() = \"",
                        xmlNodes4.InnerText, "\"]")) != null)
                    continue;
                _objDataDoc.SelectSingleNode(string.Concat("/chummer/chummer[@file = \"", str, "\"]/categories"))
                    .RemoveChild(xmlNodes4);
            }
            foreach (XmlNode xmlNodes5 in xmlDocument.SelectNodes("/chummer/programs/program"))
            {
                string str1 = string.Empty;
                string innerText2 = xmlNodes5["name"].InnerText;
                str1 = xmlNodes5["id"].InnerText;
                XmlDocument xmlDocument2 = _objDataDoc;
                string[] strArrays =
                {
                    "/chummer/chummer[@file = \"", str, "\"]/programs/program[name=\"", innerText2,
                    "\"]"
                };
                XmlNode xmlNodes6 = xmlDocument2.SelectSingleNode(string.Concat(strArrays));
                if (xmlNodes6 != null)
                {
                    if (xmlNodes6["id"] != null)
                        continue;
                    xmlNodes6.PrependChild(_objDataDoc.CreateElement("id"));
                    xmlNodes6["id"].InnerText = str1;
                }
                else
                {
                    XmlNode xmlNodes7 =
                        _objDataDoc.SelectSingleNode(string.Concat("/chummer/chummer[@file = \"", str, "\"]/programs"));
                    if (xmlNodes7 == null)
                    {
                        XmlNode xmlNodes8 =
                            _objDataDoc.SelectSingleNode(string.Concat("/chummer/chummer[@file = \"", str, "\"]"));
                        if (xmlNodes8 == null)
                        {
                            xmlNodes8 = _objDataDoc.CreateElement("chummer");
                            XmlAttribute xmlAttribute2 = _objDataDoc.CreateAttribute("file");
                            xmlAttribute2.Value = str;
                            xmlNodes8.Attributes.Append(xmlAttribute2);
                            _objDataDoc.SelectSingleNode("/chummer").AppendChild(xmlNodes8);
                        }
                        xmlNodes7 = _objDataDoc.CreateElement("programs");
                        xmlNodes8.AppendChild(xmlNodes7);
                    }
                    XmlNode innerText3 = _objDataDoc.CreateElement("program");
                    innerText3.AppendChild(_objDataDoc.CreateElement("id"));
                    innerText3["id"].InnerText = str1;
                    innerText3.AppendChild(_objDataDoc.CreateElement("name"));
                    innerText3["name"].InnerText = xmlNodes5["name"].InnerText;
                    innerText3.AppendChild(_objDataDoc.CreateElement("translate"));
                    innerText3["translate"].InnerText = xmlNodes5["name"].InnerText;
                    xmlNodes7.AppendChild(innerText3);
                }
            }
            XmlNodeList xmlNodeLists1 =
                _objDataDoc.SelectNodes(string.Concat("/chummer/chummer[@file = \"", str, "\"]/programs/program"));
            foreach (XmlNode xmlNodes9 in xmlNodeLists1)
            {
                xmlNodes9.Attributes.RemoveAll();
                if (
                    xmlDocument.SelectSingleNode(string.Concat("/chummer/programs/program[name = \"",
                        xmlNodes9["name"].InnerText, "\"]")) != null)
                    continue;
                if (!_blnDelete)
                {
                    XmlAttribute xmlAttribute3 = _objDataDoc.CreateAttribute("exists");
                    xmlAttribute3.Value = "False";
                    xmlNodes9.Attributes.Append(xmlAttribute3);
                }
                else
                {
                    _objDataDoc.SelectSingleNode(string.Concat("/chummer/chummer[@file = \"", str, "\"]/programs"))
                        .RemoveChild(xmlNodes9);
                }
            }
            try
            {
                XmlNode xmlNodes10 =
                    _objDataDoc.SelectSingleNode(string.Concat("/chummer/chummer[@file = \"", str, "\"]"));
                XmlNode xmlNodes11 =
                    _objDataDoc.SelectSingleNode(string.Concat("/chummer/chummer[@file = \"", str, "\"]/options"));
                xmlNodes10.RemoveChild(xmlNodes11);
            }
            catch
            {
            }
        }

        private void ProcessQualities()
        {
            var xmlDocument = new XmlDocument();
            xmlDocument.Load(string.Concat(_strPath, "data\\qualities.xml"));
            string str = "qualities.xml";
            foreach (XmlNode xmlNodes in xmlDocument.SelectNodes("/chummer/categories/category"))
            {
                XmlDocument xmlDocument1 = _objDataDoc;
                string[] innerText =
                {
                    "/chummer/chummer[@file = \"", str, "\"]/categories/category[text()=\"",
                    xmlNodes.InnerText, "\"]"
                };
                if (xmlDocument1.SelectSingleNode(string.Concat(innerText)) != null)
                    continue;
                XmlNode xmlNodes1 =
                    _objDataDoc.SelectSingleNode(string.Concat("/chummer/chummer[@file = \"", str, "\"]/categories"));
                if (xmlNodes1 == null)
                {
                    xmlNodes1 = _objDataDoc.CreateElement("categories");
                    XmlNode xmlNodes2 =
                        _objDataDoc.SelectSingleNode(string.Concat("/chummer/chummer[@file = \"", str, "\"]"));
                    if (xmlNodes2 == null)
                    {
                        xmlNodes2 = _objDataDoc.CreateElement("chummer");
                        XmlNode xmlNodes3 = _objDataDoc.SelectSingleNode("/chummer");
                        XmlAttribute xmlAttribute = _objDataDoc.CreateAttribute("file");
                        xmlAttribute.Value = str;
                        xmlNodes2.Attributes.Append(xmlAttribute);
                        xmlNodes3.AppendChild(xmlNodes2);
                    }
                    xmlNodes2.AppendChild(xmlNodes1);
                }
                XmlNode innerText1 = _objDataDoc.CreateElement("category");
                innerText1.InnerText = xmlNodes.InnerText;
                XmlAttribute xmlAttribute1 = _objDataDoc.CreateAttribute("translate");
                xmlAttribute1.Value = xmlNodes.InnerText;
                innerText1.Attributes.Append(xmlAttribute1);
                xmlNodes1.AppendChild(innerText1);
            }
            XmlNodeList xmlNodeLists =
                _objDataDoc.SelectNodes(string.Concat("/chummer/chummer[@file = \"", str, "\"]/categories/category"));
            foreach (XmlNode xmlNodes4 in xmlNodeLists)
            {
                if (
                    xmlDocument.SelectSingleNode(string.Concat("/chummer/categories/category[text() = \"",
                        xmlNodes4.InnerText, "\"]")) != null)
                    continue;
                _objDataDoc.SelectSingleNode(string.Concat("/chummer/chummer[@file = \"", str, "\"]/categories"))
                    .RemoveChild(xmlNodes4);
            }
            foreach (XmlNode xmlNodes5 in xmlDocument.SelectNodes("/chummer/qualities/quality"))
            {
                string str1 = string.Empty;
                string innerText2 = xmlNodes5["name"].InnerText;
                str1 = xmlNodes5["id"].InnerText;
                XmlDocument xmlDocument2 = _objDataDoc;
                string[] strArrays =
                {
                    "/chummer/chummer[@file = \"", str, "\"]/qualities/quality[name=\"", innerText2,
                    "\"]"
                };
                XmlNode xmlNodes6 = xmlDocument2.SelectSingleNode(string.Concat(strArrays));
                if (xmlNodes6 != null)
                {
                    if (xmlNodes6["id"] != null)
                        continue;
                    xmlNodes6.PrependChild(_objDataDoc.CreateElement("id"));
                    xmlNodes6["id"].InnerText = str1;
                }
                else
                {
                    XmlNode xmlNodes7 =
                        _objDataDoc.SelectSingleNode(string.Concat("/chummer/chummer[@file = \"", str, "\"]/qualities"));
                    if (xmlNodes7 == null)
                    {
                        XmlNode xmlNodes8 =
                            _objDataDoc.SelectSingleNode(string.Concat("/chummer/chummer[@file = \"", str, "\"]"));
                        if (xmlNodes8 == null)
                        {
                            xmlNodes8 = _objDataDoc.CreateElement("chummer");
                            XmlAttribute xmlAttribute2 = _objDataDoc.CreateAttribute("file");
                            xmlAttribute2.Value = str;
                            xmlNodes8.Attributes.Append(xmlAttribute2);
                            _objDataDoc.SelectSingleNode("/chummer").AppendChild(xmlNodes8);
                        }
                        xmlNodes7 = _objDataDoc.CreateElement("qualities");
                        xmlNodes8.AppendChild(xmlNodes7);
                    }
                    XmlNode innerText3 = _objDataDoc.CreateElement("quality");
                    innerText3.AppendChild(_objDataDoc.CreateElement("id"));
                    innerText3["id"].InnerText = str1;
                    innerText3.AppendChild(_objDataDoc.CreateElement("name"));
                    innerText3["name"].InnerText = xmlNodes5["name"].InnerText;
                    innerText3.AppendChild(_objDataDoc.CreateElement("translate"));
                    innerText3["translate"].InnerText = xmlNodes5["name"].InnerText;
                    xmlNodes7.AppendChild(innerText3);
                }
            }
            XmlNodeList xmlNodeLists1 =
                _objDataDoc.SelectNodes(string.Concat("/chummer/chummer[@file = \"", str, "\"]/qualities/quality"));
            foreach (XmlNode xmlNodes9 in xmlNodeLists1)
            {
                xmlNodes9.Attributes.RemoveAll();
                if (
                    xmlDocument.SelectSingleNode(string.Concat("/chummer/qualities/quality[name = \"",
                        xmlNodes9["name"].InnerText, "\"]")) != null)
                    continue;
                if (!_blnDelete)
                {
                    XmlAttribute xmlAttribute3 = _objDataDoc.CreateAttribute("exists");
                    xmlAttribute3.Value = "False";
                    xmlNodes9.Attributes.Append(xmlAttribute3);
                }
                else
                {
                    _objDataDoc.SelectSingleNode(string.Concat("/chummer/chummer[@file = \"", str, "\"]/qualities"))
                        .RemoveChild(xmlNodes9);
                }
            }
        }

        private void ProcessSkills()
        {
            string[] innerText;
            var xmlDocument = new XmlDocument();
            xmlDocument.Load(string.Concat(_strPath, "data\\skills.xml"));
            string str = "skills.xml";
            foreach (XmlNode xmlNodes in xmlDocument.SelectNodes("/chummer/categories/category"))
            {
                XmlDocument xmlDocument1 = _objDataDoc;
                innerText = new[]
                    {"/chummer/chummer[@file = \"", str, "\"]/categories/category[text()=\"", xmlNodes.InnerText, "\"]"};
                if (xmlDocument1.SelectSingleNode(string.Concat(innerText)) != null)
                    continue;
                XmlNode xmlNodes1 =
                    _objDataDoc.SelectSingleNode(string.Concat("/chummer/chummer[@file = \"", str, "\"]/categories"));
                if (xmlNodes1 == null)
                {
                    xmlNodes1 = _objDataDoc.CreateElement("categories");
                    XmlNode xmlNodes2 =
                        _objDataDoc.SelectSingleNode(string.Concat("/chummer/chummer[@file = \"", str, "\"]"));
                    if (xmlNodes2 == null)
                    {
                        xmlNodes2 = _objDataDoc.CreateElement("chummer");
                        XmlNode xmlNodes3 = _objDataDoc.SelectSingleNode("/chummer");
                        XmlAttribute xmlAttribute = _objDataDoc.CreateAttribute("file");
                        xmlAttribute.Value = str;
                        xmlNodes2.Attributes.Append(xmlAttribute);
                        xmlNodes3.AppendChild(xmlNodes2);
                    }
                    xmlNodes2.AppendChild(xmlNodes1);
                }
                XmlNode innerText1 = _objDataDoc.CreateElement("category");
                innerText1.InnerText = xmlNodes.InnerText;
                XmlAttribute xmlAttribute1 = _objDataDoc.CreateAttribute("type");
                xmlAttribute1.Value = xmlNodes.Attributes["type"].InnerText;
                innerText1.Attributes.Append(xmlAttribute1);
                XmlAttribute innerText2 = _objDataDoc.CreateAttribute("translate");
                innerText2.Value = xmlNodes.InnerText;
                innerText1.Attributes.Append(innerText2);
                xmlNodes1.AppendChild(innerText1);
            }
            XmlNodeList xmlNodeLists =
                _objDataDoc.SelectNodes(string.Concat("/chummer/chummer[@file = \"", str, "\"]/categories/category"));
            foreach (XmlNode xmlNodes4 in xmlNodeLists)
            {
                if (
                    xmlDocument.SelectSingleNode(string.Concat("/chummer/categories/category[text() = \"",
                        xmlNodes4.InnerText, "\"]")) != null)
                    continue;
                _objDataDoc.SelectSingleNode(string.Concat("/chummer/chummer[@file = \"", str, "\"]/categories"))
                    .RemoveChild(xmlNodes4);
            }
            foreach (XmlNode xmlNodes5 in xmlDocument.SelectNodes("/chummer/skillgroups/skillgroup"))
            {
                XmlDocument xmlDocument2 = _objDataDoc;
                innerText = new[]
                {
                    "/chummer/chummer[@file = \"", str, "\"]/skillgroups/skillgroup[text()=\"", xmlNodes5.InnerText,
                    "\"]"
                };
                if (xmlDocument2.SelectSingleNode(string.Concat(innerText)) != null)
                    continue;
                XmlNode xmlNodes6 =
                    _objDataDoc.SelectSingleNode(string.Concat("/chummer/chummer[@file = \"", str, "\"]/skillgroups"));
                if (xmlNodes6 == null)
                {
                    xmlNodes6 = _objDataDoc.CreateElement("skillgroups");
                    XmlNode xmlNodes7 =
                        _objDataDoc.SelectSingleNode(string.Concat("/chummer/chummer[@file = \"", str, "\"]"));
                    if (xmlNodes7 == null)
                    {
                        xmlNodes7 = _objDataDoc.CreateElement("chummer");
                        XmlNode xmlNodes8 = _objDataDoc.SelectSingleNode("/chummer");
                        XmlAttribute xmlAttribute2 = _objDataDoc.CreateAttribute("file");
                        xmlAttribute2.Value = str;
                        xmlNodes7.Attributes.Append(xmlAttribute2);
                        xmlNodes8.AppendChild(xmlNodes7);
                    }
                    xmlNodes7.AppendChild(xmlNodes6);
                }
                XmlNode innerText3 = _objDataDoc.CreateElement("skillgroup");
                innerText3.InnerText = xmlNodes5.InnerText;
                XmlAttribute xmlAttribute3 = _objDataDoc.CreateAttribute("type");
                xmlAttribute3.Value = xmlNodes5.Attributes["type"].InnerText;
                innerText3.Attributes.Append(xmlAttribute3);
                XmlAttribute innerText4 = _objDataDoc.CreateAttribute("translate");
                innerText4.Value = xmlNodes5.InnerText;
                innerText3.Attributes.Append(innerText4);
                xmlNodes6.AppendChild(innerText3);
            }
            XmlNodeList xmlNodeLists1 =
                _objDataDoc.SelectNodes(string.Concat("/chummer/chummer[@file = \"", str, "\"]/skillgroups/skillgroup"));
            foreach (XmlNode xmlNodes9 in xmlNodeLists1)
            {
                if (
                    xmlDocument.SelectSingleNode(string.Concat("/chummer/skillgroups/skillgroup[text() = \"",
                        xmlNodes9.InnerText, "\"]")) != null)
                    continue;
                _objDataDoc.SelectSingleNode(string.Concat("/chummer/chummer[@file = \"", str, "\"]/skillgroups"))
                    .RemoveChild(xmlNodes9);
            }
            foreach (XmlNode xmlNodes10 in xmlDocument.SelectNodes("/chummer/skills/skill"))
            {
                string str1 = string.Empty;
                string str2 = xmlNodes10["name"].InnerText;
                str1 = xmlNodes10["id"].InnerText;
                XmlDocument xmlDocument3 = _objDataDoc;
                innerText = new[] { "/chummer/chummer[@file = \"", str, "\"]/skills/skill[name=\"", str2, "\"]" };
                XmlNode innerText5 = xmlDocument3.SelectSingleNode(string.Concat(innerText));
                if (innerText5 == null)
                {
                    XmlNode xmlNodes11 =
                        _objDataDoc.SelectSingleNode(string.Concat("/chummer/chummer[@file = \"", str, "\"]/skills"));
                    if (xmlNodes11 == null)
                    {
                        XmlNode xmlNodes12 =
                            _objDataDoc.SelectSingleNode(string.Concat("/chummer/chummer[@file = \"", str, "\"]"));
                        if (xmlNodes12 == null)
                        {
                            xmlNodes12 = _objDataDoc.CreateElement("chummer");
                            XmlAttribute xmlAttribute4 = _objDataDoc.CreateAttribute("file");
                            xmlAttribute4.Value = str;
                            xmlNodes12.Attributes.Append(xmlAttribute4);
                            _objDataDoc.SelectSingleNode("/chummer").AppendChild(xmlNodes12);
                        }
                        xmlNodes11 = _objDataDoc.CreateElement("skills");
                        xmlNodes12.AppendChild(xmlNodes11);
                    }
                    innerText5 = _objDataDoc.CreateElement("skill");
                    innerText5.AppendChild(_objDataDoc.CreateElement("id"));
                    innerText5["id"].InnerText = str1;
                    innerText5.AppendChild(_objDataDoc.CreateElement("name"));
                    innerText5["name"].InnerText = xmlNodes10["name"].InnerText;
                    innerText5.AppendChild(_objDataDoc.CreateElement("translate"));
                    innerText5["translate"].InnerText = xmlNodes10["name"].InnerText;
                    xmlNodes11.AppendChild(innerText5);
                }
                else if (innerText5["id"] == null)
                {
                    innerText5.PrependChild(_objDataDoc.CreateElement("id"));
                    innerText5["id"].InnerText = str1;
                }
                XmlNode item = innerText5["specs"];
                if (item == null)
                {
                    item = _objDataDoc.CreateElement("specs");
                    innerText5.AppendChild(item);
                }
                foreach (
                    XmlNode xmlNodes13 in
                    xmlDocument.SelectNodes(string.Concat("/chummer/skills/skill[name=\"", str2, "\"]/specs/spec")))
                {
                    XmlDocument xmlDocument4 = _objDataDoc;
                    innerText = new[]
                    {
                        "/chummer/chummer[@file = \"", str, "\"]/skills/skill[name=\"", str2,
                        "\"]/specs/spec[text()=\"", xmlNodes13.InnerText, "\"]"
                    };
                    if (xmlDocument4.SelectSingleNode(string.Concat(innerText)) != null)
                        continue;
                    XmlNode innerText6 = _objDataDoc.CreateElement("spec");
                    innerText6.InnerText = xmlNodes13.InnerText;
                    XmlAttribute xmlAttribute5 = _objDataDoc.CreateAttribute("translate");
                    xmlAttribute5.InnerText = xmlNodes13.InnerText;
                    innerText6.Attributes.Append(xmlAttribute5);
                    item.AppendChild(innerText6);
                }
            }
            XmlNodeList xmlNodeLists2 =
                _objDataDoc.SelectNodes(string.Concat("/chummer/chummer[@file = \"", str, "\"]/skills/skill"));
            foreach (XmlNode xmlNodes14 in xmlNodeLists2)
                if (
                    xmlDocument.SelectSingleNode(string.Concat("/chummer/skills/skill[name = \"",
                        xmlNodes14["name"].InnerText, "\"]")) != null)
                {
                    XmlDocument xmlDocument5 = _objDataDoc;
                    innerText = new[]
                    {
                        "/chummer/chummer[@file = \"", str, "\"]/skills/skill[name = \"", xmlNodes14["name"].InnerText,
                        "\"]/specs/spec"
                    };
                    foreach (XmlNode xmlNodes15 in xmlDocument5.SelectNodes(string.Concat(innerText)))
                    {
                        innerText = new[]
                        {
                            "/chummer/skills/skill[name = \"", xmlNodes14["name"].InnerText,
                            "\"]/specs/spec[text() = \"", xmlNodes15.InnerText, "\"]"
                        };
                        if (xmlDocument.SelectSingleNode(string.Concat(innerText)) != null)
                            continue;
                        if (!_blnDelete)
                        {
                            XmlAttribute xmlAttribute6 = _objDataDoc.CreateAttribute("exists");
                            xmlAttribute6.Value = "False";
                            xmlNodes15.Attributes.Append(xmlAttribute6);
                        }
                        else
                        {
                            xmlNodes14["specs"].RemoveChild(xmlNodes15);
                        }
                    }
                }
                else if (!_blnDelete)
                {
                    XmlAttribute xmlAttribute7 = _objDataDoc.CreateAttribute("exists");
                    xmlAttribute7.Value = "False";
                    xmlNodes14.Attributes.Append(xmlAttribute7);
                }
                else
                {
                    _objDataDoc.SelectSingleNode(string.Concat("/chummer/chummer[@file = \"", str, "\"]/skills"))
                        .RemoveChild(xmlNodes14);
                }
            foreach (XmlNode xmlNodes16 in xmlDocument.SelectNodes("/chummer/knowledgeskills/skill"))
            {
                string str3 = string.Empty;
                string str4 = xmlNodes16["name"].InnerText;
                str3 = xmlNodes16["id"].InnerText;
                XmlDocument xmlDocument6 = _objDataDoc;
                innerText = new[] { "/chummer/chummer[@file = \"", str, "\"]/knowledgeskills/skill[name=\"", str4, "\"]" };
                XmlNode innerText7 = xmlDocument6.SelectSingleNode(string.Concat(innerText));
                if (innerText7 == null)
                {
                    XmlNode xmlNodes17 =
                        _objDataDoc.SelectSingleNode(string.Concat("/chummer/chummer[@file = \"", str,
                            "\"]/knowledgeskills"));
                    if (xmlNodes17 == null)
                    {
                        XmlNode xmlNodes18 =
                            _objDataDoc.SelectSingleNode(string.Concat("/chummer/chummer[@file = \"", str, "\"]"));
                        if (xmlNodes18 == null)
                        {
                            xmlNodes18 = _objDataDoc.CreateElement("chummer");
                            XmlAttribute xmlAttribute8 = _objDataDoc.CreateAttribute("file");
                            xmlAttribute8.Value = str;
                            xmlNodes18.Attributes.Append(xmlAttribute8);
                            _objDataDoc.SelectSingleNode("/chummer").AppendChild(xmlNodes18);
                        }
                        xmlNodes17 = _objDataDoc.CreateElement("knowledgeskills");
                        xmlNodes18.AppendChild(xmlNodes17);
                    }
                    innerText7 = _objDataDoc.CreateElement("skill");
                    innerText7.AppendChild(_objDataDoc.CreateElement("id"));
                    innerText7["id"].InnerText = str3;
                    innerText7.AppendChild(_objDataDoc.CreateElement("name"));
                    innerText7["name"].InnerText = xmlNodes16["name"].InnerText;
                    innerText7.AppendChild(_objDataDoc.CreateElement("translate"));
                    innerText7["translate"].InnerText = xmlNodes16["name"].InnerText;
                    xmlNodes17.AppendChild(innerText7);
                }
                else if (innerText7["id"] == null)
                {
                    innerText7.PrependChild(_objDataDoc.CreateElement("id"));
                    innerText7["id"].InnerText = str3;
                }
                XmlNode item1 = innerText7["specs"];
                if (item1 == null)
                {
                    item1 = _objDataDoc.CreateElement("specs");
                    innerText7.AppendChild(item1);
                }
                foreach (
                    XmlNode xmlNodes19 in
                    xmlDocument.SelectNodes(string.Concat("/chummer/knowledgeskills/skill[name=\"", str4,
                        "\"]/specs/spec")))
                {
                    XmlDocument xmlDocument7 = _objDataDoc;
                    innerText = new[]
                    {
                        "/chummer/chummer[@file = \"", str, "\"]/knowledgeskills/skill[name=\"", str4,
                        "\"]/specs/spec[text()=\"", xmlNodes19.InnerText, "\"]"
                    };
                    if (xmlDocument7.SelectSingleNode(string.Concat(innerText)) != null)
                        continue;
                    XmlNode innerText8 = _objDataDoc.CreateElement("spec");
                    innerText8.InnerText = xmlNodes19.InnerText;
                    XmlAttribute innerText9 = _objDataDoc.CreateAttribute("translate");
                    innerText9.InnerText = xmlNodes19.InnerText;
                    innerText8.Attributes.Append(innerText9);
                    item1.AppendChild(innerText8);
                }
            }
            xmlNodeLists2 =
                _objDataDoc.SelectNodes(string.Concat("/chummer/chummer[@file = \"", str, "\"]/knowledgeskills/skill"));
            foreach (XmlNode xmlNodes20 in xmlNodeLists2)
                if (
                    xmlDocument.SelectSingleNode(string.Concat("/chummer/knowledgeskills/skill[name = \"",
                        xmlNodes20["name"].InnerText, "\"]")) != null)
                {
                    XmlDocument xmlDocument8 = _objDataDoc;
                    innerText = new[]
                    {
                        "/chummer/chummer[@file = \"", str, "\"]/knowledgeskills/skill[name = \"",
                        xmlNodes20["name"].InnerText, "\"]/specs/spec"
                    };
                    foreach (XmlNode xmlNodes21 in xmlDocument8.SelectNodes(string.Concat(innerText)))
                    {
                        innerText = new[]
                        {
                            "/chummer/knowledgeskills/skill[name = \"", xmlNodes20["name"].InnerText,
                            "\"]/specs/spec[text() = \"", xmlNodes21.InnerText, "\"]"
                        };
                        if (xmlDocument.SelectSingleNode(string.Concat(innerText)) != null)
                            continue;
                        if (!_blnDelete)
                        {
                            XmlAttribute xmlAttribute9 = _objDataDoc.CreateAttribute("exists");
                            xmlAttribute9.Value = "False";
                            xmlNodes21.Attributes.Append(xmlAttribute9);
                        }
                        else
                        {
                            xmlNodes20["specs"].RemoveChild(xmlNodes21);
                        }
                    }
                }
                else if (!_blnDelete)
                {
                    XmlAttribute xmlAttribute10 = _objDataDoc.CreateAttribute("exists");
                    xmlAttribute10.Value = "False";
                    xmlNodes20.Attributes.Append(xmlAttribute10);
                }
                else
                {
                    _objDataDoc.SelectSingleNode(string.Concat("/chummer/chummer[@file = \"", str, "\"]/knowledgeskills"))
                        .RemoveChild(xmlNodes20);
                }
        }

        private void ProcessSpells()
        {
            var xmlDocument = new XmlDocument();
            xmlDocument.Load(string.Concat(_strPath, "data\\spells.xml"));
            string str = "spells.xml";
            foreach (XmlNode xmlNodes in xmlDocument.SelectNodes("/chummer/categories/category"))
            {
                XmlDocument xmlDocument1 = _objDataDoc;
                string[] innerText =
                {
                    "/chummer/chummer[@file = \"", str, "\"]/categories/category[text()=\"",
                    xmlNodes.InnerText, "\"]"
                };
                if (xmlDocument1.SelectSingleNode(string.Concat(innerText)) != null)
                    continue;
                XmlNode xmlNodes1 =
                    _objDataDoc.SelectSingleNode(string.Concat("/chummer/chummer[@file = \"", str, "\"]/categories"));
                if (xmlNodes1 == null)
                {
                    xmlNodes1 = _objDataDoc.CreateElement("categories");
                    XmlNode xmlNodes2 =
                        _objDataDoc.SelectSingleNode(string.Concat("/chummer/chummer[@file = \"", str, "\"]"));
                    if (xmlNodes2 == null)
                    {
                        xmlNodes2 = _objDataDoc.CreateElement("chummer");
                        XmlNode xmlNodes3 = _objDataDoc.SelectSingleNode("/chummer");
                        XmlAttribute xmlAttribute = _objDataDoc.CreateAttribute("file");
                        xmlAttribute.Value = str;
                        xmlNodes2.Attributes.Append(xmlAttribute);
                        xmlNodes3.AppendChild(xmlNodes2);
                    }
                    xmlNodes2.AppendChild(xmlNodes1);
                }
                XmlNode innerText1 = _objDataDoc.CreateElement("category");
                innerText1.InnerText = xmlNodes.InnerText;
                XmlAttribute xmlAttribute1 = _objDataDoc.CreateAttribute("translate");
                xmlAttribute1.Value = xmlNodes.InnerText;
                innerText1.Attributes.Append(xmlAttribute1);
                xmlNodes1.AppendChild(innerText1);
            }
            XmlNodeList xmlNodeLists =
                _objDataDoc.SelectNodes(string.Concat("/chummer/chummer[@file = \"", str, "\"]/categories/category"));
            foreach (XmlNode xmlNodes4 in xmlNodeLists)
            {
                if (
                    xmlDocument.SelectSingleNode(string.Concat("/chummer/categories/category[text() = \"",
                        xmlNodes4.InnerText, "\"]")) != null)
                    continue;
                _objDataDoc.SelectSingleNode(string.Concat("/chummer/chummer[@file = \"", str, "\"]/categories"))
                    .RemoveChild(xmlNodes4);
            }
            foreach (XmlNode xmlNodes5 in xmlDocument.SelectNodes("/chummer/spells/spell"))
            {
                string str1 = string.Empty;
                string innerText2 = xmlNodes5["name"].InnerText;
                str1 = xmlNodes5["id"].InnerText;
                XmlDocument xmlDocument2 = _objDataDoc;
                string[] strArrays = { "/chummer/chummer[@file = \"", str, "\"]/spells/spell[name=\"", innerText2, "\"]" };
                XmlNode xmlNodes6 = xmlDocument2.SelectSingleNode(string.Concat(strArrays));
                if (xmlNodes6 != null)
                {
                    if (xmlNodes6["id"] != null)
                        continue;
                    xmlNodes6.PrependChild(_objDataDoc.CreateElement("id"));
                    xmlNodes6["id"].InnerText = str1;
                }
                else
                {
                    XmlNode xmlNodes7 =
                        _objDataDoc.SelectSingleNode(string.Concat("/chummer/chummer[@file = \"", str, "\"]/spells"));
                    if (xmlNodes7 == null)
                    {
                        XmlNode xmlNodes8 =
                            _objDataDoc.SelectSingleNode(string.Concat("/chummer/chummer[@file = \"", str, "\"]"));
                        if (xmlNodes8 == null)
                        {
                            xmlNodes8 = _objDataDoc.CreateElement("chummer");
                            XmlAttribute xmlAttribute2 = _objDataDoc.CreateAttribute("file");
                            xmlAttribute2.Value = str;
                            xmlNodes8.Attributes.Append(xmlAttribute2);
                            _objDataDoc.SelectSingleNode("/chummer").AppendChild(xmlNodes8);
                        }
                        xmlNodes7 = _objDataDoc.CreateElement("spells");
                        xmlNodes8.AppendChild(xmlNodes7);
                    }
                    XmlNode innerText3 = _objDataDoc.CreateElement("spell");
                    innerText3.AppendChild(_objDataDoc.CreateElement("id"));
                    innerText3["id"].InnerText = str1;
                    innerText3.AppendChild(_objDataDoc.CreateElement("name"));
                    innerText3["name"].InnerText = xmlNodes5["name"].InnerText;
                    innerText3.AppendChild(_objDataDoc.CreateElement("translate"));
                    innerText3["translate"].InnerText = xmlNodes5["name"].InnerText;
                    xmlNodes7.AppendChild(innerText3);
                }
            }
            XmlNodeList xmlNodeLists1 =
                _objDataDoc.SelectNodes(string.Concat("/chummer/chummer[@file = \"", str, "\"]/spells/spell"));
            foreach (XmlNode xmlNodes9 in xmlNodeLists1)
            {
                xmlNodes9.Attributes.RemoveAll();
                if (
                    xmlDocument.SelectSingleNode(string.Concat("/chummer/spells/spell[name = \"",
                        xmlNodes9["name"].InnerText, "\"]")) != null)
                    continue;
                if (!_blnDelete)
                {
                    XmlAttribute xmlAttribute3 = _objDataDoc.CreateAttribute("exists");
                    xmlAttribute3.Value = "False";
                    xmlNodes9.Attributes.Append(xmlAttribute3);
                }
                else
                {
                    _objDataDoc.SelectSingleNode(string.Concat("/chummer/chummer[@file = \"", str, "\"]/spells"))
                        .RemoveChild(xmlNodes9);
                }
            }
        }

        private void ProcessStreams()
        {
            var xmlDocument = new XmlDocument();
            xmlDocument.Load(string.Concat(_strPath, "data\\streams.xml"));
            string str = "streams.xml";
            foreach (XmlNode xmlNodes in xmlDocument.SelectNodes("/chummer/traditions/tradition"))
            {
                string innerText = string.Empty;
                string innerText1 = xmlNodes["name"].InnerText;
                innerText = xmlNodes["id"].InnerText;
                XmlDocument xmlDocument1 = _objDataDoc;
                string[] strArrays =
                {
                    "/chummer/chummer[@file = \"", str, "\"]/traditions/tradition[name=\"", innerText1,
                    "\"]"
                };
                XmlNode xmlNodes1 = xmlDocument1.SelectSingleNode(string.Concat(strArrays));
                if (xmlNodes1 == null)
                {
                    XmlNode xmlNodes2 =
                        _objDataDoc.SelectSingleNode(string.Concat("/chummer/chummer[@file = \"", str, "\"]/traditions"));
                    if (xmlNodes2 == null)
                    {
                        XmlNode xmlNodes3 =
                            _objDataDoc.SelectSingleNode(string.Concat("/chummer/chummer[@file = \"", str, "\"]"));
                        if (xmlNodes3 == null)
                        {
                            xmlNodes3 = _objDataDoc.CreateElement("chummer");
                            XmlAttribute xmlAttribute = _objDataDoc.CreateAttribute("file");
                            xmlAttribute.Value = str;
                            xmlNodes3.Attributes.Append(xmlAttribute);
                            _objDataDoc.SelectSingleNode("/chummer").AppendChild(xmlNodes3);
                        }
                        xmlNodes2 = _objDataDoc.CreateElement("traditions");
                        xmlNodes3.AppendChild(xmlNodes2);
                    }
                    xmlNodes1 = _objDataDoc.CreateElement("tradition");
                    xmlNodes1.AppendChild(_objDataDoc.CreateElement("id"));
                    xmlNodes1["id"].InnerText = innerText;
                    xmlNodes1.AppendChild(_objDataDoc.CreateElement("name"));
                    xmlNodes1["name"].InnerText = xmlNodes["name"].InnerText;
                    xmlNodes1.AppendChild(_objDataDoc.CreateElement("translate"));
                    xmlNodes1["translate"].InnerText = xmlNodes["name"].InnerText;
                    xmlNodes1.AppendChild(_objDataDoc.CreateElement("page"));
                    xmlNodes1["page"].InnerText = xmlNodes["page"].InnerText;
                    xmlNodes2.AppendChild(xmlNodes1);
                }
                else if (xmlNodes1["id"] == null)
                {
                    xmlNodes1.PrependChild(_objDataDoc.CreateElement("id"));
                    xmlNodes1["id"].InnerText = innerText;
                }
                if (xmlNodes1["spirits"] == null)
                    xmlNodes1.AppendChild(_objDataDoc.CreateElement("spirits"));
                foreach (
                    XmlNode xmlNodes4 in
                    xmlDocument.SelectNodes(string.Concat("/chummer/traditions/tradition[name=\"", innerText1,
                        "\"]/spirits/spirit")))
                {
                    XmlDocument xmlDocument2 = _objDataDoc;
                    object[] item =
                    {
                        "/chummer/chummer[@file = \"", str, "\"]/traditions/tradition[name=\"", innerText1,
                        "\"]/spirits/spirit[name=\"", xmlNodes4["name"], "\"]"
                    };
                    if (xmlDocument2.SelectSingleNode(string.Concat(item)) != null)
                        continue;
                    XmlNode innerText2 = _objDataDoc.CreateElement("spirit");
                    innerText2.InnerText = xmlNodes4.InnerText;
                    XmlAttribute xmlAttribute1 = _objDataDoc.CreateAttribute("translate");
                    xmlAttribute1.InnerText = xmlNodes4.InnerText;
                    innerText2.Attributes.Append(xmlAttribute1);
                    xmlNodes1["spirits"].AppendChild(innerText2);
                }
            }
            XmlNodeList xmlNodeLists =
                _objDataDoc.SelectNodes(string.Concat("/chummer/chummer[@file = \"", str, "\"]/traditions/tradition"));
            foreach (XmlNode xmlNodes5 in xmlNodeLists)
            {
                xmlNodes5.Attributes.RemoveAll();
                if (
                    xmlDocument.SelectSingleNode(string.Concat("/chummer/traditions/tradition[name = \"",
                        xmlNodes5["name"].InnerText, "\"]")) != null)
                    continue;
                if (!_blnDelete)
                {
                    XmlAttribute xmlAttribute2 = _objDataDoc.CreateAttribute("exists");
                    xmlAttribute2.Value = "False";
                    xmlNodes5.Attributes.Append(xmlAttribute2);
                }
                else
                {
                    _objDataDoc.SelectSingleNode(string.Concat("/chummer/chummer[@file = \"", str, "\"]/traditions"))
                        .RemoveChild(xmlNodes5);
                }
            }
        }

        private void ProcessTraditions()
        {
            var xmlDocument = new XmlDocument();
            xmlDocument.Load(string.Concat(_strPath, "data\\traditions.xml"));
            string str = "traditions.xml";
            foreach (XmlNode xmlNodes in xmlDocument.SelectNodes("/chummer/traditions/tradition"))
            {
                string innerText = string.Empty;
                string innerText1 = xmlNodes["name"].InnerText;
                innerText = xmlNodes["id"].InnerText;
                XmlDocument xmlDocument1 = _objDataDoc;
                string[] strArrays =
                {
                    "/chummer/chummer[@file = \"", str, "\"]/traditions/tradition[name=\"", innerText1,
                    "\"]"
                };
                XmlNode xmlNodes1 = xmlDocument1.SelectSingleNode(string.Concat(strArrays));
                if (xmlNodes1 != null)
                {
                    if (xmlNodes1["id"] != null)
                        continue;
                    xmlNodes1.PrependChild(_objDataDoc.CreateElement("id"));
                    xmlNodes1["id"].InnerText = innerText;
                }
                else
                {
                    XmlNode xmlNodes2 =
                        _objDataDoc.SelectSingleNode(string.Concat("/chummer/chummer[@file = \"", str, "\"]/traditions"));
                    if (xmlNodes2 == null)
                    {
                        XmlNode xmlNodes3 =
                            _objDataDoc.SelectSingleNode(string.Concat("/chummer/chummer[@file = \"", str, "\"]"));
                        if (xmlNodes3 == null)
                        {
                            xmlNodes3 = _objDataDoc.CreateElement("chummer");
                            XmlAttribute xmlAttribute = _objDataDoc.CreateAttribute("file");
                            xmlAttribute.Value = str;
                            xmlNodes3.Attributes.Append(xmlAttribute);
                            _objDataDoc.SelectSingleNode("/chummer").AppendChild(xmlNodes3);
                        }
                        xmlNodes2 = _objDataDoc.CreateElement("traditions");
                        xmlNodes3.AppendChild(xmlNodes2);
                    }
                    xmlNodes1 = _objDataDoc.CreateElement("tradition");
                    xmlNodes1.AppendChild(_objDataDoc.CreateElement("id"));
                    xmlNodes1["id"].InnerText = innerText;
                    xmlNodes1.AppendChild(_objDataDoc.CreateElement("name"));
                    xmlNodes1["name"].InnerText = xmlNodes["name"].InnerText;
                    xmlNodes1.AppendChild(_objDataDoc.CreateElement("translate"));
                    xmlNodes1["translate"].InnerText = xmlNodes["name"].InnerText;
                    xmlNodes1.AppendChild(_objDataDoc.CreateElement("page"));
                    xmlNodes1["page"].InnerText = xmlNodes["page"].InnerText;
                    xmlNodes2.AppendChild(xmlNodes1);
                }
            }
            XmlNodeList xmlNodeLists =
                _objDataDoc.SelectNodes(string.Concat("/chummer/chummer[@file = \"", str, "\"]/traditions/tradition"));
            foreach (XmlNode xmlNodes4 in xmlNodeLists)
            {
                xmlNodes4.Attributes.RemoveAll();
                if (
                    xmlDocument.SelectSingleNode(string.Concat("/chummer/traditions/tradition[name = \"",
                        xmlNodes4["name"].InnerText, "\"]")) != null)
                    continue;
                if (!_blnDelete)
                {
                    XmlAttribute xmlAttribute1 = _objDataDoc.CreateAttribute("exists");
                    xmlAttribute1.Value = "False";
                    xmlNodes4.Attributes.Append(xmlAttribute1);
                }
                else
                {
                    _objDataDoc.SelectSingleNode(string.Concat("/chummer/chummer[@file = \"", str, "\"]/traditions"))
                        .RemoveChild(xmlNodes4);
                }
            }
            foreach (XmlNode xmlNodes5 in xmlDocument.SelectNodes("/chummer/spirits/spirit"))
            {
                string str1 = string.Empty;
                string innerText2 = xmlNodes5["name"].InnerText;
                str1 = xmlNodes5["id"].InnerText;
                XmlDocument xmlDocument2 = _objDataDoc;
                string[] strArrays1 =
                {
                    "/chummer/chummer[@file = \"", str, "\"]/spirits/spirit[name=\"", innerText2,
                    "\"]"
                };
                XmlNode innerText3 = xmlDocument2.SelectSingleNode(string.Concat(strArrays1));
                if (innerText3 != null)
                {
                    if (innerText3["id"] != null)
                        continue;
                    innerText3.PrependChild(_objDataDoc.CreateElement("id"));
                    innerText3["id"].InnerText = str1;
                }
                else
                {
                    XmlNode xmlNodes6 =
                        _objDataDoc.SelectSingleNode(string.Concat("/chummer/chummer[@file = \"", str, "\"]/spirits"));
                    if (xmlNodes6 == null)
                    {
                        XmlNode xmlNodes7 =
                            _objDataDoc.SelectSingleNode(string.Concat("/chummer/chummer[@file = \"", str, "\"]"));
                        if (xmlNodes7 == null)
                        {
                            xmlNodes7 = _objDataDoc.CreateElement("chummer");
                            XmlAttribute xmlAttribute2 = _objDataDoc.CreateAttribute("file");
                            xmlAttribute2.Value = str;
                            xmlNodes7.Attributes.Append(xmlAttribute2);
                            _objDataDoc.SelectSingleNode("/chummer").AppendChild(xmlNodes7);
                        }
                        xmlNodes6 = _objDataDoc.CreateElement("spirits");
                        xmlNodes7.AppendChild(xmlNodes6);
                    }
                    innerText3 = _objDataDoc.CreateElement("spirit");
                    innerText3.AppendChild(_objDataDoc.CreateElement("id"));
                    innerText3["id"].InnerText = str1;
                    innerText3.AppendChild(_objDataDoc.CreateElement("name"));
                    innerText3["name"].InnerText = xmlNodes5["name"].InnerText;
                    innerText3.AppendChild(_objDataDoc.CreateElement("translate"));
                    innerText3["translate"].InnerText = xmlNodes5["name"].InnerText;
                    innerText3.AppendChild(_objDataDoc.CreateElement("page"));
                    innerText3["page"].InnerText = xmlNodes5["page"].InnerText;
                    xmlNodes6.AppendChild(innerText3);
                }
            }
            XmlNodeList xmlNodeLists1 =
                _objDataDoc.SelectNodes(string.Concat("/chummer/chummer[@file = \"", str, "\"]/spirits/spirit"));
            foreach (XmlNode xmlNodes8 in xmlNodeLists1)
            {
                xmlNodes8.Attributes.RemoveAll();
                if (
                    xmlDocument.SelectSingleNode(string.Concat("/chummer/spirits/spirit[name = \"",
                        xmlNodes8["name"].InnerText, "\"]")) != null)
                    continue;
                if (!_blnDelete)
                {
                    XmlAttribute xmlAttribute3 = _objDataDoc.CreateAttribute("exists");
                    xmlAttribute3.Value = "False";
                    xmlNodes8.Attributes.Append(xmlAttribute3);
                }
                else
                {
                    _objDataDoc.SelectSingleNode(string.Concat("/chummer/chummer[@file = \"", str, "\"]/spirits"))
                        .RemoveChild(xmlNodes8);
                }
            }
            foreach (XmlNode xmlNodes9 in xmlDocument.SelectNodes("/chummer/drainattributes/drainattribute"))
            {
                string str2 = string.Empty;
                string str3 = xmlNodes9["name"].InnerText;
                str2 = xmlNodes9["id"].InnerText;
                XmlDocument xmlDocument3 = _objDataDoc;
                string[] strArrays2 =
                {
                    "/chummer/chummer[@file = \"", str, "\"]/drainattributes/drainattribute[name=\"",
                    str3, "\"]"
                };
                XmlNode innerText4 = xmlDocument3.SelectSingleNode(string.Concat(strArrays2));
                if (innerText4 != null)
                {
                    if (innerText4["id"] != null)
                        continue;
                    innerText4.PrependChild(_objDataDoc.CreateElement("id"));
                    innerText4["id"].InnerText = str2;
                }
                else
                {
                    XmlNode xmlNodes10 =
                        _objDataDoc.SelectSingleNode(string.Concat("/chummer/chummer[@file = \"", str,
                            "\"]/drainattributes"));
                    if (xmlNodes10 == null)
                    {
                        XmlNode xmlNodes11 =
                            _objDataDoc.SelectSingleNode(string.Concat("/chummer/chummer[@file = \"", str, "\"]"));
                        if (xmlNodes11 == null)
                        {
                            xmlNodes11 = _objDataDoc.CreateElement("chummer");
                            XmlAttribute xmlAttribute4 = _objDataDoc.CreateAttribute("file");
                            xmlAttribute4.Value = str;
                            xmlNodes11.Attributes.Append(xmlAttribute4);
                            _objDataDoc.SelectSingleNode("/chummer").AppendChild(xmlNodes11);
                        }
                        xmlNodes10 = _objDataDoc.CreateElement("drainattributes");
                        xmlNodes11.AppendChild(xmlNodes10);
                    }
                    innerText4 = _objDataDoc.CreateElement("drainattribute");
                    innerText4.AppendChild(_objDataDoc.CreateElement("id"));
                    innerText4["id"].InnerText = str2;
                    innerText4.AppendChild(_objDataDoc.CreateElement("name"));
                    innerText4["name"].InnerText = xmlNodes9["name"].InnerText;
                    innerText4.AppendChild(_objDataDoc.CreateElement("translate"));
                    innerText4["translate"].InnerText = xmlNodes9["name"].InnerText;
                    xmlNodes10.AppendChild(innerText4);
                }
            }
            XmlNodeList xmlNodeLists2 =
                _objDataDoc.SelectNodes(string.Concat("/chummer/chummer[@file = \"", str,
                    "\"]/drainattributes/drainattribute"));
            foreach (XmlNode xmlNodes12 in xmlNodeLists2)
            {
                xmlNodes12.Attributes.RemoveAll();
                if (
                    xmlDocument.SelectSingleNode(string.Concat("/chummer/drainattributes/drainattribute[name = \"",
                        xmlNodes12["name"].InnerText, "\"]")) != null)
                    continue;
                if (!_blnDelete)
                {
                    XmlAttribute xmlAttribute5 = _objDataDoc.CreateAttribute("exists");
                    xmlAttribute5.Value = "False";
                    xmlNodes12.Attributes.Append(xmlAttribute5);
                }
                else
                {
                    _objDataDoc.SelectSingleNode(string.Concat("/chummer/chummer[@file = \"", str, "\"]/drainattributes"))
                        .RemoveChild(xmlNodes12);
                }
            }
        }

        private void ProcessVehicles()
        {
            string[] innerText;
            var xmlDocument = new XmlDocument();
            xmlDocument.Load(string.Concat(_strPath, "data\\vehicles.xml"));
            string str = "vehicles.xml";
            foreach (XmlNode xmlNodes in xmlDocument.SelectNodes("/chummer/categories/category"))
            {
                XmlDocument xmlDocument1 = _objDataDoc;
                innerText = new[]
                    {"/chummer/chummer[@file = \"", str, "\"]/categories/category[text()=\"", xmlNodes.InnerText, "\"]"};
                if (xmlDocument1.SelectSingleNode(string.Concat(innerText)) != null)
                    continue;
                XmlNode xmlNodes1 =
                    _objDataDoc.SelectSingleNode(string.Concat("/chummer/chummer[@file = \"", str, "\"]/categories"));
                if (xmlNodes1 == null)
                {
                    xmlNodes1 = _objDataDoc.CreateElement("categories");
                    XmlNode xmlNodes2 =
                        _objDataDoc.SelectSingleNode(string.Concat("/chummer/chummer[@file = \"", str, "\"]"));
                    if (xmlNodes2 == null)
                    {
                        xmlNodes2 = _objDataDoc.CreateElement("chummer");
                        XmlNode xmlNodes3 = _objDataDoc.SelectSingleNode("/chummer");
                        XmlAttribute xmlAttribute = _objDataDoc.CreateAttribute("file");
                        xmlAttribute.Value = str;
                        xmlNodes2.Attributes.Append(xmlAttribute);
                        xmlNodes3.AppendChild(xmlNodes2);
                    }
                    xmlNodes2.AppendChild(xmlNodes1);
                }
                XmlNode innerText1 = _objDataDoc.CreateElement("category");
                innerText1.InnerText = xmlNodes.InnerText;
                XmlAttribute xmlAttribute1 = _objDataDoc.CreateAttribute("translate");
                xmlAttribute1.Value = xmlNodes.InnerText;
                innerText1.Attributes.Append(xmlAttribute1);
                xmlNodes1.AppendChild(innerText1);
            }
            XmlNodeList xmlNodeLists =
                _objDataDoc.SelectNodes(string.Concat("/chummer/chummer[@file = \"", str, "\"]/categories/category"));
            foreach (XmlNode xmlNodes4 in xmlNodeLists)
            {
                if (
                    xmlDocument.SelectSingleNode(string.Concat("/chummer/categories/category[text() = \"",
                        xmlNodes4.InnerText, "\"]")) != null)
                    continue;
                _objDataDoc.SelectSingleNode(string.Concat("/chummer/chummer[@file = \"", str, "\"]/categories"))
                    .RemoveChild(xmlNodes4);
            }
            foreach (XmlNode xmlNodes5 in xmlDocument.SelectNodes("/chummer/modcategories/category"))
            {
                XmlDocument xmlDocument2 = _objDataDoc;
                string[] strArrays =
                {
                    "/chummer/chummer[@file = \"", str, "\"]/modcategories/category[text()=\"",
                    xmlNodes5.InnerText, "\"]"
                };
                if (xmlDocument2.SelectSingleNode(string.Concat(strArrays)) != null)
                    continue;
                XmlNode xmlNodes6 =
                    _objDataDoc.SelectSingleNode(string.Concat("/chummer/chummer[@file = \"", str, "\"]/modcategories"));
                if (xmlNodes6 == null)
                {
                    xmlNodes6 = _objDataDoc.CreateElement("modcategories");
                    XmlNode xmlNodes7 =
                        _objDataDoc.SelectSingleNode(string.Concat("/chummer/chummer[@file = \"", str, "\"]"));
                    if (xmlNodes7 == null)
                    {
                        xmlNodes7 = _objDataDoc.CreateElement("chummer");
                        XmlNode xmlNodes8 = _objDataDoc.SelectSingleNode("/chummer");
                        XmlAttribute xmlAttribute2 = _objDataDoc.CreateAttribute("file");
                        xmlAttribute2.Value = str;
                        xmlNodes7.Attributes.Append(xmlAttribute2);
                        xmlNodes8.AppendChild(xmlNodes7);
                    }
                    xmlNodes7.AppendChild(xmlNodes6);
                }
                XmlNode innerText2 = _objDataDoc.CreateElement("category");
                innerText2.InnerText = xmlNodes5.InnerText;
                XmlAttribute innerText3 = _objDataDoc.CreateAttribute("translate");
                innerText3.Value = xmlNodes5.InnerText;
                innerText2.Attributes.Append(innerText3);
                xmlNodes6.AppendChild(innerText2);
            }
            XmlNodeList xmlNodeLists1 =
                _objDataDoc.SelectNodes(string.Concat("/chummer/chummer[@file = \"", str, "\"]/modcategories/category"));
            foreach (XmlNode xmlNodes9 in xmlNodeLists1)
            {
                if (
                    xmlDocument.SelectSingleNode(string.Concat("/chummer/modcategories/category[text() = \"",
                        xmlNodes9.InnerText, "\"]")) != null)
                    continue;
                _objDataDoc.SelectSingleNode(string.Concat("/chummer/chummer[@file = \"", str, "\"]/modcategories"))
                    .RemoveChild(xmlNodes9);
            }
            try
            {
                XmlNode xmlNodes10 =
                    _objDataDoc.SelectSingleNode(string.Concat("/chummer/chummer[@file = \"", str, "\"]"));
                XmlNode xmlNodes11 =
                    _objDataDoc.SelectSingleNode(string.Concat("/chummer/chummer[@file = \"", str, "\"]/limits"));
                xmlNodes10.RemoveChild(xmlNodes11);
            }
            catch
            {
            }
            foreach (XmlNode xmlNodes12 in xmlDocument.SelectNodes("/chummer/vehicles/vehicle"))
            {
                string str1 = string.Empty;
                string str2 = xmlNodes12["name"].InnerText;
                str1 = xmlNodes12["id"].InnerText;
                XmlDocument xmlDocument3 = _objDataDoc;
                string[] strArrays1 = { "/chummer/chummer[@file = \"", str, "\"]/vehicles/vehicle[name=\"", str2, "\"]" };
                XmlNode xmlNodes13 = xmlDocument3.SelectSingleNode(string.Concat(strArrays1));
                if (xmlNodes13 != null)
                {
                    if (xmlNodes13["id"] != null)
                        continue;
                    xmlNodes13.PrependChild(_objDataDoc.CreateElement("id"));
                    xmlNodes13["id"].InnerText = str1;
                }
                else
                {
                    XmlNode xmlNodes14 =
                        _objDataDoc.SelectSingleNode(string.Concat("/chummer/chummer[@file = \"", str, "\"]/vehicles"));
                    if (xmlNodes14 == null)
                    {
                        XmlNode xmlNodes15 =
                            _objDataDoc.SelectSingleNode(string.Concat("/chummer/chummer[@file = \"", str, "\"]"));
                        if (xmlNodes15 == null)
                        {
                            xmlNodes15 = _objDataDoc.CreateElement("chummer");
                            XmlAttribute xmlAttribute3 = _objDataDoc.CreateAttribute("file");
                            xmlAttribute3.Value = str;
                            xmlNodes15.Attributes.Append(xmlAttribute3);
                            _objDataDoc.SelectSingleNode("/chummer").AppendChild(xmlNodes15);
                        }
                        xmlNodes14 = _objDataDoc.CreateElement("vehicles");
                        xmlNodes15.AppendChild(xmlNodes14);
                    }
                    XmlNode innerText4 = _objDataDoc.CreateElement("vehicle");
                    innerText4.AppendChild(_objDataDoc.CreateElement("id"));
                    innerText4["id"].InnerText = str1;
                    innerText4.AppendChild(_objDataDoc.CreateElement("name"));
                    innerText4["name"].InnerText = xmlNodes12["name"].InnerText;
                    innerText4.AppendChild(_objDataDoc.CreateElement("translate"));
                    innerText4["translate"].InnerText = xmlNodes12["name"].InnerText;
                    innerText4.AppendChild(_objDataDoc.CreateElement("page"));
                    innerText4["page"].InnerText = str1;
                    xmlNodes14.AppendChild(innerText4);
                }
            }
            XmlNodeList xmlNodeLists2 =
                _objDataDoc.SelectNodes(string.Concat("/chummer/chummer[@file = \"", str, "\"]/vehicles/vehicle"));
            foreach (XmlNode xmlNodes16 in xmlNodeLists2)
            {
                xmlNodes16.Attributes.RemoveAll();
                if (
                    xmlDocument.SelectSingleNode(string.Concat("/chummer/vehicles/vehicle[name = \"",
                        xmlNodes16["name"].InnerText, "\"]")) != null)
                    continue;
                if (!_blnDelete)
                {
                    XmlAttribute xmlAttribute4 = _objDataDoc.CreateAttribute("exists");
                    xmlAttribute4.Value = "False";
                    xmlNodes16.Attributes.Append(xmlAttribute4);
                }
                else
                {
                    _objDataDoc.SelectSingleNode(string.Concat("/chummer/chummer[@file = \"", str, "\"]/vehicles"))
                        .RemoveChild(xmlNodes16);
                }
            }
            foreach (XmlNode xmlNodes17 in xmlDocument.SelectNodes("/chummer/mods/mod"))
            {
                string str3 = string.Empty;
                string str4 = xmlNodes17["name"].InnerText;
                str3 = xmlNodes17["id"].InnerText;
                XmlDocument xmlDocument4 = _objDataDoc;
                innerText = new[] { "/chummer/chummer[@file = \"", str, "\"]/mods/mod[name=\"", str4, "\"]" };
                XmlNode xmlNodes18 = xmlDocument4.SelectSingleNode(string.Concat(innerText));
                if (xmlNodes18 != null)
                {
                    if (xmlNodes18["id"] != null)
                        continue;
                    xmlNodes18.PrependChild(_objDataDoc.CreateElement("id"));
                    xmlNodes18["id"].InnerText = str3;
                }
                else
                {
                    XmlNode xmlNodes19 =
                        _objDataDoc.SelectSingleNode(string.Concat("/chummer/chummer[@file = \"", str, "\"]/mods"));
                    if (xmlNodes19 == null)
                    {
                        XmlNode xmlNodes20 =
                            _objDataDoc.SelectSingleNode(string.Concat("/chummer/chummer[@file = \"", str, "\"]"));
                        if (xmlNodes20 == null)
                        {
                            xmlNodes20 = _objDataDoc.CreateElement("chummer");
                            XmlAttribute xmlAttribute5 = _objDataDoc.CreateAttribute("file");
                            xmlAttribute5.Value = str;
                            xmlNodes20.Attributes.Append(xmlAttribute5);
                            _objDataDoc.SelectSingleNode("/chummer").AppendChild(xmlNodes20);
                        }
                        xmlNodes19 = _objDataDoc.CreateElement("mods");
                        xmlNodes20.AppendChild(xmlNodes19);
                    }
                    XmlNode innerText5 = _objDataDoc.CreateElement("mod");
                    innerText5.AppendChild(_objDataDoc.CreateElement("id"));
                    innerText5["id"].InnerText = str3;
                    innerText5.AppendChild(_objDataDoc.CreateElement("name"));
                    innerText5["name"].InnerText = xmlNodes17["name"].InnerText;
                    innerText5.AppendChild(_objDataDoc.CreateElement("translate"));
                    innerText5["translate"].InnerText = xmlNodes17["name"].InnerText;
                    innerText5.AppendChild(_objDataDoc.CreateElement("page"));
                    innerText5["page"].InnerText = str3;
                    xmlNodes19.AppendChild(innerText5);
                }
            }
            XmlNodeList xmlNodeLists3 =
                _objDataDoc.SelectNodes(string.Concat("/chummer/chummer[@file = \"", str, "\"]/mods/mod"));
            foreach (XmlNode xmlNodes21 in xmlNodeLists3)
            {
                xmlNodes21.Attributes.RemoveAll();
                if (
                    xmlDocument.SelectSingleNode(string.Concat("/chummer/mods/mod[name = \"",
                        xmlNodes21["name"].InnerText, "\"]")) != null)
                    continue;
                if (!_blnDelete)
                {
                    XmlAttribute xmlAttribute6 = _objDataDoc.CreateAttribute("exists");
                    xmlAttribute6.Value = "False";
                    xmlNodes21.Attributes.Append(xmlAttribute6);
                }
                else
                {
                    _objDataDoc.SelectSingleNode(string.Concat("/chummer/chummer[@file = \"", str, "\"]/mods"))
                        .RemoveChild(xmlNodes21);
                }
            }
        }

        private void ProcessWeapons()
        {
            var xmlDocument = new XmlDocument();
            xmlDocument.Load(string.Concat(_strPath, "data\\weapons.xml"));
            string str = "weapons.xml";
            foreach (XmlNode xmlNodes in xmlDocument.SelectNodes("/chummer/categories/category"))
            {
                XmlDocument xmlDocument1 = _objDataDoc;
                string[] innerText =
                {
                    "/chummer/chummer[@file = \"", str, "\"]/categories/category[text()=\"",
                    xmlNodes.InnerText, "\"]"
                };
                if (xmlDocument1.SelectSingleNode(string.Concat(innerText)) != null)
                    continue;
                XmlNode xmlNodes1 =
                    _objDataDoc.SelectSingleNode(string.Concat("/chummer/chummer[@file = \"", str, "\"]/categories"));
                if (xmlNodes1 == null)
                {
                    xmlNodes1 = _objDataDoc.CreateElement("categories");
                    XmlNode xmlNodes2 =
                        _objDataDoc.SelectSingleNode(string.Concat("/chummer/chummer[@file = \"", str, "\"]"));
                    if (xmlNodes2 == null)
                    {
                        xmlNodes2 = _objDataDoc.CreateElement("chummer");
                        XmlNode xmlNodes3 = _objDataDoc.SelectSingleNode("/chummer");
                        XmlAttribute xmlAttribute = _objDataDoc.CreateAttribute("file");
                        xmlAttribute.Value = str;
                        xmlNodes2.Attributes.Append(xmlAttribute);
                        xmlNodes3.AppendChild(xmlNodes2);
                    }
                    xmlNodes2.AppendChild(xmlNodes1);
                }
                XmlNode innerText1 = _objDataDoc.CreateElement("category");
                innerText1.InnerText = xmlNodes.InnerText;
                XmlAttribute xmlAttribute1 = _objDataDoc.CreateAttribute("translate");
                xmlAttribute1.Value = xmlNodes.InnerText;
                innerText1.Attributes.Append(xmlAttribute1);
                xmlNodes1.AppendChild(innerText1);
            }
            XmlNodeList xmlNodeLists =
                _objDataDoc.SelectNodes(string.Concat("/chummer/chummer[@file = \"", str, "\"]/categories/category"));
            foreach (XmlNode xmlNodes4 in xmlNodeLists)
            {
                if (
                    xmlDocument.SelectSingleNode(string.Concat("/chummer/categories/category[text() = \"",
                        xmlNodes4.InnerText, "\"]")) != null)
                    continue;
                _objDataDoc.SelectSingleNode(string.Concat("/chummer/chummer[@file = \"", str, "\"]/categories"))
                    .RemoveChild(xmlNodes4);
            }
            foreach (XmlNode xmlNodes5 in xmlDocument.SelectNodes("/chummer/weapons/weapon"))
            {
                string str1 = string.Empty;
                string innerText2 = xmlNodes5["name"].InnerText;
                str1 = xmlNodes5["id"].InnerText;
                XmlDocument xmlDocument2 = _objDataDoc;
                string[] strArrays =
                {
                    "/chummer/chummer[@file = \"", str, "\"]/weapons/weapon[name=\"", innerText2,
                    "\"]"
                };
                XmlNode xmlNodes6 = xmlDocument2.SelectSingleNode(string.Concat(strArrays));
                if (xmlNodes6 != null)
                {
                    if (xmlNodes6["id"] != null)
                        continue;
                    xmlNodes6.PrependChild(_objDataDoc.CreateElement("id"));
                    xmlNodes6["id"].InnerText = str1;
                }
                else
                {
                    XmlNode xmlNodes7 =
                        _objDataDoc.SelectSingleNode(string.Concat("/chummer/chummer[@file = \"", str, "\"]/weapons"));
                    if (xmlNodes7 == null)
                    {
                        XmlNode xmlNodes8 =
                            _objDataDoc.SelectSingleNode(string.Concat("/chummer/chummer[@file = \"", str, "\"]"));
                        if (xmlNodes8 == null)
                        {
                            xmlNodes8 = _objDataDoc.CreateElement("chummer");
                            XmlAttribute xmlAttribute2 = _objDataDoc.CreateAttribute("file");
                            xmlAttribute2.Value = str;
                            xmlNodes8.Attributes.Append(xmlAttribute2);
                            _objDataDoc.SelectSingleNode("/chummer").AppendChild(xmlNodes8);
                        }
                        xmlNodes7 = _objDataDoc.CreateElement("weapons");
                        xmlNodes8.AppendChild(xmlNodes7);
                    }
                    XmlNode innerText3 = _objDataDoc.CreateElement("weapon");
                    innerText3.AppendChild(_objDataDoc.CreateElement("id"));
                    innerText3["id"].InnerText = str1;
                    innerText3.AppendChild(_objDataDoc.CreateElement("name"));
                    innerText3["name"].InnerText = xmlNodes5["name"].InnerText;
                    innerText3.AppendChild(_objDataDoc.CreateElement("translate"));
                    innerText3["translate"].InnerText = xmlNodes5["name"].InnerText;
                    innerText3.AppendChild(_objDataDoc.CreateElement("page"));
                    innerText3["page"].InnerText = str1;
                    xmlNodes7.AppendChild(innerText3);
                }
            }
            XmlNodeList xmlNodeLists1 =
                _objDataDoc.SelectNodes(string.Concat("/chummer/chummer[@file = \"", str, "\"]/weapons/weapon"));
            foreach (XmlNode xmlNodes9 in xmlNodeLists1)
            {
                xmlNodes9.Attributes.RemoveAll();
                if (
                    xmlDocument.SelectSingleNode(string.Concat("/chummer/weapons/weapon[name = \"",
                        xmlNodes9["name"].InnerText, "\"]")) != null)
                    continue;
                if (!_blnDelete)
                {
                    XmlAttribute xmlAttribute3 = _objDataDoc.CreateAttribute("exists");
                    xmlAttribute3.Value = "False";
                    xmlNodes9.Attributes.Append(xmlAttribute3);
                }
                else
                {
                    _objDataDoc.SelectSingleNode(string.Concat("/chummer/chummer[@file = \"", str, "\"]/weapons"))
                        .RemoveChild(xmlNodes9);
                }
            }
            foreach (XmlNode xmlNodes10 in xmlDocument.SelectNodes("/chummer/accessories/accessory"))
            {
                string str2 = string.Empty;
                string str3 = xmlNodes10["name"].InnerText;
                str2 = xmlNodes10["id"].InnerText;
                XmlDocument xmlDocument3 = _objDataDoc;
                string[] strArrays1 =
                {
                    "/chummer/chummer[@file = \"", str, "\"]/accessories/accessory[name=\"", str3,
                    "\"]"
                };
                XmlNode xmlNodes11 = xmlDocument3.SelectSingleNode(string.Concat(strArrays1));
                if (xmlNodes11 != null)
                {
                    if (xmlNodes11["id"] != null)
                        continue;
                    xmlNodes11.PrependChild(_objDataDoc.CreateElement("id"));
                    xmlNodes11["id"].InnerText = str2;
                }
                else
                {
                    XmlNode xmlNodes12 =
                        _objDataDoc.SelectSingleNode(string.Concat("/chummer/chummer[@file = \"", str, "\"]/accessories"));
                    if (xmlNodes12 == null)
                    {
                        XmlNode xmlNodes13 =
                            _objDataDoc.SelectSingleNode(string.Concat("/chummer/chummer[@file = \"", str, "\"]"));
                        if (xmlNodes13 == null)
                        {
                            xmlNodes13 = _objDataDoc.CreateElement("chummer");
                            XmlAttribute xmlAttribute4 = _objDataDoc.CreateAttribute("file");
                            xmlAttribute4.Value = str;
                            xmlNodes13.Attributes.Append(xmlAttribute4);
                            _objDataDoc.SelectSingleNode("/chummer").AppendChild(xmlNodes13);
                        }
                        xmlNodes12 = _objDataDoc.CreateElement("accessories");
                        xmlNodes13.AppendChild(xmlNodes12);
                    }
                    XmlNode innerText4 = _objDataDoc.CreateElement("accessory");
                    innerText4.AppendChild(_objDataDoc.CreateElement("id"));
                    innerText4["id"].InnerText = str2;
                    innerText4.AppendChild(_objDataDoc.CreateElement("name"));
                    innerText4["name"].InnerText = xmlNodes10["name"].InnerText;
                    innerText4.AppendChild(_objDataDoc.CreateElement("translate"));
                    innerText4["translate"].InnerText = xmlNodes10["name"].InnerText;
                    innerText4.AppendChild(_objDataDoc.CreateElement("page"));
                    innerText4["page"].InnerText = str2;
                    xmlNodes12.AppendChild(innerText4);
                }
            }
            XmlNodeList xmlNodeLists2 =
                _objDataDoc.SelectNodes(string.Concat("/chummer/chummer[@file = \"", str, "\"]/accessories/accessory"));
            foreach (XmlNode xmlNodes14 in xmlNodeLists2)
            {
                xmlNodes14.Attributes.RemoveAll();
                if (
                    xmlDocument.SelectSingleNode(string.Concat("/chummer/accessories/accessory[name = \"",
                        xmlNodes14["name"].InnerText, "\"]")) != null)
                    continue;
                if (!_blnDelete)
                {
                    XmlAttribute xmlAttribute5 = _objDataDoc.CreateAttribute("exists");
                    xmlAttribute5.Value = "False";
                    xmlNodes14.Attributes.Append(xmlAttribute5);
                }
                else
                {
                    _objDataDoc.SelectSingleNode(string.Concat("/chummer/chummer[@file = \"", str, "\"]/accessories"))
                        .RemoveChild(xmlNodes14);
                }
            }
        }

        private void SetPath()
        {
            _strPath = Application.StartupPath;
            if (!_strPath.EndsWith("\\"))
            {
<<<<<<< HEAD
                frmMain _frmMain = this;
=======
                FrmMain _frmMain = this;
>>>>>>> 59b780a7
                _frmMain._strPath = string.Concat(_frmMain._strPath, "\\");
            }
        }

        #endregion Methods

        #region Helpers

        private string ToTitle(string stringIn)
        {
            return new CultureInfo("en-US", false).TextInfo.ToTitleCase(stringIn);
        }

        #endregion Helpers
    }
}<|MERGE_RESOLUTION|>--- conflicted
+++ resolved
@@ -6,11 +6,7 @@
 
 namespace Translator
 {
-<<<<<<< HEAD
-    public partial class frmMain
-=======
     public partial class FrmMain
->>>>>>> 59b780a7
     {
         private readonly bool _blnDelete = true;
 
@@ -19,11 +15,7 @@
         private XmlDocument _objDoc;
         private string _strPath = string.Empty;
 
-<<<<<<< HEAD
-        public frmMain()
-=======
         public FrmMain()
->>>>>>> 59b780a7
         {
             InitializeComponent();
         }
@@ -104,11 +96,7 @@
             _objDoc.Save(str1);
 
             LoadLanguageList();
-<<<<<<< HEAD
-            using (var frmTranslate = new frmTranslate())
-=======
             using (var frmTranslate = new FrmTranslate())
->>>>>>> 59b780a7
             {
                 frmTranslate.Language = str;
                 frmTranslate.ShowDialog(this);
@@ -119,11 +107,7 @@
         {
             if (cboLanguages.SelectedIndex == -1)
                 return;
-<<<<<<< HEAD
-            var frmTranslate = new frmTranslate {Language = cboLanguages.Text};
-=======
             var frmTranslate = new FrmTranslate {Language = cboLanguages.Text};
->>>>>>> 59b780a7
             frmTranslate.ShowDialog();
         }
 
@@ -4051,11 +4035,7 @@
             _strPath = Application.StartupPath;
             if (!_strPath.EndsWith("\\"))
             {
-<<<<<<< HEAD
-                frmMain _frmMain = this;
-=======
                 FrmMain _frmMain = this;
->>>>>>> 59b780a7
                 _frmMain._strPath = string.Concat(_frmMain._strPath, "\\");
             }
         }
