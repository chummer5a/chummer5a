--- conflicted
+++ resolved
@@ -1,10 +1,6 @@
 ﻿namespace Translator
 {
-<<<<<<< HEAD
-    partial class frmTranslate
-=======
     partial class FrmTranslate
->>>>>>> 59b780a7
     {
         /// <summary>
         /// Required designer variable.
@@ -246,11 +242,7 @@
             this.Controls.Add(this.cboSection);
             this.Controls.Add(this.txtSearch);
             this.Controls.Add(this.btnSearch);
-<<<<<<< HEAD
-            this.Name = "frmTranslate";
-=======
             this.Name = "FrmTranslate";
->>>>>>> 59b780a7
             this.Text = "frmTranslate";
             this.Load += new System.EventHandler(this.frmTranslate_Load);
             this.KeyDown += new System.Windows.Forms.KeyEventHandler(this.frmTranslate_KeyDown);
