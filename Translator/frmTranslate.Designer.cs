--- conflicted
+++ resolved
@@ -1,12 +1,6 @@
-<<<<<<< HEAD
-﻿namespace Translator
-{
-    partial class FrmTranslate
-=======
 namespace Translator
 {
     partial class frmTranslate
->>>>>>> 260a47e0
     {
         /// <summary>
         /// Required designer variable.
@@ -34,19 +28,11 @@
         /// </summary>
         private void InitializeComponent()
         {
-<<<<<<< HEAD
-            System.Windows.Forms.DataGridViewCellStyle dataGridViewCellStyle31 = new System.Windows.Forms.DataGridViewCellStyle();
-            System.Windows.Forms.DataGridViewCellStyle dataGridViewCellStyle32 = new System.Windows.Forms.DataGridViewCellStyle();
-            System.Windows.Forms.DataGridViewCellStyle dataGridViewCellStyle33 = new System.Windows.Forms.DataGridViewCellStyle();
-            System.Windows.Forms.DataGridViewCellStyle dataGridViewCellStyle34 = new System.Windows.Forms.DataGridViewCellStyle();
-            System.Windows.Forms.DataGridViewCellStyle dataGridViewCellStyle35 = new System.Windows.Forms.DataGridViewCellStyle();
-=======
             System.Windows.Forms.DataGridViewCellStyle dataGridViewCellStyle11 = new System.Windows.Forms.DataGridViewCellStyle();
             System.Windows.Forms.DataGridViewCellStyle dataGridViewCellStyle12 = new System.Windows.Forms.DataGridViewCellStyle();
             System.Windows.Forms.DataGridViewCellStyle dataGridViewCellStyle13 = new System.Windows.Forms.DataGridViewCellStyle();
             System.Windows.Forms.DataGridViewCellStyle dataGridViewCellStyle14 = new System.Windows.Forms.DataGridViewCellStyle();
             System.Windows.Forms.DataGridViewCellStyle dataGridViewCellStyle15 = new System.Windows.Forms.DataGridViewCellStyle();
->>>>>>> 260a47e0
             this.cboFile = new System.Windows.Forms.ComboBox();
             this.dgvSection = new System.Windows.Forms.DataGridView();
             this.dgvTranslate = new System.Windows.Forms.DataGridView();
@@ -63,10 +49,7 @@
             this.sectionTranslated = new System.Windows.Forms.DataGridViewCheckBoxColumn();
             this.txtSearch = new System.Windows.Forms.TextBox();
             this.btnSearch = new System.Windows.Forms.Button();
-<<<<<<< HEAD
-=======
             this.pbTranslateProgressBar = new System.Windows.Forms.ProgressBar();
->>>>>>> 260a47e0
             ((System.ComponentModel.ISupportInitialize)(this.dgvSection)).BeginInit();
             ((System.ComponentModel.ISupportInitialize)(this.dgvTranslate)).BeginInit();
             this.SuspendLayout();
@@ -88,20 +71,13 @@
             this.dgvSection.Anchor = ((System.Windows.Forms.AnchorStyles)((((System.Windows.Forms.AnchorStyles.Top | System.Windows.Forms.AnchorStyles.Bottom) 
             | System.Windows.Forms.AnchorStyles.Left) 
             | System.Windows.Forms.AnchorStyles.Right)));
-<<<<<<< HEAD
-=======
             this.dgvSection.AutoSizeColumnsMode = System.Windows.Forms.DataGridViewAutoSizeColumnsMode.Fill;
->>>>>>> 260a47e0
             this.dgvSection.ColumnHeadersHeightSizeMode = System.Windows.Forms.DataGridViewColumnHeadersHeightSizeMode.AutoSize;
             this.dgvSection.Location = new System.Drawing.Point(12, 40);
             this.dgvSection.MultiSelect = false;
             this.dgvSection.Name = "dgvSection";
             this.dgvSection.RowHeadersVisible = false;
-<<<<<<< HEAD
-            this.dgvSection.Size = new System.Drawing.Size(1197, 476);
-=======
             this.dgvSection.Size = new System.Drawing.Size(1143, 349);
->>>>>>> 260a47e0
             this.dgvSection.TabIndex = 13;
             this.dgvSection.Visible = false;
             this.dgvSection.CellMouseUp += new System.Windows.Forms.DataGridViewCellMouseEventHandler(this.dgvSection_CellMouseUp);
@@ -116,20 +92,13 @@
             this.dgvTranslate.Anchor = ((System.Windows.Forms.AnchorStyles)((((System.Windows.Forms.AnchorStyles.Top | System.Windows.Forms.AnchorStyles.Bottom) 
             | System.Windows.Forms.AnchorStyles.Left) 
             | System.Windows.Forms.AnchorStyles.Right)));
-<<<<<<< HEAD
-=======
             this.dgvTranslate.AutoSizeColumnsMode = System.Windows.Forms.DataGridViewAutoSizeColumnsMode.Fill;
->>>>>>> 260a47e0
             this.dgvTranslate.ColumnHeadersHeightSizeMode = System.Windows.Forms.DataGridViewColumnHeadersHeightSizeMode.AutoSize;
             this.dgvTranslate.Location = new System.Drawing.Point(12, 40);
             this.dgvTranslate.MultiSelect = false;
             this.dgvTranslate.Name = "dgvTranslate";
             this.dgvTranslate.RowHeadersVisible = false;
-<<<<<<< HEAD
-            this.dgvTranslate.Size = new System.Drawing.Size(1197, 476);
-=======
             this.dgvTranslate.Size = new System.Drawing.Size(1143, 349);
->>>>>>> 260a47e0
             this.dgvTranslate.TabIndex = 14;
             this.dgvTranslate.CellValueChanged += new System.Windows.Forms.DataGridViewCellEventHandler(this.dgvTranslate_CellValueChanged);
             this.dgvTranslate.Sorted += new System.EventHandler(this.dgvTranslate_Sorted);
@@ -139,13 +108,8 @@
             // 
             this.key.AutoSizeMode = System.Windows.Forms.DataGridViewAutoSizeColumnMode.None;
             this.key.DataPropertyName = "key";
-<<<<<<< HEAD
-            dataGridViewCellStyle31.WrapMode = System.Windows.Forms.DataGridViewTriState.True;
-            this.key.DefaultCellStyle = dataGridViewCellStyle31;
-=======
             dataGridViewCellStyle11.WrapMode = System.Windows.Forms.DataGridViewTriState.True;
             this.key.DefaultCellStyle = dataGridViewCellStyle11;
->>>>>>> 260a47e0
             this.key.HeaderText = "Key";
             this.key.Name = "key";
             this.key.ReadOnly = true;
@@ -155,13 +119,8 @@
             // 
             this.english.AutoSizeMode = System.Windows.Forms.DataGridViewAutoSizeColumnMode.None;
             this.english.DataPropertyName = "english";
-<<<<<<< HEAD
-            dataGridViewCellStyle32.WrapMode = System.Windows.Forms.DataGridViewTriState.True;
-            this.english.DefaultCellStyle = dataGridViewCellStyle32;
-=======
             dataGridViewCellStyle12.WrapMode = System.Windows.Forms.DataGridViewTriState.True;
             this.english.DefaultCellStyle = dataGridViewCellStyle12;
->>>>>>> 260a47e0
             this.english.HeaderText = "English";
             this.english.Name = "english";
             this.english.ReadOnly = true;
@@ -171,13 +130,8 @@
             // 
             this.text.AutoSizeMode = System.Windows.Forms.DataGridViewAutoSizeColumnMode.None;
             this.text.DataPropertyName = "text";
-<<<<<<< HEAD
-            dataGridViewCellStyle33.WrapMode = System.Windows.Forms.DataGridViewTriState.True;
-            this.text.DefaultCellStyle = dataGridViewCellStyle33;
-=======
             dataGridViewCellStyle13.WrapMode = System.Windows.Forms.DataGridViewTriState.True;
             this.text.DefaultCellStyle = dataGridViewCellStyle13;
->>>>>>> 260a47e0
             this.text.HeaderText = "Text";
             this.text.Name = "text";
             this.text.Width = 400;
@@ -217,13 +171,8 @@
             // 
             this.sectionEnglish.AutoSizeMode = System.Windows.Forms.DataGridViewAutoSizeColumnMode.None;
             this.sectionEnglish.DataPropertyName = "english";
-<<<<<<< HEAD
-            dataGridViewCellStyle34.WrapMode = System.Windows.Forms.DataGridViewTriState.True;
-            this.sectionEnglish.DefaultCellStyle = dataGridViewCellStyle34;
-=======
             dataGridViewCellStyle14.WrapMode = System.Windows.Forms.DataGridViewTriState.True;
             this.sectionEnglish.DefaultCellStyle = dataGridViewCellStyle14;
->>>>>>> 260a47e0
             this.sectionEnglish.HeaderText = "English";
             this.sectionEnglish.Name = "sectionEnglish";
             this.sectionEnglish.ReadOnly = true;
@@ -233,13 +182,8 @@
             // 
             this.sectionText.AutoSizeMode = System.Windows.Forms.DataGridViewAutoSizeColumnMode.None;
             this.sectionText.DataPropertyName = "text";
-<<<<<<< HEAD
-            dataGridViewCellStyle35.WrapMode = System.Windows.Forms.DataGridViewTriState.True;
-            this.sectionText.DefaultCellStyle = dataGridViewCellStyle35;
-=======
             dataGridViewCellStyle15.WrapMode = System.Windows.Forms.DataGridViewTriState.True;
             this.sectionText.DefaultCellStyle = dataGridViewCellStyle15;
->>>>>>> 260a47e0
             this.sectionText.HeaderText = "Text";
             this.sectionText.Name = "sectionText";
             this.sectionText.Width = 480;
@@ -271,11 +215,7 @@
             // txtSearch
             // 
             this.txtSearch.Anchor = ((System.Windows.Forms.AnchorStyles)((System.Windows.Forms.AnchorStyles.Top | System.Windows.Forms.AnchorStyles.Right)));
-<<<<<<< HEAD
-            this.txtSearch.Location = new System.Drawing.Point(962, 13);
-=======
             this.txtSearch.Location = new System.Drawing.Point(908, 13);
->>>>>>> 260a47e0
             this.txtSearch.Name = "txtSearch";
             this.txtSearch.Size = new System.Drawing.Size(166, 20);
             this.txtSearch.TabIndex = 11;
@@ -285,11 +225,7 @@
             // btnSearch
             // 
             this.btnSearch.Anchor = ((System.Windows.Forms.AnchorStyles)((System.Windows.Forms.AnchorStyles.Top | System.Windows.Forms.AnchorStyles.Right)));
-<<<<<<< HEAD
-            this.btnSearch.Location = new System.Drawing.Point(1134, 11);
-=======
             this.btnSearch.Location = new System.Drawing.Point(1080, 11);
->>>>>>> 260a47e0
             this.btnSearch.Name = "btnSearch";
             this.btnSearch.Size = new System.Drawing.Size(75, 23);
             this.btnSearch.TabIndex = 12;
@@ -297,8 +233,6 @@
             this.btnSearch.UseVisualStyleBackColor = true;
             this.btnSearch.Click += new System.EventHandler(this.btnSearch_Click);
             // 
-<<<<<<< HEAD
-=======
             // pbTranslateProgressBar
             // 
             this.pbTranslateProgressBar.Anchor = ((System.Windows.Forms.AnchorStyles)(((System.Windows.Forms.AnchorStyles.Bottom | System.Windows.Forms.AnchorStyles.Left) 
@@ -309,17 +243,12 @@
             this.pbTranslateProgressBar.Step = 1;
             this.pbTranslateProgressBar.TabIndex = 148;
             // 
->>>>>>> 260a47e0
             // frmTranslate
             // 
             this.AutoScaleDimensions = new System.Drawing.SizeF(6F, 13F);
             this.AutoScaleMode = System.Windows.Forms.AutoScaleMode.Font;
-<<<<<<< HEAD
-            this.ClientSize = new System.Drawing.Size(1221, 527);
-=======
             this.ClientSize = new System.Drawing.Size(1167, 430);
             this.Controls.Add(this.pbTranslateProgressBar);
->>>>>>> 260a47e0
             this.Controls.Add(this.cboFile);
             this.Controls.Add(this.dgvSection);
             this.Controls.Add(this.dgvTranslate);
@@ -327,14 +256,9 @@
             this.Controls.Add(this.cboSection);
             this.Controls.Add(this.txtSearch);
             this.Controls.Add(this.btnSearch);
-<<<<<<< HEAD
-            this.Name = "FrmTranslate";
-            this.Text = "frmTranslate";
-=======
             this.Name = "frmTranslate";
             this.Text = "frmTranslate";
             this.FormClosing += new System.Windows.Forms.FormClosingEventHandler(this.frmTranslate_FormClosing);
->>>>>>> 260a47e0
             this.Load += new System.EventHandler(this.frmTranslate_Load);
             this.KeyDown += new System.Windows.Forms.KeyEventHandler(this.frmTranslate_KeyDown);
             ((System.ComponentModel.ISupportInitialize)(this.dgvSection)).EndInit();
@@ -362,9 +286,6 @@
         private System.Windows.Forms.DataGridViewCheckBoxColumn sectionTranslated;
         private System.Windows.Forms.TextBox txtSearch;
         private System.Windows.Forms.Button btnSearch;
-<<<<<<< HEAD
-=======
         private System.Windows.Forms.ProgressBar pbTranslateProgressBar;
->>>>>>> 260a47e0
     }
 }