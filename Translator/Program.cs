--- conflicted
+++ resolved
@@ -10,11 +10,7 @@
         {
             Application.EnableVisualStyles();
             Application.SetCompatibleTextRenderingDefault(false);
-<<<<<<< HEAD
-            Application.Run(new frmMain());
-=======
-            Application.Run(new FrmMain());
->>>>>>> f809ac97
+            Application.Run(new FrmMain());
         }
     }
 }