<Project Sdk="Microsoft.NET.Sdk">
  <PropertyGroup>
    <TargetFramework>net8.0-windows</TargetFramework>
    <Platform Condition=" '$(Platform)' == '' ">x86</Platform>
    <OutputType>WinExe</OutputType>
    <GenerateAssemblyInfo>True</GenerateAssemblyInfo>
    <UseWindowsForms>true</UseWindowsForms>
    <ImportWindowsDesktopTargets>true</ImportWindowsDesktopTargets>
	<Configurations>Debug;Release;Debuggable Release</Configurations>
    <EmbeddedResourceUseDependentUponConvention>true</EmbeddedResourceUseDependentUponConvention>
    <AppendTargetFrameworkToOutputPath>false</AppendTargetFrameworkToOutputPath>
    <AssemblyVersion>5.225.0.0</AssemblyVersion>
    <FileVersion>5.225.0.0</FileVersion>
    <InformationalVersion>5.225.0.0</InformationalVersion>
    <ApplicationVersion>5.225.0.0</ApplicationVersion>
    <VersionPrefix>5.225.0.0</VersionPrefix>
  </PropertyGroup>
  <ItemGroup>
    <AssemblyAttribute Include="System.Runtime.InteropServices.ComVisible">
      <_Parameter1>False</_Parameter1>
      <_Parameter1_TypeName>System.Boolean</_Parameter1_TypeName>
    </AssemblyAttribute>
    <AssemblyAttribute Include="System.Runtime.InteropServices.Guid">
      <_Parameter1>fc739da5-71e2-438d-9893-2be55a5ee549</_Parameter1>
    </AssemblyAttribute>
  </ItemGroup>
  <PropertyGroup>
    <StartupObject>Translator.Program</StartupObject>
  </PropertyGroup>
  <PropertyGroup>
    <ApplicationIcon>translator.ico</ApplicationIcon>
  </PropertyGroup>
  <PropertyGroup>
    <SignManifests>false</SignManifests>
  </PropertyGroup>
  <PropertyGroup>
    <TargetZone>LocalIntranet</TargetZone>
  </PropertyGroup>
  <PropertyGroup>
    <GenerateManifests>false</GenerateManifests>
  </PropertyGroup>
  <PropertyGroup>
    <ApplicationManifest>Properties\app.manifest</ApplicationManifest>
    <EnableNETAnalyzers>True</EnableNETAnalyzers>
    <AnalysisLevel>latest-minimum</AnalysisLevel>
    <PlatformTarget>AnyCPU</PlatformTarget>
    <NeutralLanguage>en-US</NeutralLanguage>
  </PropertyGroup>
  <PropertyGroup Condition="'$(Configuration)|$(Platform)' == 'Debug|AnyCPU'">
    <OutputPath>$(SolutionDir)Chummer\bin\$(Configuration)\</OutputPath>
    <CheckForOverflowUnderflow>true</CheckForOverflowUnderflow>
    <NoWarn>VSTHRD003;VSTHRD100;VSTHRD103;VSTHRD200</NoWarn>
  </PropertyGroup>
  <PropertyGroup Condition="'$(Configuration)|$(Platform)' == 'Release|AnyCPU'">
    <OutputPath>$(SolutionDir)Chummer\bin\$(Configuration)\</OutputPath>
    <NoWarn>VSTHRD003;VSTHRD100;VSTHRD103;VSTHRD200</NoWarn>
  </PropertyGroup>
  <PropertyGroup Condition="'$(Configuration)|$(Platform)' == 'Debuggable Release|AnyCPU'">
    <OutputPath>$(SolutionDir)Chummer\bin\$(Configuration)\</OutputPath>
    <NoWarn>VSTHRD003;VSTHRD100;VSTHRD103;VSTHRD200</NoWarn>
  </PropertyGroup>
  <ItemGroup>
    <Reference Include="System.Configuration" />
  </ItemGroup>
  <ItemGroup>
    <Compile Update="Properties\Resources.Designer.cs">
      <DesignTime>True</DesignTime>
      <AutoGen>True</AutoGen>
      <DependentUpon>Resources.resx</DependentUpon>
    </Compile>
    <Compile Update="Properties\Settings.cs">
      <AutoGen>false</AutoGen>
      <DesignTimeSharedInput>false</DesignTimeSharedInput>
    </Compile>
    <Compile Update="Program.cs">
      <AutoGen>false</AutoGen>
      <DesignTimeSharedInput>false</DesignTimeSharedInput>
    </Compile>
  </ItemGroup>
  <ItemGroup>
    <Content Include="translator.ico" />
  </ItemGroup>
  <ItemGroup>
    <ProjectReference Include="$(SolutionDir)Chummer\Chummer.csproj" />
  </ItemGroup>
  <ItemGroup>
    <WCFMetadata Include="Connected Services\" />
  </ItemGroup>
  <ItemGroup>
    <PackageReference Include="Microsoft.CodeAnalysis.Analyzers" Version="4.14.0">
      <PrivateAssets>all</PrivateAssets>
      <IncludeAssets>runtime; build; native; contentfiles; analyzers; buildtransitive</IncludeAssets>
    </PackageReference>
    <PackageReference Include="Microsoft.CodeAnalysis.CSharp" Version="4.14.0" />
    <PackageReference Include="Microsoft.CodeAnalysis.NetAnalyzers" Version="9.0.0">
      <PrivateAssets>all</PrivateAssets>
      <IncludeAssets>runtime; build; native; contentfiles; analyzers; buildtransitive</IncludeAssets>
    </PackageReference>
<<<<<<< HEAD
    <PackageReference Include="Microsoft.VisualStudio.Threading.Analyzers" Version="17.13.2">
      <PrivateAssets>all</PrivateAssets>
      <IncludeAssets>runtime; build; native; contentfiles; analyzers; buildtransitive</IncludeAssets>
    </PackageReference>
=======
>>>>>>> d6cf0c3a
  </ItemGroup>
  <ItemGroup>
    <EmbeddedResource Update="Properties\Resources.resx">
      <Generator>PublicResXFileCodeGenerator</Generator>
      <LastGenOutput>Resources.Designer.cs</LastGenOutput>
    </EmbeddedResource>
  </ItemGroup>
</Project><|MERGE_RESOLUTION|>--- conflicted
+++ resolved
@@ -96,13 +96,6 @@
       <PrivateAssets>all</PrivateAssets>
       <IncludeAssets>runtime; build; native; contentfiles; analyzers; buildtransitive</IncludeAssets>
     </PackageReference>
-<<<<<<< HEAD
-    <PackageReference Include="Microsoft.VisualStudio.Threading.Analyzers" Version="17.13.2">
-      <PrivateAssets>all</PrivateAssets>
-      <IncludeAssets>runtime; build; native; contentfiles; analyzers; buildtransitive</IncludeAssets>
-    </PackageReference>
-=======
->>>>>>> d6cf0c3a
   </ItemGroup>
   <ItemGroup>
     <EmbeddedResource Update="Properties\Resources.resx">
