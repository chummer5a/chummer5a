﻿<?xml version="1.0" encoding="utf-8"?>
<Project xmlns:xsi="http://www.w3.org/2001/XMLSchema-instance" xmlns:xsd="http://www.w3.org/2001/XMLSchema" DefaultTargets="Build" ToolsVersion="14.0" xmlns="http://schemas.microsoft.com/developer/msbuild/2003">
  <Import Project="$(MSBuildExtensionsPath)\$(MSBuildToolsVersion)\Microsoft.Common.props" Condition="Exists('$(MSBuildExtensionsPath)\$(MSBuildToolsVersion)\Microsoft.Common.props')" />
  <PropertyGroup>
    <ProjectGuid>{B65D0252-6BCB-4901-9CA6-856EF785DF8D}</ProjectGuid>
    <Configuration Condition=" '$(Configuration)' == '' ">Debug</Configuration>
    <Platform Condition=" '$(Platform)' == '' ">x86</Platform>
    <AssemblyName>Translator</AssemblyName>
    <OutputType>WinExe</OutputType>
    <RootNamespace>Translator</RootNamespace>
    <TargetFrameworkVersion>v4.5.2</TargetFrameworkVersion>
    <TargetFrameworkProfile />
  </PropertyGroup>
  <PropertyGroup Condition=" '$(Configuration)|$(Platform)' == 'Debug|x86' ">
    <OutputPath>..\Chummer\bin\Debug\</OutputPath>
    <DebugSymbols>true</DebugSymbols>
    <DefineConstants>DEBUG;TRACE</DefineConstants>
    <Optimize>false</Optimize>
    <WarningLevel>4</WarningLevel>
    <DebugType>full</DebugType>
    <ErrorReport>prompt</ErrorReport>
    <PlatformTarget>x86</PlatformTarget>
  </PropertyGroup>
  <PropertyGroup Condition=" '$(Configuration)|$(Platform)' == 'Release|x86' ">
<<<<<<< HEAD
    <OutputPath>bin\Release\</OutputPath>
=======
    <OutputPath>..\Chummer\bin\Release\</OutputPath>
>>>>>>> 59b780a7
    <DebugSymbols>false</DebugSymbols>
    <DefineConstants>TRACE</DefineConstants>
    <Optimize>true</Optimize>
    <WarningLevel>4</WarningLevel>
    <DebugType>pdbonly</DebugType>
    <ErrorReport>prompt</ErrorReport>
    <PlatformTarget>x86</PlatformTarget>
  </PropertyGroup>
  <PropertyGroup>
    <StartupObject>Translator.Program</StartupObject>
  </PropertyGroup>
  <ItemGroup>
    <Reference Include="System.Windows.Forms" />
    <Reference Include="System" />
    <Reference Include="System.Xml" />
    <Reference Include="System.Drawing" />
    <Reference Include="System.Data" />
    <Reference Include="System.Xml.Linq" />
  </ItemGroup>
  <ItemGroup>
    <Compile Include="frmTranslate.cs">
      <SubType>Form</SubType>
    </Compile>
    <Compile Include="frmTranslate.Designer.cs">
      <DependentUpon>frmTranslate.cs</DependentUpon>
    </Compile>
    <Compile Include="Properties\AssemblyInfo.cs">
      <AutoGen>false</AutoGen>
      <DesignTimeSharedInput>false</DesignTimeSharedInput>
    </Compile>
    <Compile Include="Properties\Resources.Designer.cs">
      <AutoGen>True</AutoGen>
      <DependentUpon>Resources.resx</DependentUpon>
      <DesignTimeSharedInput>true</DesignTimeSharedInput>
      <DesignTime>True</DesignTime>
    </Compile>
    <Compile Include="Properties\Settings.cs">
      <AutoGen>false</AutoGen>
      <DesignTimeSharedInput>false</DesignTimeSharedInput>
    </Compile>
    <Compile Include="Program.cs">
      <AutoGen>false</AutoGen>
      <DesignTimeSharedInput>false</DesignTimeSharedInput>
    </Compile>
    <Compile Include="frmMain.cs">
      <AutoGen>false</AutoGen>
      <DesignTimeSharedInput>false</DesignTimeSharedInput>
      <SubType>Form</SubType>
    </Compile>
    <EmbeddedResource Include="frmTranslate.resx">
      <DependentUpon>frmTranslate.cs</DependentUpon>
    </EmbeddedResource>
    <EmbeddedResource Include="frmMain.resx">
      <DependentUpon>frmMain.cs</DependentUpon>
    </EmbeddedResource>
    <EmbeddedResource Include="Properties\Resources.resx">
      <Generator>ResXFileCodeGenerator</Generator>
      <LastGenOutput>Resources.Designer.cs</LastGenOutput>
    </EmbeddedResource>
    <Compile Include="frmMain.Designer.cs">
      <DependentUpon>frmMain.cs</DependentUpon>
    </Compile>
  </ItemGroup>
  <ItemGroup>
    <None Include="app.config" />
  </ItemGroup>
  <Import Project="$(MSBuildToolsPath)\Microsoft.CSharp.targets" />
</Project><|MERGE_RESOLUTION|>--- conflicted
+++ resolved
@@ -22,11 +22,7 @@
     <PlatformTarget>x86</PlatformTarget>
   </PropertyGroup>
   <PropertyGroup Condition=" '$(Configuration)|$(Platform)' == 'Release|x86' ">
-<<<<<<< HEAD
-    <OutputPath>bin\Release\</OutputPath>
-=======
     <OutputPath>..\Chummer\bin\Release\</OutputPath>
->>>>>>> 59b780a7
     <DebugSymbols>false</DebugSymbols>
     <DefineConstants>TRACE</DefineConstants>
     <Optimize>true</Optimize>
