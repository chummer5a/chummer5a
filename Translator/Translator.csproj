﻿<?xml version="1.0" encoding="utf-8"?>
<Project xmlns:xsi="http://www.w3.org/2001/XMLSchema-instance" xmlns:xsd="http://www.w3.org/2001/XMLSchema" DefaultTargets="Build" ToolsVersion="14.0" xmlns="http://schemas.microsoft.com/developer/msbuild/2003">
  <Import Project="$(MSBuildExtensionsPath)\$(MSBuildToolsVersion)\Microsoft.Common.props" Condition="Exists('$(MSBuildExtensionsPath)\$(MSBuildToolsVersion)\Microsoft.Common.props')" />
  <PropertyGroup>
<<<<<<< HEAD
    <ProjectGuid>{C798B52A-4B80-4C6C-A334-55B5DA332F31}</ProjectGuid>
=======
    <ProjectGuid>{B65D0252-6BCB-4901-9CA6-856EF785DF8D}</ProjectGuid>
>>>>>>> 22296210
    <Configuration Condition=" '$(Configuration)' == '' ">Debug</Configuration>
    <Platform Condition=" '$(Platform)' == '' ">x86</Platform>
    <AssemblyName>Translator</AssemblyName>
    <OutputType>WinExe</OutputType>
    <RootNamespace>Translator</RootNamespace>
    <TargetFrameworkVersion>v4.5.2</TargetFrameworkVersion>
    <TargetFrameworkProfile />
  </PropertyGroup>
  <PropertyGroup Condition=" '$(Configuration)|$(Platform)' == 'Debug|x86' ">
<<<<<<< HEAD
    <OutputPath>bin\Debug\</OutputPath>
=======
    <OutputPath>..\Chummer\bin\Debug\</OutputPath>
>>>>>>> 22296210
    <DebugSymbols>true</DebugSymbols>
    <DefineConstants>DEBUG;TRACE</DefineConstants>
    <Optimize>false</Optimize>
    <WarningLevel>4</WarningLevel>
    <DebugType>full</DebugType>
    <ErrorReport>prompt</ErrorReport>
    <PlatformTarget>x86</PlatformTarget>
  </PropertyGroup>
  <PropertyGroup Condition=" '$(Configuration)|$(Platform)' == 'Release|x86' ">
    <OutputPath>bin\Release\</OutputPath>
    <DebugSymbols>false</DebugSymbols>
    <DefineConstants>TRACE</DefineConstants>
    <Optimize>true</Optimize>
    <WarningLevel>4</WarningLevel>
    <DebugType>pdbonly</DebugType>
    <ErrorReport>prompt</ErrorReport>
    <PlatformTarget>x86</PlatformTarget>
  </PropertyGroup>
<<<<<<< HEAD
=======
  <PropertyGroup>
    <StartupObject>Translator.Program</StartupObject>
  </PropertyGroup>
>>>>>>> 22296210
  <ItemGroup>
    <Reference Include="System.Windows.Forms" />
    <Reference Include="System" />
    <Reference Include="System.Xml" />
    <Reference Include="System.Drawing" />
    <Reference Include="System.Data" />
    <Reference Include="System.Xml.Linq" />
  </ItemGroup>
  <ItemGroup>
<<<<<<< HEAD
=======
    <Compile Include="frmTranslate.cs">
      <SubType>Form</SubType>
    </Compile>
    <Compile Include="frmTranslate.Designer.cs">
      <DependentUpon>frmTranslate.cs</DependentUpon>
    </Compile>
>>>>>>> 22296210
    <Compile Include="Properties\AssemblyInfo.cs">
      <AutoGen>false</AutoGen>
      <DesignTimeSharedInput>false</DesignTimeSharedInput>
    </Compile>
    <Compile Include="Properties\Resources.Designer.cs">
      <AutoGen>True</AutoGen>
      <DependentUpon>Resources.resx</DependentUpon>
      <DesignTimeSharedInput>true</DesignTimeSharedInput>
      <DesignTime>True</DesignTime>
    </Compile>
    <Compile Include="Properties\Settings.cs">
      <AutoGen>false</AutoGen>
      <DesignTimeSharedInput>false</DesignTimeSharedInput>
    </Compile>
    <Compile Include="Program.cs">
      <AutoGen>false</AutoGen>
      <DesignTimeSharedInput>false</DesignTimeSharedInput>
    </Compile>
<<<<<<< HEAD
    <Compile Include="frmTranslate.cs">
      <AutoGen>false</AutoGen>
      <DesignTimeSharedInput>false</DesignTimeSharedInput>
      <SubType>Form</SubType>
    </Compile>
=======
>>>>>>> 22296210
    <Compile Include="frmMain.cs">
      <AutoGen>false</AutoGen>
      <DesignTimeSharedInput>false</DesignTimeSharedInput>
      <SubType>Form</SubType>
    </Compile>
    <EmbeddedResource Include="frmTranslate.resx">
      <DependentUpon>frmTranslate.cs</DependentUpon>
    </EmbeddedResource>
    <EmbeddedResource Include="frmMain.resx">
      <DependentUpon>frmMain.cs</DependentUpon>
    </EmbeddedResource>
    <EmbeddedResource Include="Properties\Resources.resx">
      <Generator>ResXFileCodeGenerator</Generator>
      <LastGenOutput>Resources.Designer.cs</LastGenOutput>
    </EmbeddedResource>
<<<<<<< HEAD
=======
    <Compile Include="frmMain.Designer.cs">
      <DependentUpon>frmMain.cs</DependentUpon>
    </Compile>
>>>>>>> 22296210
  </ItemGroup>
  <ItemGroup>
    <None Include="app.config" />
  </ItemGroup>
  <Import Project="$(MSBuildToolsPath)\Microsoft.CSharp.targets" />
</Project><|MERGE_RESOLUTION|>--- conflicted
+++ resolved
@@ -2,11 +2,7 @@
 <Project xmlns:xsi="http://www.w3.org/2001/XMLSchema-instance" xmlns:xsd="http://www.w3.org/2001/XMLSchema" DefaultTargets="Build" ToolsVersion="14.0" xmlns="http://schemas.microsoft.com/developer/msbuild/2003">
   <Import Project="$(MSBuildExtensionsPath)\$(MSBuildToolsVersion)\Microsoft.Common.props" Condition="Exists('$(MSBuildExtensionsPath)\$(MSBuildToolsVersion)\Microsoft.Common.props')" />
   <PropertyGroup>
-<<<<<<< HEAD
-    <ProjectGuid>{C798B52A-4B80-4C6C-A334-55B5DA332F31}</ProjectGuid>
-=======
-    <ProjectGuid>{B65D0252-6BCB-4901-9CA6-856EF785DF8D}</ProjectGuid>
->>>>>>> 22296210
+    <ProjectGuid>{B65D0252-6BCB-4901-9CA6-856EF785DF8D}</ProjectGuid>
     <Configuration Condition=" '$(Configuration)' == '' ">Debug</Configuration>
     <Platform Condition=" '$(Platform)' == '' ">x86</Platform>
     <AssemblyName>Translator</AssemblyName>
@@ -16,11 +12,7 @@
     <TargetFrameworkProfile />
   </PropertyGroup>
   <PropertyGroup Condition=" '$(Configuration)|$(Platform)' == 'Debug|x86' ">
-<<<<<<< HEAD
-    <OutputPath>bin\Debug\</OutputPath>
-=======
-    <OutputPath>..\Chummer\bin\Debug\</OutputPath>
->>>>>>> 22296210
+    <OutputPath>..\Chummer\bin\Debug\</OutputPath>
     <DebugSymbols>true</DebugSymbols>
     <DefineConstants>DEBUG;TRACE</DefineConstants>
     <Optimize>false</Optimize>
@@ -39,12 +31,9 @@
     <ErrorReport>prompt</ErrorReport>
     <PlatformTarget>x86</PlatformTarget>
   </PropertyGroup>
-<<<<<<< HEAD
-=======
-  <PropertyGroup>
-    <StartupObject>Translator.Program</StartupObject>
-  </PropertyGroup>
->>>>>>> 22296210
+  <PropertyGroup>
+    <StartupObject>Translator.Program</StartupObject>
+  </PropertyGroup>
   <ItemGroup>
     <Reference Include="System.Windows.Forms" />
     <Reference Include="System" />
@@ -54,15 +43,12 @@
     <Reference Include="System.Xml.Linq" />
   </ItemGroup>
   <ItemGroup>
-<<<<<<< HEAD
-=======
-    <Compile Include="frmTranslate.cs">
-      <SubType>Form</SubType>
-    </Compile>
-    <Compile Include="frmTranslate.Designer.cs">
-      <DependentUpon>frmTranslate.cs</DependentUpon>
-    </Compile>
->>>>>>> 22296210
+    <Compile Include="frmTranslate.cs">
+      <SubType>Form</SubType>
+    </Compile>
+    <Compile Include="frmTranslate.Designer.cs">
+      <DependentUpon>frmTranslate.cs</DependentUpon>
+    </Compile>
     <Compile Include="Properties\AssemblyInfo.cs">
       <AutoGen>false</AutoGen>
       <DesignTimeSharedInput>false</DesignTimeSharedInput>
@@ -81,14 +67,6 @@
       <AutoGen>false</AutoGen>
       <DesignTimeSharedInput>false</DesignTimeSharedInput>
     </Compile>
-<<<<<<< HEAD
-    <Compile Include="frmTranslate.cs">
-      <AutoGen>false</AutoGen>
-      <DesignTimeSharedInput>false</DesignTimeSharedInput>
-      <SubType>Form</SubType>
-    </Compile>
-=======
->>>>>>> 22296210
     <Compile Include="frmMain.cs">
       <AutoGen>false</AutoGen>
       <DesignTimeSharedInput>false</DesignTimeSharedInput>
@@ -104,12 +82,9 @@
       <Generator>ResXFileCodeGenerator</Generator>
       <LastGenOutput>Resources.Designer.cs</LastGenOutput>
     </EmbeddedResource>
-<<<<<<< HEAD
-=======
-    <Compile Include="frmMain.Designer.cs">
-      <DependentUpon>frmMain.cs</DependentUpon>
-    </Compile>
->>>>>>> 22296210
+    <Compile Include="frmMain.Designer.cs">
+      <DependentUpon>frmMain.cs</DependentUpon>
+    </Compile>
   </ItemGroup>
   <ItemGroup>
     <None Include="app.config" />
