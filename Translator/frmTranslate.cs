﻿using System;
using System.Collections.Generic;
using System.Data;
using System.Drawing;
using System.Linq;
using System.Windows.Forms;
using System.Xml;
<<<<<<< HEAD

namespace Translator
{
    public partial class frmTranslate : Form
=======
// ReSharper disable LocalizableElement

namespace Translator
{
    public partial class FrmTranslate : Form
>>>>>>> 59b780a7
    {
        private bool _blnLoading;
        private readonly XmlDocument _objDataDoc = new XmlDocument();
        private readonly XmlDocument _objTranslationDoc = new XmlDocument();
        private string _strCode = string.Empty;
        private string _strPath = string.Empty;

<<<<<<< HEAD
        public frmTranslate()
=======
        public FrmTranslate()
>>>>>>> 59b780a7
        {
            InitializeComponent();
        }

        public string Language { get; set; }

        #region Control Events
        private void chkOnlyTranslation_CheckedChanged(object sender, EventArgs e)
        {
<<<<<<< HEAD
=======
            // ReSharper disable once LocalizableElement
>>>>>>> 59b780a7
            if (cboFile.Text == "Strings")
            {
                LoadStrings();
                return;
            }
            LoadSection();
        }
        private void btnSearch_Click(object sender, EventArgs e)
        {
            if (dgvSection.Visible)
            {
                int rowCount = dgvSection.RowCount;
                int columnCount = dgvSection.ColumnCount;
                int rowIndex = dgvSection.SelectedCells[0].RowIndex;
                int columnIndex = dgvSection.SelectedCells[0].ColumnIndex;
                for (int i = rowIndex; i <= rowCount; i++)
                    for (int j = 0; j <= columnCount; j++)
                        if (((i > rowIndex) || (j > columnIndex)) &&
                            (dgvSection.Rows[i].Cells[j].Value.ToString()
                                 .IndexOf(txtSearch.Text, 0, StringComparison.CurrentCultureIgnoreCase) != -1))
                        {
                            dgvSection.ClearSelection();
                            dgvSection.Rows[i].Cells[j].Selected = true;
                            dgvSection.FirstDisplayedScrollingRowIndex = i;
                            dgvSection.Select();
                            return;
                        }
                for (int k = 0; k < rowIndex; k++)
                    for (int l = 0; l <= columnCount; l++)
                        if (
                            dgvSection.Rows[k].Cells[l].Value.ToString()
                                .IndexOf(txtSearch.Text, 0, StringComparison.CurrentCultureIgnoreCase) != -1)
                        {
                            dgvSection.ClearSelection();
                            dgvSection.Rows[k].Cells[l].Selected = true;
                            dgvSection.FirstDisplayedScrollingRowIndex = k;
                            dgvSection.Select();
                            return;
                        }
                MessageBox.Show("Search text was not found.");
                return;
            }
            int num = dgvTranslate.RowCount;
            int columnCount1 = dgvTranslate.ColumnCount;
            int rowIndex1 = dgvTranslate.SelectedCells[0].RowIndex;
            int columnIndex1 = dgvTranslate.SelectedCells[0].ColumnIndex;
            for (int m = rowIndex1; m < num; m++)
                for (int n = 0; n < columnCount1; n++)
                    if (((m > rowIndex1) || (n > columnIndex1)) &&
                        (dgvTranslate.Rows[m].Cells[n].Value.ToString()
                             .IndexOf(txtSearch.Text, 0, StringComparison.CurrentCultureIgnoreCase) != -1))
                    {
                        dgvTranslate.ClearSelection();
                        dgvTranslate.Rows[m].Cells[n].Selected = true;
                        dgvTranslate.FirstDisplayedScrollingRowIndex = m;
                        dgvTranslate.Select();
                        return;
                    }
            for (int o = 0; o < rowIndex1; o++)
                for (int p = 0; p < columnCount1; p++)
                    if (
                        dgvTranslate.Rows[o].Cells[p].Value.ToString()
                            .IndexOf(txtSearch.Text, 0, StringComparison.CurrentCultureIgnoreCase) != -1)
                    {
                        dgvTranslate.ClearSelection();
                        dgvTranslate.Rows[o].Cells[p].Selected = true;
                        dgvTranslate.FirstDisplayedScrollingRowIndex = o;
                        dgvTranslate.Select();
                        return;
                    }
            MessageBox.Show("Search text was not found.");
        }

        private void cboFile_SelectedIndexChanged(object sender, EventArgs e)
        {
            _blnLoading = true;
            if (cboFile.SelectedIndex == 0)
                LoadStrings();
            else if (cboFile.SelectedIndex > 0)
                LoadSections();
            _blnLoading = false;
        }

        private void cboSection_SelectedIndexChanged(object sender, EventArgs e)
        {
            LoadSection();
        }

        private void dgvSection_CellMouseUp(object sender, DataGridViewCellMouseEventArgs e)
        {
            if ((e.ColumnIndex == 4) && (e.RowIndex != -1))
                dgvSection.EndEdit();
        }

        private void dgvSection_CellValueChanged(object sender, DataGridViewCellEventArgs e)
        {
            if (_blnLoading || (e.RowIndex < 0))
                return;
            DataGridViewRow item = dgvSection.Rows[e.RowIndex];
<<<<<<< HEAD
            bool flag = Convert.ToBoolean(item.Cells["translated"]);
=======
            bool flag = Convert.ToBoolean(item.Cells["translated"].Value);
>>>>>>> 59b780a7
            TranslatedIndicator(item);
            string strTranslated = item.Cells["text"].Value.ToString();
            string strEnglish = item.Cells["english"].Value.ToString();
            string strPage = item.Cells["page"].Value.ToString();
            XmlDocument xmlDocument = _objDataDoc;
            string[] strConcatNode =
            {
                "/chummer/chummer[@file=\"", cboFile.Text, "\"]/", cboSection.Text, "//name[text()=\"",
                strEnglish, "\"]/.."
            };
            XmlNode xmlNodeLocal = xmlDocument.SelectSingleNode(string.Concat(strConcatNode));
            if (xmlNodeLocal == null)
            {
                XmlDocument xmlDocument1 = _objDataDoc;
                string[] strArrays =
                {
                    "/chummer/chummer[@file=\"", cboFile.Text, "\"]/", cboSection.Text, "/*[text()=\"",
                    strEnglish, "\"]"
                };
                xmlNodeLocal = xmlDocument1.SelectSingleNode(string.Concat(strArrays));
                if (xmlNodeLocal?.Attributes != null)
                {
                    xmlNodeLocal.Attributes["translate"].InnerText = strTranslated;
                    XmlAttribute objAttrib;
                    if (!flag)
                    {
                        objAttrib = xmlNodeLocal.Attributes["translated"];
                        if (objAttrib != null)
                            xmlNodeLocal.Attributes.Remove(objAttrib);
                    }
                    else
                    {
                        objAttrib = xmlNodeLocal.Attributes["translated"];
                        if (objAttrib == null)
                            objAttrib = _objDataDoc.CreateAttribute("translated");
                        else
                            objAttrib.InnerText = true.ToString();
                        objAttrib.InnerText = true.ToString();
                        xmlNodeLocal.Attributes.Append(objAttrib);
                    }
                }
            }
            else
            {
                XmlElement element = xmlNodeLocal["translate"];
                if (element != null) element.InnerText = strTranslated;
                XmlElement xmlElement = xmlNodeLocal["page"];
                if (xmlElement != null) xmlElement.InnerText = strPage;

                XmlAttribute itemOf;
                if (!flag)
                {
                    itemOf = xmlNodeLocal.Attributes?["translated"];
                    if (itemOf != null)
                        xmlNodeLocal.Attributes.Remove(itemOf);
                }
                else
                {
                    itemOf = xmlNodeLocal.Attributes?["translated"];
                    if (itemOf == null)
                    {
                        itemOf = _objDataDoc.CreateAttribute("translated");
                        itemOf.InnerText = true.ToString();
                        xmlNodeLocal.Attributes?.Append(itemOf);
                    }
                    else
                    {
                        itemOf.InnerText = true.ToString();
                    }
                }
            }
            Save(_objDataDoc);
        }

        private static void TranslatedIndicator(DataGridViewRow item)
        {
            bool blnTranslated = Convert.ToBoolean(item.Cells["translated"].Value);
            if (blnTranslated)
            {
                item.DefaultCellStyle.BackColor = Color.Empty;
                return;
            }
            item.DefaultCellStyle.BackColor = item.Cells["english"].Value.ToString() == item.Cells["text"].Value.ToString() ? Color.Wheat : Color.Empty;
        }

        private void dgvSection_KeyDown(object sender, KeyEventArgs e)
        {
            if (e.KeyCode == Keys.F3)
            {
                btnSearch.PerformClick();
                return;
            }
            if ((e.KeyCode == Keys.F) && (e.Modifiers == Keys.Control))
                txtSearch.Focus();
        }

        private void dgvSection_Sorted(object sender, EventArgs e)
        {
            foreach (DataGridViewRow row in dgvSection.Rows)
            {
                TranslatedIndicator(row);
            }
        }

        private void dgvTranslate_CellValueChanged(object sender, DataGridViewCellEventArgs e)
        {
            if (_blnLoading || (e.RowIndex < 0))
                return;
            DataGridViewRow item = dgvTranslate.Rows[e.RowIndex];
            TranslatedIndicator(item);
            string strText = item.Cells["text"].Value.ToString();
            string strKey = item.Cells["key"].Value.ToString();
            XmlNode xmlNodeLocal = _objTranslationDoc.SelectSingleNode(string.Concat("/chummer/strings/string[key = \"", strKey, "\"]"));
            if (xmlNodeLocal != null)
            {
                XmlElement xmlElement = xmlNodeLocal["text"];
                if (xmlElement != null) xmlElement.InnerText = strText;
            }
            else
            {
                XmlNode newNode = _objTranslationDoc.CreateNode(XmlNodeType.Element, "string", null);

                XmlElement elem = _objTranslationDoc.CreateElement("key");
                XmlText xmlString = _objTranslationDoc.CreateTextNode(strKey);
                newNode.AppendChild(elem);
                newNode.LastChild.AppendChild(xmlString);

                elem = _objTranslationDoc.CreateElement("text");
                xmlString = _objTranslationDoc.CreateTextNode(strText);
                newNode.AppendChild(elem);
                newNode.LastChild.AppendChild(xmlString);

                XmlNode root = _objTranslationDoc.SelectSingleNode("/chummer/strings/.");
                root?.AppendChild(newNode);
            }
            Save(_objTranslationDoc, false);
        }

        private void dgvTranslate_KeyDown(object sender, KeyEventArgs e)
        {
            if (e.KeyCode == Keys.F3)
            {
                btnSearch.PerformClick();
                return;
            }
            if ((e.KeyCode == Keys.F) && (e.Modifiers == Keys.Control))
                txtSearch.Focus();
        }

        private void dgvTranslate_Sorted(object sender, EventArgs e)
        {
            foreach (DataGridViewRow row in dgvTranslate.Rows)
            {
                TranslatedIndicator(row);
            }
        }

        private void frmTranslate_KeyDown(object sender, KeyEventArgs e)
        {
            if (e.KeyCode == Keys.F3)
            {
                btnSearch.PerformClick();
                return;
            }
            if ((e.KeyCode == Keys.F) && (e.Modifiers == Keys.Control))
                txtSearch.Focus();
        }

        private void frmTranslate_Load(object sender, EventArgs e)
        {
            Text = string.Concat("Translating ", Language);
            SetPath();
            LoadLanguageFiles();
            cboFile.Items.Add("Strings");
            List<string> strs = (from XmlNode xmlNodeLocal in _objDataDoc.SelectNodes("/chummer/chummer") where xmlNodeLocal.Attributes?["file"] != null select xmlNodeLocal.Attributes["file"].InnerText).ToList();
            strs.Sort();
            foreach (string str in strs)
                cboFile.Items.Add(str);
            cboFile.SelectedIndex = 0;
        }
        private void txtSearch_GotFocus(object sender, EventArgs e)
        {
            txtSearch.SelectAll();
        }

        private void txtSearch_KeyPressed(object sender, KeyPressEventArgs e)
        {
            if ((e.KeyChar == '\r') && !txtSearch.AcceptsReturn)
                btnSearch.PerformClick();
        }
        #endregion

        #region Methods
        private void LoadLanguageFiles()
        {
<<<<<<< HEAD
=======
            // ReSharper disable once StringIndexOfIsCultureSpecific.1
>>>>>>> 59b780a7
            _strCode = Language.Substring(Language.IndexOf("(") + 1, 2);
            _objTranslationDoc.Load(string.Concat(_strPath, "lang\\", _strCode, ".xml"));
            _objDataDoc.Load(string.Concat(_strPath, "lang\\", _strCode, "_data.xml"));
        }

        private void LoadSection()
        {
            if (cboSection.SelectedIndex < 0)
                return;
            dgvTranslate.Visible = false;
            dgvSection.Visible = true;
            var dataTable = new DataTable("strings");
            dataTable.Columns.Add("english");
            dataTable.Columns.Add("text");
            dataTable.Columns.Add("book");
            dataTable.Columns.Add("page");
            dataTable.Columns.Add("translated");
            string strFileName = cboFile.Text;
            XmlNode selectSingleNode = _objDataDoc.SelectSingleNode(string.Concat("/chummer/chummer[@file=\"", strFileName, "\"]/", cboSection.Text));
            if (selectSingleNode != null)
            {
                XmlNodeList childNodes =
                    selectSingleNode
                        .ChildNodes;
                var xmlDocument = new XmlDocument();
                xmlDocument.Load(string.Concat(_strPath, "data\\", strFileName));
                foreach (XmlNode childNode in childNodes)
                {
                    string strName;
                    string strPage = string.Empty;
                    string strTranslated = string.Empty;
                    string strSource = string.Empty;
                    bool blnTranslated = false;
                    if (childNode["name"] == null)
                    {
                        strName = childNode.InnerText;
                        if (childNode.Attributes?["translate"] != null)
                            strTranslated = childNode.Attributes["translate"].InnerText;
                        if (childNode.Attributes?["translated"] != null)
                            blnTranslated = Convert.ToBoolean(childNode.Attributes["translated"].InnerText);
                    }
                    else
                    {
                        strName = childNode["name"].InnerText;
                        if (childNode["page"] != null)
                            strPage = childNode["page"].InnerText;
                        string[] strArrays = { "/chummer/", cboSection.Text, "/*[name=\"", strName, "\"]" };
                        XmlNode xmlNodeLocal = xmlDocument.SelectSingleNode(string.Concat(strArrays));
                        if (xmlNodeLocal != null)
                            strSource = xmlNodeLocal["source"]?.InnerText;
                        strTranslated = childNode["translate"]?.InnerText;
                        blnTranslated = childNode.Attributes?["translated"] != null
                            ? Convert.ToBoolean(childNode.Attributes["translated"].InnerText)
                            : strName != strTranslated;
                    }
                    if ((!chkOnlyTranslation.Checked || strName != strTranslated) && chkOnlyTranslation.Checked)
                        continue;
                    DataRowCollection rows = dataTable.Rows;
                    object[] objArray = { strName, strTranslated, strSource, strPage, blnTranslated };
                    rows.Add(objArray);
                }
            }
            var dataSet = new DataSet("strings");
            dataSet.Tables.Add(dataTable);
            dgvSection.AutoSizeRowsMode = DataGridViewAutoSizeRowsMode.AllCells;
            dgvSection.DataSource = dataSet;
            dgvSection.DataMember = "strings";
            foreach (DataGridViewRow row in dgvSection.Rows)
            {
                TranslatedIndicator(row);
            }
        }

        private void LoadSections()
        {
            cboSection.Items.Clear();
            string strFileName = cboFile.Text;
            XmlNode xmlNode = _objDataDoc.SelectSingleNode(string.Concat("/chummer/chummer[@file=\"", strFileName, "\"]"));
            if (xmlNode != null)
            {
                List<string> strs = (from XmlNode childNode in xmlNode.ChildNodes select childNode.Name).ToList();
                strs.Sort();
                foreach (string str in strs)
                    cboSection.Items.Add(str);
            }
            cboSection.Visible = true;
        }

        private void LoadStrings()
        {
            dgvTranslate.Visible = true;
            dgvSection.Visible = false;
            var xmlDocument = new XmlDocument();
            xmlDocument.Load(string.Concat(_strPath, "lang\\en-US.xml"));
            var dataTable = new DataTable("strings");
            dataTable.Columns.Add("key");
            dataTable.Columns.Add("english");
            dataTable.Columns.Add("text");
            dataTable.Columns.Add("translated");
            //XmlNodeList xmlNodeList = _objTranslationDoc.SelectNodes("/chummer/strings/string");
            XmlNodeList xmlNodeList = xmlDocument.SelectNodes("/chummer/strings/string");
            if (xmlNodeList != null)
                foreach (XmlNode xmlNodeEnglish in xmlNodeList)
                {
<<<<<<< HEAD
                    string innerText = xmlNodeEnglish["key"]?.InnerText;
                    string str = xmlNodeEnglish["text"]?.InnerText;
                    XmlNode xmlNodeLocal =
                        _objTranslationDoc.SelectSingleNode(string.Concat("/chummer/strings/string[key = \"", innerText, "\"]"));
                    if (xmlNodeLocal != null)
                    {
                        string innerText1 = xmlNodeLocal["text"]?.InnerText;
                        var flag = false;
                        if (xmlNodeEnglish.Attributes?["translated"] != null)
                            flag = Convert.ToBoolean(xmlNodeEnglish.Attributes["translated"].InnerText);
                        if (chkOnlyTranslation.Checked && (str == innerText1 || string.IsNullOrWhiteSpace(innerText1)) || !chkOnlyTranslation.Checked)
                        {
                            DataRowCollection rows = dataTable.Rows;
                            object[] objArray = { innerText, str, innerText1, flag };
                            rows.Add(objArray);
                        }
=======
                    string strKey = xmlNodeEnglish["key"]?.InnerText;
                    string strEnglish = xmlNodeEnglish["text"]?.InnerText;
                    string strTranslated = xmlNodeEnglish["text"]?.InnerText;
                    var blnTranslated = false;
                    XmlNode xmlNodeLocal =
                        _objTranslationDoc.SelectSingleNode(string.Concat("/chummer/strings/string[key = \"", strKey, "\"]"));
                    if (xmlNodeLocal != null)
                    {
                        strTranslated = xmlNodeLocal["text"]?.InnerText;
                        blnTranslated = xmlNodeEnglish.Attributes?["translated"] != null
                            ? Convert.ToBoolean(xmlNodeEnglish.Attributes["translated"].InnerText)
                            : strEnglish != strTranslated;
                    }
                    if (chkOnlyTranslation.Checked && (strEnglish == strTranslated || string.IsNullOrWhiteSpace(strTranslated)) || !chkOnlyTranslation.Checked)
                    {
                        DataRowCollection rows = dataTable.Rows;
                        object[] objArray = { strKey, strEnglish, strTranslated, blnTranslated };
                        rows.Add(objArray);
>>>>>>> 59b780a7
                    }
                }
            var dataSet = new DataSet("strings");
            dataSet.Tables.Add(dataTable);
            dgvTranslate.AutoSizeRowsMode = DataGridViewAutoSizeRowsMode.AllCells;
            dgvTranslate.DataSource = dataSet;
            dgvTranslate.DataMember = "strings";
            foreach (DataGridViewRow row in dgvTranslate.Rows)
            {
                TranslatedIndicator(row);
            }
            cboSection.Visible = false;
        }

        private void SetPath()
        {
            _strPath = Application.StartupPath;
            if (!_strPath.EndsWith("\\"))
            {
<<<<<<< HEAD
                frmTranslate _frmTranslate = this;
                _frmTranslate._strPath = string.Concat(_frmTranslate._strPath, "\\");
=======
                FrmTranslate frmTranslate = this;
                frmTranslate._strPath = string.Concat(frmTranslate._strPath, "\\");
>>>>>>> 59b780a7
            }
        }
        #endregion

        private void Save(XmlDocument objXmlDocument, bool blnData = true)
        {
            string strPath = string.Concat(_strPath, "lang\\", _strCode, blnData ? "_data.xml" : ".xml");
            var xwsSettings = new XmlWriterSettings { IndentChars = ("\t"), Indent = true};
            using (XmlWriter xwWriter = XmlWriter.Create(strPath, xwsSettings))
            {
                objXmlDocument.Save(xwWriter);
            }
        }
    }
}<|MERGE_RESOLUTION|>--- conflicted
+++ resolved
@@ -5,18 +5,11 @@
 using System.Linq;
 using System.Windows.Forms;
 using System.Xml;
-<<<<<<< HEAD
-
-namespace Translator
-{
-    public partial class frmTranslate : Form
-=======
 // ReSharper disable LocalizableElement
 
 namespace Translator
 {
     public partial class FrmTranslate : Form
->>>>>>> 59b780a7
     {
         private bool _blnLoading;
         private readonly XmlDocument _objDataDoc = new XmlDocument();
@@ -24,11 +17,7 @@
         private string _strCode = string.Empty;
         private string _strPath = string.Empty;
 
-<<<<<<< HEAD
-        public frmTranslate()
-=======
         public FrmTranslate()
->>>>>>> 59b780a7
         {
             InitializeComponent();
         }
@@ -38,10 +27,7 @@
         #region Control Events
         private void chkOnlyTranslation_CheckedChanged(object sender, EventArgs e)
         {
-<<<<<<< HEAD
-=======
             // ReSharper disable once LocalizableElement
->>>>>>> 59b780a7
             if (cboFile.Text == "Strings")
             {
                 LoadStrings();
@@ -141,11 +127,7 @@
             if (_blnLoading || (e.RowIndex < 0))
                 return;
             DataGridViewRow item = dgvSection.Rows[e.RowIndex];
-<<<<<<< HEAD
-            bool flag = Convert.ToBoolean(item.Cells["translated"]);
-=======
             bool flag = Convert.ToBoolean(item.Cells["translated"].Value);
->>>>>>> 59b780a7
             TranslatedIndicator(item);
             string strTranslated = item.Cells["text"].Value.ToString();
             string strEnglish = item.Cells["english"].Value.ToString();
@@ -341,10 +323,7 @@
         #region Methods
         private void LoadLanguageFiles()
         {
-<<<<<<< HEAD
-=======
             // ReSharper disable once StringIndexOfIsCultureSpecific.1
->>>>>>> 59b780a7
             _strCode = Language.Substring(Language.IndexOf("(") + 1, 2);
             _objTranslationDoc.Load(string.Concat(_strPath, "lang\\", _strCode, ".xml"));
             _objDataDoc.Load(string.Concat(_strPath, "lang\\", _strCode, "_data.xml"));
@@ -449,24 +428,6 @@
             if (xmlNodeList != null)
                 foreach (XmlNode xmlNodeEnglish in xmlNodeList)
                 {
-<<<<<<< HEAD
-                    string innerText = xmlNodeEnglish["key"]?.InnerText;
-                    string str = xmlNodeEnglish["text"]?.InnerText;
-                    XmlNode xmlNodeLocal =
-                        _objTranslationDoc.SelectSingleNode(string.Concat("/chummer/strings/string[key = \"", innerText, "\"]"));
-                    if (xmlNodeLocal != null)
-                    {
-                        string innerText1 = xmlNodeLocal["text"]?.InnerText;
-                        var flag = false;
-                        if (xmlNodeEnglish.Attributes?["translated"] != null)
-                            flag = Convert.ToBoolean(xmlNodeEnglish.Attributes["translated"].InnerText);
-                        if (chkOnlyTranslation.Checked && (str == innerText1 || string.IsNullOrWhiteSpace(innerText1)) || !chkOnlyTranslation.Checked)
-                        {
-                            DataRowCollection rows = dataTable.Rows;
-                            object[] objArray = { innerText, str, innerText1, flag };
-                            rows.Add(objArray);
-                        }
-=======
                     string strKey = xmlNodeEnglish["key"]?.InnerText;
                     string strEnglish = xmlNodeEnglish["text"]?.InnerText;
                     string strTranslated = xmlNodeEnglish["text"]?.InnerText;
@@ -485,7 +446,6 @@
                         DataRowCollection rows = dataTable.Rows;
                         object[] objArray = { strKey, strEnglish, strTranslated, blnTranslated };
                         rows.Add(objArray);
->>>>>>> 59b780a7
                     }
                 }
             var dataSet = new DataSet("strings");
@@ -505,13 +465,8 @@
             _strPath = Application.StartupPath;
             if (!_strPath.EndsWith("\\"))
             {
-<<<<<<< HEAD
-                frmTranslate _frmTranslate = this;
-                _frmTranslate._strPath = string.Concat(_frmTranslate._strPath, "\\");
-=======
                 FrmTranslate frmTranslate = this;
                 frmTranslate._strPath = string.Concat(frmTranslate._strPath, "\\");
->>>>>>> 59b780a7
             }
         }
         #endregion
