--- conflicted
+++ resolved
@@ -30,14 +30,6 @@
 using Microsoft.Extensions.Logging;
 using ChummerHub.API;
 using ChummerHub.Controllers.V1;
-<<<<<<< HEAD
-
-=======
-using IdentityServer4;
-using Microsoft.EntityFrameworkCore;
-using System.Reflection;
-using Swashbuckle.AspNetCore.Filters;
->>>>>>> 64aab9e5
 
 namespace ChummerHub
 {
@@ -124,22 +116,11 @@
                 
             });
 
-<<<<<<< HEAD
             services.AddScoped<SignInManager<ApplicationUser>, SignInManager<ApplicationUser>>();
 
             services.AddDefaultIdentity<ApplicationUser>()
                 .AddEntityFrameworkStores<ApplicationDbContext>()
                 .AddSignInManager();
-=======
-            
-
-            services.AddScoped<SignInManager<ApplicationUser>, SignInManager<ApplicationUser>>();
-
-            //services.AddIdentity<IdentityUser, IdentityRole>()
-            //   //services.AddDefaultIdentity<IdentityUser>()
-            //   .AddEntityFrameworkStores<ApplicationDbContext>()
-            //   .AddDefaultTokenProviders();
->>>>>>> 64aab9e5
 
             services.AddIdentity<ApplicationUser, IdentityRole>()
               //services.AddDefaultIdentity<IdentityUser>()
@@ -174,11 +155,7 @@
                 })
                 .AddGoogle(options =>
                 {
-<<<<<<< HEAD
                     //options.SignInScheme = IdentityServerConstants.ExternalCookieAuthenticationScheme;
-=======
-                    options.SignInScheme = IdentityServerConstants.ExternalCookieAuthenticationScheme;
->>>>>>> 64aab9e5
                     options.ClientId = Configuration["Authentication:Google:ClientId"];
                     options.ClientSecret = Configuration["Authentication:Google:ClientSecret"];
                 })
@@ -464,10 +441,7 @@
                 var dbContext = serviceScope.ServiceProvider.GetService<ApplicationDbContext>();
                 dbContext.Database.EnsureDeleted();
                 dbContext.Database.EnsureCreated();
-<<<<<<< HEAD
             
-=======
->>>>>>> 64aab9e5
             }
 
           
