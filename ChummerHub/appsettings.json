{
    "ConnectionStrings": {
<<<<<<< HEAD
        "DefaultConnection": "Server=(localdb)\\mssqllocaldb;Database=SINners;Trusted_Connection=True;MultipleActiveResultSets=true",
=======
        "DefaultSINConnection": "Server=(localdb)\\mssqllocaldb;Database=SINners_Db;Trusted_Connection=True;MultipleActiveResultSets=true",
        "DefaultIdentityConnection": "Server=(localdb)\\mssqllocaldb;Database=Identity_Db;Trusted_Connection=True;MultipleActiveResultSets=true"
>>>>>>> 64aab9e5
    },
    "Logging": {
        "LogLevel": {
            "Default": "Debug",
            "System": "Information",
            "Microsoft": "Information",
            "Newtonsoft.Json": "Debug"
        },
        "Console": {
            "IncludeScopes": true
        }
    },
    "AllowedHosts": "*"
}<|MERGE_RESOLUTION|>--- conflicted
+++ resolved
@@ -1,11 +1,7 @@
 {
     "ConnectionStrings": {
-<<<<<<< HEAD
+
         "DefaultConnection": "Server=(localdb)\\mssqllocaldb;Database=SINners;Trusted_Connection=True;MultipleActiveResultSets=true",
-=======
-        "DefaultSINConnection": "Server=(localdb)\\mssqllocaldb;Database=SINners_Db;Trusted_Connection=True;MultipleActiveResultSets=true",
-        "DefaultIdentityConnection": "Server=(localdb)\\mssqllocaldb;Database=Identity_Db;Trusted_Connection=True;MultipleActiveResultSets=true"
->>>>>>> 64aab9e5
     },
     "Logging": {
         "LogLevel": {
