// Copyright (c) Brock Allen & Dominick Baier. All rights reserved.
// Licensed under the Apache License, Version 2.0. See LICENSE in the project root for license information.


using Microsoft.AspNetCore.Hosting;
using System;
using Microsoft.Extensions.Logging;
using Serilog;
<<<<<<< HEAD
using Serilog.Events;
using Serilog.Sinks.SystemConsole.Themes;
=======
using Serilog.Sinks.SystemConsole.Themes;
using Microsoft.AspNetCore;
using Serilog.Events;
using System.Linq;
>>>>>>> 64aab9e5

namespace ChummerHub
{
    public class Program
    {
        public static void Main(string[] args)
        {
<<<<<<< HEAD
            Log.Logger = new LoggerConfiguration()
                .MinimumLevel.Debug()
                .MinimumLevel.Override("Microsoft", LogEventLevel.Warning)
                .MinimumLevel.Override("System", LogEventLevel.Warning)
                .MinimumLevel.Override("Microsoft.AspNetCore.Authentication", LogEventLevel.Information)
                .Enrich.FromLogContext()
                .WriteTo.File(@"ChummerHub_log.txt")
                .WriteTo.Console(outputTemplate: "[{Timestamp:HH:mm:ss} {Level}] {SourceContext}{NewLine}{Message:lj}{NewLine}{Exception}{NewLine}", theme: AnsiConsoleTheme.Literate)
                .CreateLogger();
=======
            Console.Title = "IdentityServer4.EntityFramework";
>>>>>>> 64aab9e5

            var seed = args.Contains("/seed");
            if (seed)
            {
                args = args.Except(new[] { "/seed" }).ToArray();
            }

<<<<<<< HEAD
            var host = CreateWebHostBuilder(args).Build();
            
            if (seed)
            {
                //SeedData.EnsureSeedData(host.Services);
=======
            var host = BuildWebHost(args);

            if (seed)
            {
                SeedData.EnsureSeedData(host.Services);
                return;
>>>>>>> 64aab9e5
            }

            host.Run();
        }

        public static IWebHost BuildWebHost(string[] args)
        {
            return WebHost.CreateDefaultBuilder(args)
                    .UseStartup<Startup>()
                    .UseSerilog((context, configuration) =>
                    {
                        configuration
                            .MinimumLevel.Debug()
                            .MinimumLevel.Override("Microsoft", LogEventLevel.Warning)
                            .MinimumLevel.Override("System", LogEventLevel.Warning)
                            .MinimumLevel.Override("Microsoft.AspNetCore.Authentication", LogEventLevel.Information)
                            .Enrich.FromLogContext()
                            .WriteTo.File(@"identityserver4_log.txt")
                            .WriteTo.Console(outputTemplate: "[{Timestamp:HH:mm:ss} {Level}] {SourceContext}{NewLine}{Message:lj}{NewLine}{Exception}{NewLine}", theme: AnsiConsoleTheme.Literate);
                    })
                    .Build();
        }
    }
}<|MERGE_RESOLUTION|>--- conflicted
+++ resolved
@@ -6,15 +6,8 @@
 using System;
 using Microsoft.Extensions.Logging;
 using Serilog;
-<<<<<<< HEAD
 using Serilog.Events;
 using Serilog.Sinks.SystemConsole.Themes;
-=======
-using Serilog.Sinks.SystemConsole.Themes;
-using Microsoft.AspNetCore;
-using Serilog.Events;
-using System.Linq;
->>>>>>> 64aab9e5
 
 namespace ChummerHub
 {
@@ -22,7 +15,6 @@
     {
         public static void Main(string[] args)
         {
-<<<<<<< HEAD
             Log.Logger = new LoggerConfiguration()
                 .MinimumLevel.Debug()
                 .MinimumLevel.Override("Microsoft", LogEventLevel.Warning)
@@ -32,9 +24,6 @@
                 .WriteTo.File(@"ChummerHub_log.txt")
                 .WriteTo.Console(outputTemplate: "[{Timestamp:HH:mm:ss} {Level}] {SourceContext}{NewLine}{Message:lj}{NewLine}{Exception}{NewLine}", theme: AnsiConsoleTheme.Literate)
                 .CreateLogger();
-=======
-            Console.Title = "IdentityServer4.EntityFramework";
->>>>>>> 64aab9e5
 
             var seed = args.Contains("/seed");
             if (seed)
@@ -42,20 +31,11 @@
                 args = args.Except(new[] { "/seed" }).ToArray();
             }
 
-<<<<<<< HEAD
             var host = CreateWebHostBuilder(args).Build();
             
             if (seed)
             {
                 //SeedData.EnsureSeedData(host.Services);
-=======
-            var host = BuildWebHost(args);
-
-            if (seed)
-            {
-                SeedData.EnsureSeedData(host.Services);
-                return;
->>>>>>> 64aab9e5
             }
 
             host.Run();
