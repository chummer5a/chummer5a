﻿<Project Sdk="Microsoft.NET.Sdk.Web">

  <PropertyGroup>
    <TargetFramework>netcoreapp2.1</TargetFramework>
    <UserSecretsId>572ea518-a8ec-422d-b9f3-8817088ece8c</UserSecretsId>
  </PropertyGroup>

  <PropertyGroup Condition="'$(Configuration)|$(Platform)'=='Debug|AnyCPU'">
    <DocumentationFile>D:\Git\GitHub\chummer5a\ChummerHub\ChummerHub.xml</DocumentationFile>
  </PropertyGroup>
  <ItemGroup>
<<<<<<< HEAD
    <Compile Remove="Migrations\20181029112504_03.cs" />
    <Compile Remove="Migrations\20181029112504_03.Designer.cs" />
  </ItemGroup>

  <ItemGroup>
    <Content Remove="Services\GoogleDrive\SINners.json" />
  </ItemGroup>

  <ItemGroup>
    <EmbeddedResource Include="Services\GoogleDrive\SINners.json" />
  </ItemGroup>
  <!--<PropertyGroup>
    <GenerateDocumentationFile>true</GenerateDocumentationFile>
    <NoWarn>$(NoWarn);1591</NoWarn>
  </PropertyGroup>-->
  
  <ItemGroup>
    <PackageReference Include="Google.Apis.Auth.Mvc" Version="1.36.1" />
    <PackageReference Include="Google.Apis.Drive.v3" Version="1.36.1.1400" />
    <PackageReference Include="Microsoft.AspNet.WebApi.Client" Version="5.2.6" />
    <PackageReference Include="Microsoft.AspNetCore.All" Version="2.1.6" />
    <PackageReference Include="Microsoft.AspNetCore.App" />
    <PackageReference Include="Microsoft.AspNetCore.Authentication.Facebook" Version="2.1.2" />
=======
    <PackageReference Include="Google.Apis.Auth" Version="1.36.1" />
    <PackageReference Include="Google.Apis.Drive.v3" Version="1.36.1.1400" />
    <PackageReference Include="IdentityServer4" Version="2.2.0" />
    <PackageReference Include="IdentityServer4.AspNetIdentity" Version="2.1.0" />
    <PackageReference Include="IdentityServer4.EntityFramework" Version="2.1.1"></PackageReference>
    <PackageReference Include="Microsoft.AspNet.WebApi.Client" Version="5.2.6" />
    <PackageReference Include="Microsoft.AspNetCore" Version="2.1.6" />
    <PackageReference Include="Microsoft.AspNetCore.All" Version="2.1.6" />
    <PackageReference Include="Microsoft.AspNetCore.App" Version="2.1.6" />
>>>>>>> 64aab9e5
    <PackageReference Include="Microsoft.AspNetCore.AzureKeyVault.HostingStartup" Version="2.0.4" />
    <PackageReference Include="Microsoft.AspNetCore.Http" Version="2.1.1" />
    <PackageReference Include="Microsoft.AspNetCore.HttpsPolicy" Version="2.1.1" />
    <PackageReference Include="Microsoft.AspNetCore.Mvc.Core" Version="2.1.3" />
    <PackageReference Include="Microsoft.AspNetCore.Mvc.Versioning" Version="2.3.0" />
    <PackageReference Include="Microsoft.AspNetCore.Mvc.Versioning.ApiExplorer" Version="2.2.0" />
  
    <PackageReference Include="Microsoft.EntityFrameworkCore.Tools" Version="2.1.4" PrivateAssets="All" />
  
    <PackageReference Include="Microsoft.VisualStudio.Azure.Containers.Tools.Targets" Version="1.1.1" />
    <PackageReference Include="Microsoft.VisualStudio.Web.CodeGeneration.Design" Version="2.1.6" PrivateAssets="All" />
    <PackageReference Include="Sendgrid" Version="9.10.0" />
<<<<<<< HEAD
    <PackageReference Include="Swashbuckle.AspNetCore" Version="4.0.1" />
    <PackageReference Include="Swashbuckle.AspNetCore.Filters" Version="4.5.1" />
=======

>>>>>>> 64aab9e5
    <PackageReference Include="Serilog" Version="2.7.1" />
    <PackageReference Include="Serilog.AspNetCore" Version="2.1.1" />
    <PackageReference Include="Serilog.Sinks.Console" Version="3.1.1" />
    <PackageReference Include="Serilog.Sinks.File" Version="4.0.0" />
<<<<<<< HEAD
  </ItemGroup>

    <ItemGroup>
        <DotNetCliToolReference Include="Microsoft.EntityFrameworkCore.Tools.DotNet" Version="2.0.0" />
        <DotNetCliToolReference Include="Microsoft.Extensions.SecretManager.Tools" Version="2.0.0" />
        <DotNetCliToolReference Include="Microsoft.VisualStudio.Web.CodeGeneration.Tools" Version="2.0.0" />
    </ItemGroup>
  
  <ItemGroup>
    <Folder Include="Connected Services\" />
    <Folder Include="Controllers\V2\" />
=======
    <PackageReference Include="Swashbuckle.AspNetCore" Version="4.0.1" />
    <PackageReference Include="Swashbuckle.AspNetCore.Filters" Version="4.5.0" />
    <PackageReference Include="Swashbuckle.AspNetCore.Swagger" Version="4.0.1" />
    <PackageReference Include="Swashbuckle.Examples" Version="3.10.0" />
>>>>>>> 64aab9e5
  </ItemGroup>

  <ItemGroup>
      <!--DotNetCliToolReference Include="Microsoft.EntityFrameworkCore.Tools.DotNet" Version="2.0.0" /-->
      <!--DotNetCliToolReference Include="Microsoft.Extensions.SecretManager.Tools" Version="2.0.0" /-->
    <DotNetCliToolReference Include="Microsoft.VisualStudio.Web.CodeGeneration.Tools" Version="2.0.0" />
  </ItemGroup>

  <ItemGroup>
    <None Update="ChummerHub.xml">
      <CopyToOutputDirectory>PreserveNewest</CopyToOutputDirectory>
    </None>
  </ItemGroup>

</Project><|MERGE_RESOLUTION|>--- conflicted
+++ resolved
@@ -9,7 +9,7 @@
     <DocumentationFile>D:\Git\GitHub\chummer5a\ChummerHub\ChummerHub.xml</DocumentationFile>
   </PropertyGroup>
   <ItemGroup>
-<<<<<<< HEAD
+
     <Compile Remove="Migrations\20181029112504_03.cs" />
     <Compile Remove="Migrations\20181029112504_03.Designer.cs" />
   </ItemGroup>
@@ -33,17 +33,6 @@
     <PackageReference Include="Microsoft.AspNetCore.All" Version="2.1.6" />
     <PackageReference Include="Microsoft.AspNetCore.App" />
     <PackageReference Include="Microsoft.AspNetCore.Authentication.Facebook" Version="2.1.2" />
-=======
-    <PackageReference Include="Google.Apis.Auth" Version="1.36.1" />
-    <PackageReference Include="Google.Apis.Drive.v3" Version="1.36.1.1400" />
-    <PackageReference Include="IdentityServer4" Version="2.2.0" />
-    <PackageReference Include="IdentityServer4.AspNetIdentity" Version="2.1.0" />
-    <PackageReference Include="IdentityServer4.EntityFramework" Version="2.1.1"></PackageReference>
-    <PackageReference Include="Microsoft.AspNet.WebApi.Client" Version="5.2.6" />
-    <PackageReference Include="Microsoft.AspNetCore" Version="2.1.6" />
-    <PackageReference Include="Microsoft.AspNetCore.All" Version="2.1.6" />
-    <PackageReference Include="Microsoft.AspNetCore.App" Version="2.1.6" />
->>>>>>> 64aab9e5
     <PackageReference Include="Microsoft.AspNetCore.AzureKeyVault.HostingStartup" Version="2.0.4" />
     <PackageReference Include="Microsoft.AspNetCore.Http" Version="2.1.1" />
     <PackageReference Include="Microsoft.AspNetCore.HttpsPolicy" Version="2.1.1" />
@@ -56,17 +45,12 @@
     <PackageReference Include="Microsoft.VisualStudio.Azure.Containers.Tools.Targets" Version="1.1.1" />
     <PackageReference Include="Microsoft.VisualStudio.Web.CodeGeneration.Design" Version="2.1.6" PrivateAssets="All" />
     <PackageReference Include="Sendgrid" Version="9.10.0" />
-<<<<<<< HEAD
     <PackageReference Include="Swashbuckle.AspNetCore" Version="4.0.1" />
     <PackageReference Include="Swashbuckle.AspNetCore.Filters" Version="4.5.1" />
-=======
-
->>>>>>> 64aab9e5
     <PackageReference Include="Serilog" Version="2.7.1" />
     <PackageReference Include="Serilog.AspNetCore" Version="2.1.1" />
     <PackageReference Include="Serilog.Sinks.Console" Version="3.1.1" />
     <PackageReference Include="Serilog.Sinks.File" Version="4.0.0" />
-<<<<<<< HEAD
   </ItemGroup>
 
     <ItemGroup>
@@ -78,12 +62,6 @@
   <ItemGroup>
     <Folder Include="Connected Services\" />
     <Folder Include="Controllers\V2\" />
-=======
-    <PackageReference Include="Swashbuckle.AspNetCore" Version="4.0.1" />
-    <PackageReference Include="Swashbuckle.AspNetCore.Filters" Version="4.5.0" />
-    <PackageReference Include="Swashbuckle.AspNetCore.Swagger" Version="4.0.1" />
-    <PackageReference Include="Swashbuckle.Examples" Version="3.10.0" />
->>>>>>> 64aab9e5
   </ItemGroup>
 
   <ItemGroup>
