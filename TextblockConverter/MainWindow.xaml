--- conflicted
+++ resolved
@@ -18,11 +18,7 @@
 		<Button
             x:Name="button"
             Margin="0,0,10,10"
-<<<<<<< HEAD
-            Click="button_Click"
-=======
             Click="CreateCritter"
->>>>>>> 59b780a7
             Content="Create as Critter" HorizontalAlignment="Right" Width="98" Height="20" VerticalAlignment="Bottom" />
 		<TextBox
 	  x:Name="txtName"
@@ -48,14 +44,11 @@
 	  Margin="0,72,10,0"
 	  AcceptsReturn="True"
 	  TextWrapping="Wrap" HorizontalContentAlignment="Stretch" VerticalContentAlignment="Stretch" Height="26" VerticalAlignment="Top" HorizontalAlignment="Right" Width="157" />
-<<<<<<< HEAD
-=======
 		<Button
 	  x:Name="button_Copy"
 	  Margin="0,0,113,10"
 	  Click="CreateSpirit"
 	  Content="Create as Spirit" HorizontalAlignment="Right" Width="98" Height="20" VerticalAlignment="Bottom" />
->>>>>>> 59b780a7
 
 	</Grid>
 </Window>