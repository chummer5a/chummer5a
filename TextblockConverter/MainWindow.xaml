--- conflicted
+++ resolved
@@ -1,16 +1,8 @@
-<<<<<<< HEAD
-﻿<Window
-=======
 <Window
->>>>>>> 260a47e0
     x:Class="WpfApplication1.MainWindow"
     xmlns="http://schemas.microsoft.com/winfx/2006/xaml/presentation"
     xmlns:x="http://schemas.microsoft.com/winfx/2006/xaml"
     xmlns:d="http://schemas.microsoft.com/expression/blend/2008"
-<<<<<<< HEAD
-    xmlns:local="clr-namespace:WpfApplication1"
-=======
->>>>>>> 260a47e0
     xmlns:mc="http://schemas.openxmlformats.org/markup-compatibility/2006"
     Title="Chummer Textblock Converter"
     Width="525"
