--- conflicted
+++ resolved
@@ -1,18 +1,8 @@
-<<<<<<< HEAD
-﻿using System.Reflection;
-using System.Resources;
-using System.Runtime.CompilerServices;
-using System.Runtime.InteropServices;
-using System.Windows;
-
-// General Information about an assembly is controlled through the following 
-=======
 using System.Reflection;
 using System.Runtime.InteropServices;
 using System.Windows;
 
 // General Information about an assembly is controlled through the following
->>>>>>> 260a47e0
 // set of attributes. Change these attribute values to modify the information
 // associated with an assembly.
 [assembly: AssemblyTitle("WpfApplication1")]
@@ -24,21 +14,12 @@
 [assembly: AssemblyTrademark("")]
 [assembly: AssemblyCulture("")]
 
-<<<<<<< HEAD
-// Setting ComVisible to false makes the types in this assembly not visible 
-// to COM components.  If you need to access a type in this assembly from 
-// COM, set the ComVisible attribute to true on that type.
-[assembly: ComVisible(false)]
-
-//In order to begin building localizable applications, set 
-=======
 // Setting ComVisible to false makes the types in this assembly not visible
 // to COM components.  If you need to access a type in this assembly from
 // COM, set the ComVisible attribute to true on that type.
 [assembly: ComVisible(false)]
 
 //In order to begin building localizable applications, set
->>>>>>> 260a47e0
 //<UICulture>CultureYouAreCodingWith</UICulture> in your .csproj file
 //inside a <PropertyGroup>.  For example, if you are using US english
 //in your source files, set the <UICulture> to en-US.  Then uncomment
@@ -50,17 +31,10 @@
 
 [assembly: ThemeInfo(
     ResourceDictionaryLocation.None, //where theme specific resource dictionaries are located
-<<<<<<< HEAD
-                                     //(used if a resource is not found in the page, 
-                                     // or application resource dictionaries)
-    ResourceDictionaryLocation.SourceAssembly //where the generic resource dictionary is located
-                                              //(used if a resource is not found in the page, 
-=======
                                      //(used if a resource is not found in the page,
                                      // or application resource dictionaries)
     ResourceDictionaryLocation.SourceAssembly //where the generic resource dictionary is located
                                               //(used if a resource is not found in the page,
->>>>>>> 260a47e0
                                               // app, or any theme specific resource dictionaries)
 )]
 
@@ -68,19 +42,11 @@
 // Version information for an assembly consists of the following four values:
 //
 //      Major Version
-<<<<<<< HEAD
-//      Minor Version 
-//      Build Number
-//      Revision
-//
-// You can specify all the values or you can default the Build and Revision Numbers 
-=======
 //      Minor Version
 //      Build Number
 //      Revision
 //
 // You can specify all the values or you can default the Build and Revision Numbers
->>>>>>> 260a47e0
 // by using the '*' as shown below:
 // [assembly: AssemblyVersion("1.0.*")]
 [assembly: AssemblyVersion("1.0.0.0")]
