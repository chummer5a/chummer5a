--- conflicted
+++ resolved
@@ -1,9 +1,6 @@
 ﻿using System;
 using System.Collections.Generic;
-<<<<<<< HEAD
-=======
 using System.Configuration;
->>>>>>> 59b780a7
 using System.Linq;
 using System.Text.RegularExpressions;
 using System.Windows;
@@ -24,10 +21,6 @@
             InitializeComponent();
         }
 
-<<<<<<< HEAD
-        private void button_Click(object sender, RoutedEventArgs e)
-        {
-=======
 
         private void ConvertString(bool critter = true)
         {
@@ -36,24 +29,15 @@
             {
 	            txtGUID.Text = Guid.NewGuid().ToString();
             }
->>>>>>> 59b780a7
             var lines = txtRaw.Text.Split(new[] { Environment.NewLine }, StringSplitOptions.None);
 	        if (lines.Length <= 1) return;
 	        var doc = new XmlDocument();
 	        // write the root chummer node.
-<<<<<<< HEAD
-	        XmlNode objHeader = doc.CreateElement("critter");
-	        doc.AppendChild(objHeader);
-
-			XmlNode xmlNode = doc.CreateElement("id");
-			Guid g = Guid.NewGuid();
-=======
 			
 	        XmlNode objHeader = doc.CreateElement(critter ? "critter" : "spirit");
 	        doc.AppendChild(objHeader);
 
 			XmlNode xmlNode = doc.CreateElement("id");
->>>>>>> 59b780a7
 			xmlNode.InnerText = txtGUID.Text.Length > 0 ? txtGUID.Text : g.ToString();
 			objHeader.AppendChild(xmlNode);
 
@@ -74,24 +58,6 @@
 	        {
 		        if (_attAbbrevs.Contains(str))
 		        {
-<<<<<<< HEAD
-			        int i = _attAbbrevs.IndexOf(str);
-			        foreach (var node in nodes)
-			        {
-				        xmlNode = doc.CreateElement($"{str}{node}".ToLower());
-				        xmlNode.InnerText = node == "aug" ? (Convert.ToInt32(_attValues[i]) + 4).ToString() : _attValues[i];
-				        objHeader.AppendChild(xmlNode);
-			        }
-		        }
-		        else
-		        {
-					foreach (var node in nodes)
-					{
-						xmlNode = doc.CreateElement($"{str}{node}".ToLower());
-						xmlNode.InnerText = "0";
-						objHeader.AppendChild(xmlNode);
-					}
-=======
 			        if (critter)
 			        {
 				        int i = _attAbbrevs.IndexOf(str);
@@ -123,7 +89,6 @@
 					xmlNode = doc.CreateElement($"{str}".ToLower());
 					xmlNode.InnerText = "0";
 					objHeader.AppendChild(xmlNode);
->>>>>>> 59b780a7
 				}
 	        }
 
@@ -193,13 +158,6 @@
 			        foreach (var s in split.Where(s => s != string.Empty))
 			        {
 				        xmlNode = doc.CreateElement("skill"); 
-<<<<<<< HEAD
-				        var attr = doc.CreateAttribute("rating");
-				        var index = s.LastIndexOf(' ');
-				        xmlNode.InnerText = s.Substring(0, index).Trim();
-				        attr.Value = s.Substring(index + 1).Trim();
-				        xmlNode.Attributes?.Append(attr);
-=======
 				        var index = s.LastIndexOf(" R");
 				        if (index != -1)
 						{
@@ -212,7 +170,6 @@
 				        {
 					        xmlNode.InnerText = s.Trim();
 				        }
->>>>>>> 59b780a7
 				        xmlParentNode.AppendChild(xmlNode);
 			        }
 			        objHeader.AppendChild(xmlParentNode);
@@ -245,9 +202,6 @@
 					foreach (var s in split.Where(s => s != string.Empty))
 					{
 						xmlNode = doc.CreateElement("power");
-<<<<<<< HEAD
-						if (s.Contains('('))
-=======
 						if (s.Contains(':'))
 						{
 							var attr = doc.CreateAttribute("select");
@@ -256,16 +210,10 @@
 							xmlNode.InnerText = s.Split(':')[0].Trim();
 						}
 						else if (s.Contains('('))
->>>>>>> 59b780a7
 						{
 							var attr = doc.CreateAttribute("select");
 							attr.Value = s.Split('(', ')')[1];
 							xmlNode.Attributes?.Append(attr);
-<<<<<<< HEAD
-						}
-
-						xmlNode.InnerText = s.Split('(', ')')[0].Trim();
-=======
 							xmlNode.InnerText = s.Split('(', ')')[0].Trim();
 						}
 						else
@@ -273,7 +221,6 @@
 							xmlNode.InnerText = s.Trim();
 						}
 
->>>>>>> 59b780a7
 						xmlParentNode.AppendChild(xmlNode);
 					}
 					objHeader.AppendChild(xmlParentNode);
@@ -347,18 +294,6 @@
         }
 
 		private static string ReplaceAttributeAbbrevs(string input)
-<<<<<<< HEAD
-        {
-            input = ReplaceWholeWord(input, "B", "bod");
-            input = ReplaceWholeWord(input, "A", "agi");
-            input = ReplaceWholeWord(input, "R", "rea");
-            input = ReplaceWholeWord(input, "S", "str");
-            input = ReplaceWholeWord(input, "W", "wil");
-            input = ReplaceWholeWord(input, "L", "log");
-            input = ReplaceWholeWord(input, "I", "int");
-            input = ReplaceWholeWord(input, "C", "cha");
-			input = ReplaceWholeWord(input, "DEPTH", "dep");
-=======
 		{
 			input = input.ToLower();
 			input = ReplaceWholeWord(input, "b", "bod");
@@ -373,7 +308,6 @@
 			input = ReplaceWholeWord(input, "m", "mag");
 			input = ReplaceWholeWord(input, "r", "res");
 			input = ReplaceWholeWord(input, "depth", "dep");
->>>>>>> 59b780a7
 			return input;
         }
 
@@ -393,9 +327,6 @@
             var ret = Regex.Replace(original, pattern, replacement, regexOptions);
             return ret;
         }
-<<<<<<< HEAD
-    }
-=======
 
 		private void CreateSpirit(object sender, RoutedEventArgs e)
 		{
@@ -407,5 +338,4 @@
 			ConvertString();
 		}
 	}
->>>>>>> 59b780a7
 }