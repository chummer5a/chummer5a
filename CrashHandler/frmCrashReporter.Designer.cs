--- conflicted
+++ resolved
@@ -1,12 +1,6 @@
-<<<<<<< HEAD
-﻿namespace CrashHandler
-{
-	partial class frmCrashReporter
-=======
 namespace CrashHandler
 {
 	public sealed partial class frmCrashReporter
->>>>>>> 260a47e0
 	{
 		/// <summary>
 		/// Required designer variable.
