--- conflicted
+++ resolved
@@ -96,12 +96,6 @@
   <ItemGroup>
     <None Include="App.config" />
   </ItemGroup>
-<<<<<<< HEAD
-  <ItemGroup>
-    <Content Include="TextFile1.txt" />
-  </ItemGroup>
-=======
->>>>>>> 260a47e0
   <Import Project="$(MSBuildToolsPath)\Microsoft.CSharp.targets" />
   <!-- To modify your build process, add your task inside one of the targets below and uncomment it. 
        Other similar extension points exist, see Microsoft.Common.targets.
