--- conflicted
+++ resolved
@@ -73,29 +73,11 @@
       <PrivateAssets>all</PrivateAssets>
       <IncludeAssets>runtime; build; native; contentfiles; analyzers; buildtransitive</IncludeAssets>
     </PackageReference>
-<<<<<<< HEAD
-    <PackageReference Include="Microsoft.CodeAnalysis.Common" Version="4.13.0" />
-    <PackageReference Include="Microsoft.CodeAnalysis.CSharp" Version="4.13.0" />
-=======
     <PackageReference Include="Microsoft.CodeAnalysis.CSharp" Version="4.14.0" />
->>>>>>> d6cf0c3a
     <PackageReference Include="Microsoft.CodeAnalysis.NetAnalyzers" Version="9.0.0">
       <PrivateAssets>all</PrivateAssets>
       <IncludeAssets>runtime; build; native; contentfiles; analyzers; buildtransitive</IncludeAssets>
     </PackageReference>
-<<<<<<< HEAD
-    <PackageReference Include="Newtonsoft.Json" Version="13.0.3" />
-    <PackageReference Include="NLog" Version="5.4.0" />
-    <PackageReference Include="System.Buffers" Version="4.6.0" />
-    <PackageReference Include="System.Collections.Immutable" Version="9.0.2" />
-    <PackageReference Include="System.Memory" Version="4.6.0" />
-    <PackageReference Include="System.Numerics.Vectors" Version="4.6.0" />
-    <PackageReference Include="System.Reflection.Metadata" Version="9.0.2" />
-    <PackageReference Include="System.Runtime.CompilerServices.Unsafe" Version="6.1.0" />
-    <PackageReference Include="System.Text.Encoding.CodePages" Version="9.0.2" />
-    <PackageReference Include="System.Threading.Tasks.Extensions" Version="4.6.0" />
-=======
->>>>>>> d6cf0c3a
   </ItemGroup>
   <ItemGroup>
     <Compile Update="Properties\Resources.Designer.cs">
