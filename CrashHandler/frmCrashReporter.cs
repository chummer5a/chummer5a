--- conflicted
+++ resolved
@@ -1,41 +1,17 @@
-<<<<<<< HEAD
-﻿using System;
-using System.Collections.Generic;
-using System.ComponentModel;
-using System.Data;
-using System.Diagnostics;
-using System.Drawing;
-using System.IO;
-using System.Linq;
-using System.Reflection;
-using System.Security.Cryptography;
-using System.Text;
-using System.Threading.Tasks;
-=======
 using System;
 using System.Diagnostics;
 using System.IO;
 using System.Security.Cryptography;
 using System.Text;
->>>>>>> 260a47e0
 using System.Windows.Forms;
 
 namespace CrashHandler
 {
-<<<<<<< HEAD
-	public partial class frmCrashReporter : Form
-	{
-
-		delegate void ChangeDesc(CrashDumperProgress progress, string desc);
-		private readonly CrashDumper _dumper;
-		private string _strDefaultUserStory = "";
-=======
 	public sealed partial class frmCrashReporter : Form
 	{
 		delegate void ChangeDesc(CrashDumperProgress progress, string desc);
 		private readonly CrashDumper _dumper;
 		private readonly string _strDefaultUserStory;
->>>>>>> 260a47e0
 
 		public frmCrashReporter(CrashDumper dumper)
 		{
@@ -86,11 +62,7 @@
 			DialogResult = DialogResult.Cancel;
 			_dumper.CrashDumperProgressChanged -= DumperOnCrashDumperProgressChanged;
 		    Environment.Exit(-1);
-<<<<<<< HEAD
-			Close();
-=======
 			// Close();
->>>>>>> 260a47e0
 		}
 
 		private void btnSend_Click(object sender, EventArgs e)
@@ -104,19 +76,11 @@
 			DialogResult = DialogResult.OK;
 			_dumper.CrashDumperProgressChanged -= DumperOnCrashDumperProgressChanged;
 			_dumper.AllowSending();
-<<<<<<< HEAD
-			
-			Close();
-		}
-
-		private FileStream fs = null;
-=======
 
 			Close();
 		}
 
 		private FileStream fs;
->>>>>>> 260a47e0
 		private void timerRefreshTextFile_Tick(object sender, EventArgs e)
 		{
 			timerRefreshTextFile.Stop();
@@ -142,34 +106,19 @@
 
 		private void cmdSubmitIssue_Click(object sender, EventArgs e)
 		{
-<<<<<<< HEAD
-			string strSend = "https://github.com/chummer5a/chummer5a/issues/new?labels=new&title={0}&body={1}";
-			strSend = strSend.Replace("{0}",$" Issue: - PLEASE ENTER DESCRIPTION HERE");
-			string strBody = "";
-			strBody += "### Environment\n";
-=======
             string strSend = "https://github.com/chummer5a/chummer5a/issues/new?labels=new&title={0}&body={1}";
 			strSend = strSend.Replace("{0}"," Issue: - PLEASE ENTER DESCRIPTION HERE");
 			string strBody = "### Environment\n";
->>>>>>> 260a47e0
 			strBody += $"Crash ID: {_dumper.Attributes["visible-crash-id"]}\n";
 			strBody += $"Chummer Version: {_dumper.Attributes["visible-version"]}\n";
 			strBody += $"Environment: {_dumper.Attributes["os-name"]}\n";
 			strBody += $"Runtime: {Environment.Version}\n";
-<<<<<<< HEAD
-			strBody += txtUserStory.Text;
-			strBody = System.Net.WebUtility.HtmlEncode(strBody);
-			strBody = strBody.Replace(" ", "%20");
-			strBody = strBody.Replace("#", "%23");
-			strBody = strBody.Replace("\n", "%0D%0A");
-=======
             strBody += txtUserStory.Text;
 			strBody = System.Net.WebUtility.HtmlEncode(strBody);
 			strBody = strBody.Replace(" ", "%20");
 			strBody = strBody.Replace("#", "%23");
 		    strBody = strBody.Replace("\r\n", "%0D%0A");
             strBody = strBody.Replace("\n", "%0D%0A");
->>>>>>> 260a47e0
 			strSend = strSend.Replace("{1}", strBody);
 
 			Process.Start(strSend);
