--- conflicted
+++ resolved
@@ -1,11 +1,3 @@
-<<<<<<< HEAD
-﻿using System;
-using System.Collections.Generic;
-using System.Linq;
-using System.Threading.Tasks;
-using System.Windows.Forms;
-
-=======
 using System;
 using System.Collections.Generic;
 using System.Diagnostics;
@@ -13,28 +5,15 @@
 using System.Windows.Forms;
 
 [assembly: CLSCompliant(true)]
->>>>>>> 260a47e0
 namespace CrashHandler
 {
 	static class Program
 	{
-<<<<<<< HEAD
-		static Dictionary<string, Action<string[]>> _functions = new Dictionary<string, Action<string[]>>()
-=======
 		static readonly Dictionary<string, Action<string[]>> s_DictionaryFunctions = new Dictionary<string, Action<string[]>>()
->>>>>>> 260a47e0
 		{
 			{"crash", ShowCrashReport }
 		};
 
-<<<<<<< HEAD
-		private static void ShowCrashReport(string[] obj)
-		{
-			CrashDumper dmper = null;
-			try
-			{
-				dmper = new CrashDumper(obj[0]);
-=======
 		private static void ShowCrashReport(string[] args)
 		{
             if (args.Contains("--debug") && Debugger.IsAttached == false)
@@ -45,7 +24,6 @@
 			try
 			{
 				dmper = new CrashDumper(args[0]);
->>>>>>> 260a47e0
 				frmCrashReporter reporter = new frmCrashReporter(dmper);
 
 				Application.Run(reporter);
@@ -55,25 +33,17 @@
 					Application.Run(new frmNoMoreUserInput(dmper));
 				}
 			}
-<<<<<<< HEAD
-			finally 
-=======
 			finally
->>>>>>> 260a47e0
 			{
 				//Last ditch attempt at closing chummer if not done yet
 				try
 				{
 					dmper?.Process?.Kill();
-<<<<<<< HEAD
-				} catch { }
-=======
 				}
 			    catch
 			    {
 			        // ignored
 			    }
->>>>>>> 260a47e0
 			}
 		}
 
@@ -82,21 +52,6 @@
 		/// </summary>
 		[STAThread]
 		static void Main(string[] args)
-<<<<<<< HEAD
-		{ 
-			if (args.Length == 0) return;
-
-		    Action<string[]> actCachedAction;
-			if (_functions.TryGetValue(args[0], out actCachedAction))
-			{
-                actCachedAction(args.Skip(1).ToArray());
-			}
-
-			//Application.EnableVisualStyles();
-			//Application.SetCompatibleTextRenderingDefault(false);
-			//Application.Run(new frmCrashReporter());
-		}
-=======
 		{
             for (int i = 0; i < args.Length - 1; ++i)
             {
@@ -111,6 +66,5 @@
             //Application.SetCompatibleTextRenderingDefault(false);
             //Application.Run(new frmCrashReporter());
         }
->>>>>>> 260a47e0
 	}
 }