<<<<<<< HEAD
﻿namespace CrashHandler
{
	partial class frmNoMoreUserInput
=======
namespace CrashHandler
{
	public sealed partial class frmNoMoreUserInput
>>>>>>> 260a47e0
	{
		/// <summary>
		/// Required designer variable.
		/// </summary>
		private System.ComponentModel.IContainer components = null;

		/// <summary>
		/// Clean up any resources being used.
		/// </summary>
		/// <param name="disposing">true if managed resources should be disposed; otherwise, false.</param>
		protected override void Dispose(bool disposing)
		{
			if (disposing && (components != null))
			{
				components.Dispose();
			}
			base.Dispose(disposing);
		}

		#region Windows Form Designer generated code

		/// <summary>
		/// Required method for Designer support - do not modify
		/// the contents of this method with the code editor.
		/// </summary>
		private void InitializeComponent()
		{
			this.lblProgress = new System.Windows.Forms.Label();
			this.lblThanks = new System.Windows.Forms.Label();
			this.SuspendLayout();
			// 
			// lblProgress
			// 
			this.lblProgress.AutoSize = true;
			this.lblProgress.Location = new System.Drawing.Point(12, 35);
			this.lblProgress.Name = "lblProgress";
			this.lblProgress.Size = new System.Drawing.Size(53, 13);
			this.lblProgress.TabIndex = 0;
			this.lblProgress.Text = "[progress]";
			// 
			// lblThanks
			// 
			this.lblThanks.AutoSize = true;
			this.lblThanks.Location = new System.Drawing.Point(12, 9);
			this.lblThanks.Name = "lblThanks";
			this.lblThanks.Size = new System.Drawing.Size(301, 13);
			this.lblThanks.TabIndex = 1;
			this.lblThanks.Text = "Thank you. This window will close automatically once finished.";
			// 
			// frmNoMoreUserInput
			// 
			this.AutoScaleDimensions = new System.Drawing.SizeF(6F, 13F);
			this.AutoScaleMode = System.Windows.Forms.AutoScaleMode.Font;
			this.ClientSize = new System.Drawing.Size(330, 61);
			this.Controls.Add(this.lblThanks);
			this.Controls.Add(this.lblProgress);
			this.FormBorderStyle = System.Windows.Forms.FormBorderStyle.FixedDialog;
			this.Name = "frmNoMoreUserInput";
			this.Text = "Submitting";
			this.ResumeLayout(false);
			this.PerformLayout();

		}

		#endregion

		private System.Windows.Forms.Label lblProgress;
		private System.Windows.Forms.Label lblThanks;
	}
}<|MERGE_RESOLUTION|>--- conflicted
+++ resolved
@@ -1,12 +1,6 @@
-<<<<<<< HEAD
-﻿namespace CrashHandler
-{
-	partial class frmNoMoreUserInput
-=======
 namespace CrashHandler
 {
 	public sealed partial class frmNoMoreUserInput
->>>>>>> 260a47e0
 	{
 		/// <summary>
 		/// Required designer variable.
