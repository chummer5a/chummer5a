--- conflicted
+++ resolved
@@ -1,8 +1,4 @@
 using System;
-<<<<<<< HEAD
-using System.CodeDom.Compiler;
-=======
->>>>>>> 260a47e0
 using System.Collections;
 using System.Collections.Generic;
 using System.ComponentModel;
@@ -10,10 +6,6 @@
 using System.IO;
 using System.IO.Compression;
 using System.Linq;
-<<<<<<< HEAD
-using System.Net;
-=======
->>>>>>> 260a47e0
 using System.Net.Http;
 using System.Net.Http.Headers;
 using System.Runtime.InteropServices;
@@ -24,22 +16,12 @@
 
 namespace CrashHandler
 {
-<<<<<<< HEAD
-	public class CrashDumper
-	{
-		public List<string> FilesList => _filesList;
-		public Dictionary<string, string> PretendFiles => _pretendFiles;
-		public Dictionary<string, string> Attributes => _attributes;
-		public CrashDumperProgress Progress => _progress;
-		public event CrashDumperProgressChangedEvent CrashDumperProgressChanged;
-=======
 	public sealed class CrashDumper : IDisposable
 	{
 		public Dictionary<string, string> PretendFiles => _pretendFiles;
 		public Dictionary<string, string> Attributes => _attributes;
 		public CrashDumperProgress Progress => _progress;
 	    public event Action<object, CrashDumperProgressChangedEventArgs> CrashDumperProgressChanged;
->>>>>>> 260a47e0
 		public string WorkingDirectory { get; }
 		public Process Process { get; private set; }
 		public bool DoCleanUp { get; set; } = true;
@@ -51,14 +33,6 @@
 		private readonly IntPtr _exceptionPrt;
 		private readonly uint _threadId;
 		private volatile CrashDumperProgress _progress;
-<<<<<<< HEAD
-		private Thread _worker;
-		private readonly ManualResetEvent _startSendEvent = new ManualResetEvent(false);
-
-	    
-	    private TextWriter CrashLogWriter;
-
-=======
 		private readonly BackgroundWorker _worker = new BackgroundWorker();
 		private readonly ManualResetEvent _startSendEvent = new ManualResetEvent(false);
         private string _strLatestDumpName = string.Empty;
@@ -69,7 +43,6 @@
         /// 
         /// </summary>
         /// <param name="b64Json">String path of the text file that contains our JSON package.</param>
->>>>>>> 260a47e0
 		public CrashDumper(string b64Json)
 		{
 		    CrashLogWriter = new StreamWriter(
@@ -83,24 +56,15 @@
             CrashLogWriter.WriteLine("This file contains information on a crash report for Chummer5A.\n" +
                                      "You can safely delete this file, but a developer might want to look at it");
             CrashLogWriter.Flush();
-<<<<<<< HEAD
-		    
+
 
 			if (!Deserialize(b64Json, out _procId, out _filesList, out _pretendFiles, out _attributes, out _threadId, out _exceptionPrt))
 			{
-				throw new ArgumentException();
-			}
-=======
-
-
-			if (!Deserialize(b64Json, out _procId, out _filesList, out _pretendFiles, out _attributes, out _threadId, out _exceptionPrt))
-			{
 				throw new ArgumentException("Could not deserialize");
 			}
 		    _pretendFiles.TryGetValue("exception.txt", out string exception);
 
             CrashLogWriter.WriteLine(exception);
->>>>>>> 260a47e0
 
             CrashLogWriter.WriteLine("Crash id is {0}", _attributes["visible-crash-id"]);
             CrashLogWriter.Flush();
@@ -119,15 +83,6 @@
 
             CrashLogWriter.WriteLine("Crash working directory is {0}", WorkingDirectory);
             CrashLogWriter.Flush();
-<<<<<<< HEAD
-        }
-
-		private void AttemptDebug(Process process)
-		{
-			bool sucess = DbgHlp.DebugActiveProcess(new IntPtr(process.Id));
-
-			if (sucess)
-=======
 
             _worker.WorkerReportsProgress = false;
             _worker.WorkerSupportsCancellation = false;
@@ -140,17 +95,12 @@
 
             int intLastError = Marshal.GetLastWin32Error();
             if (sucess)
->>>>>>> 260a47e0
 			{
 				Attributes["debugger-attached-sucess"] = "True";
 			}
 			else
 			{
-<<<<<<< HEAD
-				Attributes["debugger-attached-error"] = new Win32Exception(Marshal.GetLastWin32Error()).Message;
-=======
                 Attributes["debugger-attached-error"] = new Win32Exception(intLastError).Message;
->>>>>>> 260a47e0
 			}
 		}
 
@@ -159,11 +109,7 @@
 			_startSendEvent.Set();
 		}
 
-<<<<<<< HEAD
-		private string GenerateFolderName()
-=======
 		private static string GenerateFolderName()
->>>>>>> 260a47e0
 		{
 			return $"chummer_crash_{DateTime.UtcNow.ToFileTimeUtc()}";
 		}
@@ -176,53 +122,6 @@
 
 		public void StartCollecting()
 		{
-<<<<<<< HEAD
-			SetProgress(CrashDumperProgress.Started);
-			_worker = new Thread(WorkerEntryPoint) {IsBackground = true};
-			_worker.Start();
-		}
-
-		private void WorkerEntryPoint()
-		{
-
-		    try
-		    {
-		        Process = Process.GetProcessById(_procId);
-
-		        SetProgress(CrashDumperProgress.Debugger);
-		        AttemptDebug(Process);
-
-		        SetProgress(CrashDumperProgress.CreateDmp);
-		        if (CreateDump(Process, _exceptionPrt, _threadId, Attributes.ContainsKey("debugger-attached-sucess")))
-		        {
-		            Process.Kill();
-		            SetProgress(CrashDumperProgress.Error);
-		            return;
-		        }
-
-		        SetProgress(CrashDumperProgress.CreateFiles);
-		        GetValue();
-
-		        SetProgress(CrashDumperProgress.CopyFiles);
-		        CopyFiles();
-
-		        SetProgress(CrashDumperProgress.FinishedCollecting);
-
-                _startSendEvent.WaitOne();
-                
-                CrashLogWriter.WriteLine("Files collected");
-                CrashLogWriter.Flush();
-
-		        SetProgress(CrashDumperProgress.Compressing);
-		        byte[] zip = GetZip();
-
-		        SetProgress(CrashDumperProgress.Encrypting);
-		        byte[] iv, key;
-		        byte[] encrypted = Encrypt(zip, out iv, out key);
-
-		        SetProgress(CrashDumperProgress.Uploading);
-		        string location = Upload(encrypted);
-=======
             if (!_worker.IsBusy)
                 _worker.RunWorkerAsync();
 		}
@@ -266,82 +165,28 @@
 
                 SetProgress(CrashDumperProgress.Uploading);
                 string location = Upload(encrypted);
->>>>>>> 260a47e0
 
                 CrashLogWriter.WriteLine("Files uploaded");
                 CrashLogWriter.Flush();
 
                 SetProgress(CrashDumperProgress.Saving);
-<<<<<<< HEAD
-		        Attributes["visible-key"] = MakeStringKey(iv, key);
-		        Attributes["visible-location"] = location;
-
-		        UploadToAws();
-=======
                 Attributes["visible-key"] = MakeStringKey(iv, key);
                 Attributes["visible-location"] = location;
 
                 UploadToAws();
->>>>>>> 260a47e0
 
                 CrashLogWriter.WriteLine("Key saved");
                 CrashLogWriter.Flush();
 
                 SetProgress(CrashDumperProgress.Cleanup);
-<<<<<<< HEAD
-		        if (DoCleanUp)
-		        {
-		            Clean();
-=======
                 if (DoCleanUp)
                 {
                     Clean();
->>>>>>> 260a47e0
 
                     CrashLogWriter.WriteLine("Cleanup done");
                     CrashLogWriter.Flush();
                 }
 
-<<<<<<< HEAD
-		        SetProgress(CrashDumperProgress.FinishedSending);
-		        Process.Kill();
-
-		    }
-		    catch (RemoteServiceException rex)
-		    {
-		        SetProgress(CrashDumperProgress.Error);
-		        System.Windows.Forms.MessageBox.Show("Upload service had an error.\nReason: " + rex.Message);
-		        Process?.Kill();
-		        Environment.Exit(-1);
-
-		    }
-		    catch (Exception ex)
-			{
-			    SetProgress(CrashDumperProgress.Error);
-			    System.Windows.Forms.MessageBox.Show(ex.ToString ());
-
-				Process?.Kill();
-			}
-
-            CrashLogWriter.Close();
-		}
-
-		
-
-		private bool CreateDump(Process process, IntPtr exceptionInfo, uint threadId, bool debugger)
-		{
-
-			bool ret;
-			using (FileStream file = File.Create(Path.Combine(WorkingDirectory, "crashdump.dmp")))
-			{
-
-				MiniDumpExceptionInformation info = new MiniDumpExceptionInformation();
-				info.ClientPointers = true;
-				info.ExceptionPointers = exceptionInfo;
-				info.ThreadId = threadId;
-
-				MINIDUMP_TYPE dtype = MINIDUMP_TYPE.MiniDumpWithPrivateReadWriteMemory |
-=======
                 SetProgress(CrashDumperProgress.FinishedSending);
                 Process.Kill();
             }
@@ -378,7 +223,6 @@
                 };
 
                 MINIDUMP_TYPE dtype = MINIDUMP_TYPE.MiniDumpWithPrivateReadWriteMemory |
->>>>>>> 260a47e0
 				                      MINIDUMP_TYPE.MiniDumpWithDataSegs |
 				                      MINIDUMP_TYPE.MiniDumpWithHandleData |
 				                      MINIDUMP_TYPE.MiniDumpWithFullMemoryInfo |
@@ -386,29 +230,6 @@
 				                      MINIDUMP_TYPE.MiniDumpWithUnloadedModules;
 
 				bool extraInfo = !(exceptionInfo == IntPtr.Zero || threadId == 0 || !debugger);
-<<<<<<< HEAD
-				
-				if (extraInfo)
-				{
-					dtype |= 0;
-					ret = !(DbgHlp.MiniDumpWriteDump(process.Handle, _procId, file.SafeFileHandle.DangerousGetHandle(),
-						dtype, ref info, IntPtr.Zero, IntPtr.Zero));
-					
-				}
-				else if (DbgHlp.MiniDumpWriteDump(process.Handle, _procId, file.SafeFileHandle.DangerousGetHandle(),
-					dtype, IntPtr.Zero, IntPtr.Zero, IntPtr.Zero))
-				{
-					ret = false;
-					
-					//Might solve the problem if crashhandler stops working on remote (hah)					
-					Attributes["debug-debug-exception-info"] = exceptionInfo.ToString();
-					Attributes["debug-debug-thread-id"] = threadId.ToString();
-
-				}
-				else
-				{
-					int errorNo = Marshal.GetLastWin32Error();
-=======
 
 				if (extraInfo)
 				{
@@ -428,7 +249,6 @@
 				}
 				else
 				{
->>>>>>> 260a47e0
 					ret = true;
 				}
 
@@ -443,11 +263,7 @@
 			StringBuilder sb = new StringBuilder();
 			foreach (KeyValuePair<string, string> keyValuePair in Attributes)
 			{
-<<<<<<< HEAD
-				sb.Append("\"");
-=======
 				sb.Append('\"');
->>>>>>> 260a47e0
 				sb.Append(keyValuePair.Key);
 				sb.Append("\"-\"");
 				sb.Append(keyValuePair.Value);
@@ -467,11 +283,7 @@
 			{
 				if(!File.Exists(file)) continue;
 
-<<<<<<< HEAD
-				string name = Path.GetFileName(file);
-=======
 				string name = Path.GetFileName(file) ?? string.Empty;
->>>>>>> 260a47e0
 				string destination = Path.Combine(WorkingDirectory, name);
 				File.Copy(file, destination);
 			}
@@ -479,28 +291,6 @@
 
 		private byte[] GetZip()
 		{
-<<<<<<< HEAD
-			using (MemoryStream mem = new MemoryStream())
-			{
-				using (ZipArchive archive = new ZipArchive(mem, ZipArchiveMode.Create, true))
-				{
-					foreach (string file in Directory.EnumerateFiles(WorkingDirectory))
-					{
-						archive.CreateEntryFromFile(file, Path.GetFileName(file));
-					}
-				}
-
-				return mem.ToArray();
-			}
-		}
-
-		private byte[] Encrypt(byte[] unencrypted, out byte[] Iv, out byte[] Key)
-		{
-			byte[] encrypted;
-			using (AesManaged managed = new AesManaged())
-			{
-				Iv = managed.IV;
-=======
             byte[] objReturn;
             MemoryStream mem = new MemoryStream();
             // archive.Dispose() should call mem.Dispose()
@@ -525,25 +315,11 @@
                 managed = new AesManaged();
 
                 Iv = managed.IV;
->>>>>>> 260a47e0
 				Key = managed.Key;
 
 				// Create a decrytor to perform the stream transform.
 				ICryptoTransform encryptor = managed.CreateEncryptor(managed.Key, managed.IV);
 
-<<<<<<< HEAD
-				// Create the streams used for encryption.
-				using (MemoryStream msEncrypt = new MemoryStream())
-				{
-					using (CryptoStream csEncrypt = new CryptoStream(msEncrypt, encryptor, CryptoStreamMode.Write))
-					{
-						csEncrypt.Write(unencrypted, 0, unencrypted.Length);
-					}
-
-					encrypted = msEncrypt.ToArray();
-				}
-			}
-=======
                 MemoryStream msEncrypt = new MemoryStream();
                 // csEncrypt.Dispose() should call msEncrupt.Dispose()
                 using (CryptoStream csEncrypt = new CryptoStream(msEncrypt, encryptor, CryptoStreamMode.Write))
@@ -556,7 +332,6 @@
             {
                 managed?.Dispose();
             }
->>>>>>> 260a47e0
 
 			return encrypted;
 		}
@@ -581,19 +356,6 @@
 
 	    private string ExtractUrl(string input)
 		{
-<<<<<<< HEAD
-			Dictionary<string, object> top = new JavaScriptSerializer().Deserialize<Dictionary<string, object>>(input);
-		    if ("success".Equals(top["status"]))
-		    {
-		        Dictionary<string, object> files = (Dictionary<string, object>) ((ArrayList) top["files"])[0];
-		        string ret = (string) files["url"];
-		        return ret;
-		    }
-		    else
-		    {
-		        throw new RemoteServiceException(top["reason"].ToString());
-		    }
-=======
             try
             {
                 Dictionary<string, object> top = new JavaScriptSerializer().Deserialize<Dictionary<string, object>>(input);
@@ -612,22 +374,10 @@
             {
                 throw new RemoteServiceException("Unable to connect to Crash Dump upload server.");
             }
->>>>>>> 260a47e0
 		}
 
 		private void UploadToAws()
 		{
-<<<<<<< HEAD
-			Dictionary<string, string> upload = Attributes.Where(x => x.Key.StartsWith("visible-")).ToDictionary(x => x.Key.Replace("visible-","").Replace("-","_"), x => x.Value);
-			string payload = new JavaScriptSerializer().Serialize(upload);
-
-			HttpClient client = new HttpClient();
-			HttpResponseMessage msg = client.PostAsync("https://ccbysveroa.execute-api.eu-central-1.amazonaws.com/prod/ChummerCrashService",
-				new StringContent(payload)).Result;
-
-			string result = msg.Content.ReadAsStringAsync().Result;
-
-=======
 			Dictionary<string, string> upload = Attributes.Where(x => x.Key.StartsWith("visible-")).ToDictionary(x => x.Key.Replace("visible-","").Replace('-', '_'), x => x.Value);
 			string payload = new JavaScriptSerializer().Serialize(upload);
 
@@ -636,7 +386,6 @@
 		    //HttpResponseMessage msg = client.PostAsync("https://ccbysveroa.execute-api.eu-central-1.amazonaws.com/prod/ChummerCrashService", new StringContent(payload)).Result;
 
 		    //string result = msg.Content.ReadAsStringAsync().Result;
->>>>>>> 260a47e0
 		}
 
 		private void Clean()
@@ -677,11 +426,7 @@
 		//	}
 		//}
 
-<<<<<<< HEAD
-		static bool Deserialize(string base64json, 
-=======
 		static bool Deserialize(string base64json,
->>>>>>> 260a47e0
 			out short processId, 
 			out List<string> filesList,
 			out Dictionary<string, string> pretendFiles, 
@@ -689,16 +434,10 @@
 			out uint threadId,
 			out IntPtr exceptionPrt)
 		{
-<<<<<<< HEAD
-			string json = Encoding.UTF8.GetString(Convert.FromBase64String(base64json));
-
-			object obj = new JavaScriptSerializer().DeserializeObject(json);
-=======
 
             string json = Encoding.UTF8.GetString(File.ReadAllBytes(base64json));
 		    byte[] tempBytes = Convert.FromBase64String(json);
             object obj = new JavaScriptSerializer().DeserializeObject(Encoding.UTF8.GetString(tempBytes));
->>>>>>> 260a47e0
 
 			Dictionary<string, object> parts = obj as Dictionary<string, object>;
 			if (parts?["processid"] is int)
@@ -710,16 +449,11 @@
 				pretendFiles = ((Dictionary<string, object>)parts["pretendfiles"]).ToDictionary(x => x.Key, y => y.Value.ToString());
 
 				processId = (short) pid;
-<<<<<<< HEAD
-
-				string s = parts["exceptionPrt"]?.ToString() ?? "0";
-=======
 			    string s = "0";
                 if (parts.ContainsKey("exceptionPrt"))
 			    {
 			        s = parts["exceptionPrt"]?.ToString() ?? "0";
                 }
->>>>>>> 260a47e0
 
 				exceptionPrt = new IntPtr(int.Parse(s));
 
@@ -742,11 +476,6 @@
 		{
 			return string.Join("", iv.Select(x => x.ToString("X2"))) + ":" + string.Join("", key.Select(x => x.ToString("X2")));
 		}
-<<<<<<< HEAD
-	}
-
-    internal class RemoteServiceException : Exception
-=======
 
         #region IDisposable Support
         private bool disposedValue; // To detect redundant calls
@@ -781,7 +510,6 @@
 
     [Serializable]
     public sealed class RemoteServiceException : Exception
->>>>>>> 260a47e0
     {
         public RemoteServiceException(string toString) : base(toString)
         {
@@ -789,11 +517,6 @@
         }
     }
 
-<<<<<<< HEAD
-    public delegate void CrashDumperProgressChangedEvent(object sender, CrashDumperProgressChangedEventArgs args);
-
-=======
->>>>>>> 260a47e0
 	public class CrashDumperProgressChangedEventArgs : EventArgs
 	{
 		public CrashDumperProgress Progress { get; }
